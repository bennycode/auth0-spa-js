--- conflicted
+++ resolved
@@ -1,10 +1,6 @@
 version: 2.1
 orbs:
-<<<<<<< HEAD
-  ship: auth0/ship@0.6.1
-=======
   ship: auth0/ship@0.7.1
->>>>>>> 0de9c6bf
   codecov: codecov/codecov@3
 parameters:
   docker_image:
