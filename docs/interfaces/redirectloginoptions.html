--- conflicted
+++ resolved
@@ -3,7 +3,7 @@
 <head>
 	<meta charset="utf-8">
 	<meta http-equiv="X-UA-Compatible" content="IE=edge">
-	<title>RedirectLoginOptions | @auth0/auth0-spa-js - v1.6.5</title>
+	<title>RedirectLoginOptions | @auth0/auth0-spa-js - v1.7.0-beta.4</title>
 	<meta name="description" content="">
 	<meta name="viewport" content="width=device-width, initial-scale=1">
 	<style type="text/css">/*! normalize.css v1.1.3 | MIT License | git.io/normalize */
@@ -2335,7 +2335,7 @@
 		<div class="container">
 			<div class="table-wrap">
 				<div class="table-cell">
-					<strong><a href="../index.html">@auth0/auth0-spa-js - v1.6.5</a></strong>
+					<strong><a href="../index.html">@auth0/auth0-spa-js - v1.7.0-beta.4</a></strong>
 				</div>
 				<div class="table-cell" id="tsd-widgets">
 					<div id="tsd-filter">
@@ -2519,11 +2519,7 @@
 				<aside class="tsd-sources">
 					<p>Inherited from BaseLoginOptions.acr_values</p>
 					<ul>
-<<<<<<< HEAD
-						<li>Defined in <a href="https://github.com/auth0/auth0-spa-js/blob/d8a6f06/src/global.ts#L40">global.ts:40</a></li>
-=======
-						<li>Defined in <a href="https://github.com/auth0/auth0-spa-js/blob/178b65f/src/global.ts#L40">src/global.ts:40</a></li>
->>>>>>> 773e87a6
+						<li>Defined in <a href="https://github.com/auth0/auth0-spa-js/blob/a877501/src/global.ts#L40">src/global.ts:40</a></li>
 					</ul>
 				</aside>
 			</section>
@@ -2533,11 +2529,7 @@
 				<div class="tsd-signature tsd-kind-icon">app<wbr>State<span class="tsd-signature-symbol">:</span> <span class="tsd-signature-type">any</span></div>
 				<aside class="tsd-sources">
 					<ul>
-<<<<<<< HEAD
-						<li>Defined in <a href="https://github.com/auth0/auth0-spa-js/blob/d8a6f06/src/global.ts#L145">global.ts:145</a></li>
-=======
-						<li>Defined in <a href="https://github.com/auth0/auth0-spa-js/blob/178b65f/src/global.ts#L125">src/global.ts:125</a></li>
->>>>>>> 773e87a6
+						<li>Defined in <a href="https://github.com/auth0/auth0-spa-js/blob/a877501/src/global.ts#L145">src/global.ts:145</a></li>
 					</ul>
 				</aside>
 				<div class="tsd-comment tsd-typography">
@@ -2553,11 +2545,7 @@
 				<aside class="tsd-sources">
 					<p>Inherited from BaseLoginOptions.audience</p>
 					<ul>
-<<<<<<< HEAD
-						<li>Defined in <a href="https://github.com/auth0/auth0-spa-js/blob/d8a6f06/src/global.ts#L49">global.ts:49</a></li>
-=======
-						<li>Defined in <a href="https://github.com/auth0/auth0-spa-js/blob/178b65f/src/global.ts#L49">src/global.ts:49</a></li>
->>>>>>> 773e87a6
+						<li>Defined in <a href="https://github.com/auth0/auth0-spa-js/blob/a877501/src/global.ts#L49">src/global.ts:49</a></li>
 					</ul>
 				</aside>
 				<div class="tsd-comment tsd-typography">
@@ -2573,11 +2561,7 @@
 				<aside class="tsd-sources">
 					<p>Inherited from BaseLoginOptions.connection</p>
 					<ul>
-<<<<<<< HEAD
-						<li>Defined in <a href="https://github.com/auth0/auth0-spa-js/blob/d8a6f06/src/global.ts#L55">global.ts:55</a></li>
-=======
-						<li>Defined in <a href="https://github.com/auth0/auth0-spa-js/blob/178b65f/src/global.ts#L55">src/global.ts:55</a></li>
->>>>>>> 773e87a6
+						<li>Defined in <a href="https://github.com/auth0/auth0-spa-js/blob/a877501/src/global.ts#L55">src/global.ts:55</a></li>
 					</ul>
 				</aside>
 				<div class="tsd-comment tsd-typography">
@@ -2595,11 +2579,7 @@
 				<aside class="tsd-sources">
 					<p>Inherited from BaseLoginOptions.display</p>
 					<ul>
-<<<<<<< HEAD
-						<li>Defined in <a href="https://github.com/auth0/auth0-spa-js/blob/d8a6f06/src/global.ts#L11">global.ts:11</a></li>
-=======
-						<li>Defined in <a href="https://github.com/auth0/auth0-spa-js/blob/178b65f/src/global.ts#L11">src/global.ts:11</a></li>
->>>>>>> 773e87a6
+						<li>Defined in <a href="https://github.com/auth0/auth0-spa-js/blob/a877501/src/global.ts#L11">src/global.ts:11</a></li>
 					</ul>
 				</aside>
 				<div class="tsd-comment tsd-typography">
@@ -2619,11 +2599,7 @@
 				<div class="tsd-signature tsd-kind-icon">fragment<span class="tsd-signature-symbol">:</span> <span class="tsd-signature-type">string</span></div>
 				<aside class="tsd-sources">
 					<ul>
-<<<<<<< HEAD
-						<li>Defined in <a href="https://github.com/auth0/auth0-spa-js/blob/d8a6f06/src/global.ts#L149">global.ts:149</a></li>
-=======
-						<li>Defined in <a href="https://github.com/auth0/auth0-spa-js/blob/178b65f/src/global.ts#L129">src/global.ts:129</a></li>
->>>>>>> 773e87a6
+						<li>Defined in <a href="https://github.com/auth0/auth0-spa-js/blob/a877501/src/global.ts#L149">src/global.ts:149</a></li>
 					</ul>
 				</aside>
 				<div class="tsd-comment tsd-typography">
@@ -2639,11 +2615,7 @@
 				<aside class="tsd-sources">
 					<p>Inherited from BaseLoginOptions.id_token_hint</p>
 					<ul>
-<<<<<<< HEAD
-						<li>Defined in <a href="https://github.com/auth0/auth0-spa-js/blob/d8a6f06/src/global.ts#L33">global.ts:33</a></li>
-=======
-						<li>Defined in <a href="https://github.com/auth0/auth0-spa-js/blob/178b65f/src/global.ts#L33">src/global.ts:33</a></li>
->>>>>>> 773e87a6
+						<li>Defined in <a href="https://github.com/auth0/auth0-spa-js/blob/a877501/src/global.ts#L33">src/global.ts:33</a></li>
 					</ul>
 				</aside>
 				<div class="tsd-comment tsd-typography">
@@ -2659,11 +2631,7 @@
 				<aside class="tsd-sources">
 					<p>Inherited from BaseLoginOptions.login_hint</p>
 					<ul>
-<<<<<<< HEAD
-						<li>Defined in <a href="https://github.com/auth0/auth0-spa-js/blob/d8a6f06/src/global.ts#L39">global.ts:39</a></li>
-=======
-						<li>Defined in <a href="https://github.com/auth0/auth0-spa-js/blob/178b65f/src/global.ts#L39">src/global.ts:39</a></li>
->>>>>>> 773e87a6
+						<li>Defined in <a href="https://github.com/auth0/auth0-spa-js/blob/a877501/src/global.ts#L39">src/global.ts:39</a></li>
 					</ul>
 				</aside>
 				<div class="tsd-comment tsd-typography">
@@ -2681,11 +2649,7 @@
 				<aside class="tsd-sources">
 					<p>Inherited from BaseLoginOptions.max_age</p>
 					<ul>
-<<<<<<< HEAD
-						<li>Defined in <a href="https://github.com/auth0/auth0-spa-js/blob/d8a6f06/src/global.ts#L24">global.ts:24</a></li>
-=======
-						<li>Defined in <a href="https://github.com/auth0/auth0-spa-js/blob/178b65f/src/global.ts#L24">src/global.ts:24</a></li>
->>>>>>> 773e87a6
+						<li>Defined in <a href="https://github.com/auth0/auth0-spa-js/blob/a877501/src/global.ts#L24">src/global.ts:24</a></li>
 					</ul>
 				</aside>
 				<div class="tsd-comment tsd-typography">
@@ -2703,11 +2667,7 @@
 				<aside class="tsd-sources">
 					<p>Inherited from BaseLoginOptions.prompt</p>
 					<ul>
-<<<<<<< HEAD
-						<li>Defined in <a href="https://github.com/auth0/auth0-spa-js/blob/d8a6f06/src/global.ts#L18">global.ts:18</a></li>
-=======
-						<li>Defined in <a href="https://github.com/auth0/auth0-spa-js/blob/178b65f/src/global.ts#L18">src/global.ts:18</a></li>
->>>>>>> 773e87a6
+						<li>Defined in <a href="https://github.com/auth0/auth0-spa-js/blob/a877501/src/global.ts#L18">src/global.ts:18</a></li>
 					</ul>
 				</aside>
 				<div class="tsd-comment tsd-typography">
@@ -2727,11 +2687,7 @@
 				<div class="tsd-signature tsd-kind-icon">redirect_<wbr>uri<span class="tsd-signature-symbol">:</span> <span class="tsd-signature-type">string</span></div>
 				<aside class="tsd-sources">
 					<ul>
-<<<<<<< HEAD
-						<li>Defined in <a href="https://github.com/auth0/auth0-spa-js/blob/d8a6f06/src/global.ts#L141">global.ts:141</a></li>
-=======
-						<li>Defined in <a href="https://github.com/auth0/auth0-spa-js/blob/178b65f/src/global.ts#L121">src/global.ts:121</a></li>
->>>>>>> 773e87a6
+						<li>Defined in <a href="https://github.com/auth0/auth0-spa-js/blob/a877501/src/global.ts#L141">src/global.ts:141</a></li>
 					</ul>
 				</aside>
 				<div class="tsd-comment tsd-typography">
@@ -2750,11 +2706,7 @@
 				<aside class="tsd-sources">
 					<p>Inherited from BaseLoginOptions.scope</p>
 					<ul>
-<<<<<<< HEAD
-						<li>Defined in <a href="https://github.com/auth0/auth0-spa-js/blob/d8a6f06/src/global.ts#L45">global.ts:45</a></li>
-=======
-						<li>Defined in <a href="https://github.com/auth0/auth0-spa-js/blob/178b65f/src/global.ts#L45">src/global.ts:45</a></li>
->>>>>>> 773e87a6
+						<li>Defined in <a href="https://github.com/auth0/auth0-spa-js/blob/a877501/src/global.ts#L45">src/global.ts:45</a></li>
 					</ul>
 				</aside>
 				<div class="tsd-comment tsd-typography">
@@ -2771,11 +2723,7 @@
 				<aside class="tsd-sources">
 					<p>Inherited from BaseLoginOptions.ui_locales</p>
 					<ul>
-<<<<<<< HEAD
-						<li>Defined in <a href="https://github.com/auth0/auth0-spa-js/blob/d8a6f06/src/global.ts#L29">global.ts:29</a></li>
-=======
-						<li>Defined in <a href="https://github.com/auth0/auth0-spa-js/blob/178b65f/src/global.ts#L29">src/global.ts:29</a></li>
->>>>>>> 773e87a6
+						<li>Defined in <a href="https://github.com/auth0/auth0-spa-js/blob/a877501/src/global.ts#L29">src/global.ts:29</a></li>
 					</ul>
 				</aside>
 				<div class="tsd-comment tsd-typography">
