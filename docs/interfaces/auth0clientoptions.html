--- conflicted
+++ resolved
@@ -2393,17 +2393,13 @@
 				<li class=" tsd-kind-property tsd-parent-kind-interface tsd-is-inherited">
 					<a href="auth0clientoptions.html#audience" class="tsd-kind-icon">audience</a>
 				</li>
-<<<<<<< HEAD
+				<li class=" tsd-kind-property tsd-parent-kind-interface">
+					<a href="auth0clientoptions.html#authorizetimeoutinseconds" class="tsd-kind-icon">authorize<wbr>Timeout<wbr>InSeconds</a>
+				</li>
 				<li class=" tsd-kind-property tsd-parent-kind-interface">
 					<a href="auth0clientoptions.html#cachelocation" class="tsd-kind-icon">cache<wbr>Location</a>
 				</li>
 				<li class=" tsd-kind-property tsd-parent-kind-interface">
-=======
-				<li class=" tsd-kind-property tsd-parent-kind-interface tsd-is-not-exported">
-					<a href="auth0clientoptions.html#authorizetimeoutinseconds" class="tsd-kind-icon">authorize<wbr>Timeout<wbr>InSeconds</a>
-				</li>
-				<li class=" tsd-kind-property tsd-parent-kind-interface tsd-is-not-exported">
->>>>>>> 3cc274a4
 					<a href="auth0clientoptions.html#client_id" class="tsd-kind-icon">client_<wbr>id</a>
 				</li>
 				<li class=" tsd-kind-property tsd-parent-kind-interface tsd-is-inherited">
@@ -2514,9 +2510,9 @@
 					<section class="tsd-index-section ">
 						<h3>Properties</h3>
 						<ul class="tsd-index-list">
-<<<<<<< HEAD
 							<li class="tsd-kind-property tsd-parent-kind-interface tsd-is-inherited"><a href="auth0clientoptions.html#acr_values" class="tsd-kind-icon">acr_<wbr>values</a></li>
 							<li class="tsd-kind-property tsd-parent-kind-interface tsd-is-inherited"><a href="auth0clientoptions.html#audience" class="tsd-kind-icon">audience</a></li>
+							<li class="tsd-kind-property tsd-parent-kind-interface"><a href="auth0clientoptions.html#authorizetimeoutinseconds" class="tsd-kind-icon">authorize<wbr>Timeout<wbr>InSeconds</a></li>
 							<li class="tsd-kind-property tsd-parent-kind-interface"><a href="auth0clientoptions.html#cachelocation" class="tsd-kind-icon">cache<wbr>Location</a></li>
 							<li class="tsd-kind-property tsd-parent-kind-interface"><a href="auth0clientoptions.html#client_id" class="tsd-kind-icon">client_<wbr>id</a></li>
 							<li class="tsd-kind-property tsd-parent-kind-interface tsd-is-inherited"><a href="auth0clientoptions.html#connection" class="tsd-kind-icon">connection</a></li>
@@ -2532,24 +2528,6 @@
 							<li class="tsd-kind-property tsd-parent-kind-interface tsd-is-inherited"><a href="auth0clientoptions.html#scope" class="tsd-kind-icon">scope</a></li>
 							<li class="tsd-kind-property tsd-parent-kind-interface tsd-is-inherited"><a href="auth0clientoptions.html#ui_locales" class="tsd-kind-icon">ui_<wbr>locales</a></li>
 							<li class="tsd-kind-property tsd-parent-kind-interface"><a href="auth0clientoptions.html#userefreshtokens" class="tsd-kind-icon">use<wbr>Refresh<wbr>Tokens</a></li>
-=======
-							<li class="tsd-kind-property tsd-parent-kind-interface tsd-is-inherited tsd-is-not-exported"><a href="auth0clientoptions.html#acr_values" class="tsd-kind-icon">acr_<wbr>values</a></li>
-							<li class="tsd-kind-property tsd-parent-kind-interface tsd-is-inherited tsd-is-not-exported"><a href="auth0clientoptions.html#audience" class="tsd-kind-icon">audience</a></li>
-							<li class="tsd-kind-property tsd-parent-kind-interface tsd-is-not-exported"><a href="auth0clientoptions.html#authorizetimeoutinseconds" class="tsd-kind-icon">authorize<wbr>Timeout<wbr>InSeconds</a></li>
-							<li class="tsd-kind-property tsd-parent-kind-interface tsd-is-not-exported"><a href="auth0clientoptions.html#client_id" class="tsd-kind-icon">client_<wbr>id</a></li>
-							<li class="tsd-kind-property tsd-parent-kind-interface tsd-is-inherited tsd-is-not-exported"><a href="auth0clientoptions.html#connection" class="tsd-kind-icon">connection</a></li>
-							<li class="tsd-kind-property tsd-parent-kind-interface tsd-is-inherited tsd-is-not-exported"><a href="auth0clientoptions.html#display" class="tsd-kind-icon">display</a></li>
-							<li class="tsd-kind-property tsd-parent-kind-interface tsd-is-not-exported"><a href="auth0clientoptions.html#domain" class="tsd-kind-icon">domain</a></li>
-							<li class="tsd-kind-property tsd-parent-kind-interface tsd-is-inherited tsd-is-not-exported"><a href="auth0clientoptions.html#id_token_hint" class="tsd-kind-icon">id_<wbr>token_<wbr>hint</a></li>
-							<li class="tsd-kind-property tsd-parent-kind-interface tsd-is-not-exported"><a href="auth0clientoptions.html#issuer" class="tsd-kind-icon">issuer</a></li>
-							<li class="tsd-kind-property tsd-parent-kind-interface tsd-is-not-exported"><a href="auth0clientoptions.html#leeway" class="tsd-kind-icon">leeway</a></li>
-							<li class="tsd-kind-property tsd-parent-kind-interface tsd-is-inherited tsd-is-not-exported"><a href="auth0clientoptions.html#login_hint" class="tsd-kind-icon">login_<wbr>hint</a></li>
-							<li class="tsd-kind-property tsd-parent-kind-interface tsd-is-inherited tsd-is-not-exported"><a href="auth0clientoptions.html#max_age" class="tsd-kind-icon">max_<wbr>age</a></li>
-							<li class="tsd-kind-property tsd-parent-kind-interface tsd-is-inherited tsd-is-not-exported"><a href="auth0clientoptions.html#prompt" class="tsd-kind-icon">prompt</a></li>
-							<li class="tsd-kind-property tsd-parent-kind-interface tsd-is-not-exported"><a href="auth0clientoptions.html#redirect_uri" class="tsd-kind-icon">redirect_<wbr>uri</a></li>
-							<li class="tsd-kind-property tsd-parent-kind-interface tsd-is-inherited tsd-is-not-exported"><a href="auth0clientoptions.html#scope" class="tsd-kind-icon">scope</a></li>
-							<li class="tsd-kind-property tsd-parent-kind-interface tsd-is-inherited tsd-is-not-exported"><a href="auth0clientoptions.html#ui_locales" class="tsd-kind-icon">ui_<wbr>locales</a></li>
->>>>>>> 3cc274a4
 						</ul>
 					</section>
 				</div>
@@ -2564,11 +2542,7 @@
 				<aside class="tsd-sources">
 					<p>Inherited from BaseLoginOptions.acr_values</p>
 					<ul>
-<<<<<<< HEAD
-						<li>Defined in <a href="https://github.com/auth0/auth0-spa-js/blob/53509dc/src/global.ts#L40">global.ts:40</a></li>
-=======
-						<li>Defined in <a href="https://github.com/auth0/auth0-spa-js/blob/fb984a6/src/global.ts#L40">src/global.ts:40</a></li>
->>>>>>> 3cc274a4
+						<li>Defined in <a href="https://github.com/auth0/auth0-spa-js/blob/3b4cf56/src/global.ts#L40">global.ts:40</a></li>
 					</ul>
 				</aside>
 			</section>
@@ -2579,11 +2553,7 @@
 				<aside class="tsd-sources">
 					<p>Inherited from BaseLoginOptions.audience</p>
 					<ul>
-<<<<<<< HEAD
-						<li>Defined in <a href="https://github.com/auth0/auth0-spa-js/blob/53509dc/src/global.ts#L49">global.ts:49</a></li>
-=======
-						<li>Defined in <a href="https://github.com/auth0/auth0-spa-js/blob/fb984a6/src/global.ts#L49">src/global.ts:49</a></li>
->>>>>>> 3cc274a4
+						<li>Defined in <a href="https://github.com/auth0/auth0-spa-js/blob/3b4cf56/src/global.ts#L49">global.ts:49</a></li>
 					</ul>
 				</aside>
 				<div class="tsd-comment tsd-typography">
@@ -2592,52 +2562,45 @@
 					</div>
 				</div>
 			</section>
-<<<<<<< HEAD
+			<section class="tsd-panel tsd-member tsd-kind-property tsd-parent-kind-interface">
+				<a name="authorizetimeoutinseconds" class="tsd-anchor"></a>
+				<h3><span class="tsd-flag ts-flagOptional">Optional</span> authorize<wbr>Timeout<wbr>InSeconds</h3>
+				<div class="tsd-signature tsd-kind-icon">authorize<wbr>Timeout<wbr>InSeconds<span class="tsd-signature-symbol">:</span> <span class="tsd-signature-type">number</span></div>
+				<aside class="tsd-sources">
+					<ul>
+						<li>Defined in <a href="https://github.com/auth0/auth0-spa-js/blob/3b4cf56/src/global.ts#L112">global.ts:112</a></li>
+					</ul>
+				</aside>
+				<div class="tsd-comment tsd-typography">
+					<div class="lead">
+						<p>A maximum number of seconds to wait before declaring background calls to /authorize as failed for timeout
+						Defaults to 60s.</p>
+					</div>
+				</div>
+			</section>
 			<section class="tsd-panel tsd-member tsd-kind-property tsd-parent-kind-interface">
 				<a name="cachelocation" class="tsd-anchor"></a>
 				<h3><span class="tsd-flag ts-flagOptional">Optional</span> cache<wbr>Location</h3>
 				<div class="tsd-signature tsd-kind-icon">cache<wbr>Location<span class="tsd-signature-symbol">:</span> <span class="tsd-signature-type">"memory"</span><span class="tsd-signature-symbol"> | </span><span class="tsd-signature-type">"localstorage"</span></div>
 				<aside class="tsd-sources">
 					<ul>
-						<li>Defined in <a href="https://github.com/auth0/auth0-spa-js/blob/53509dc/src/global.ts#L98">global.ts:98</a></li>
-=======
-			<section class="tsd-panel tsd-member tsd-kind-property tsd-parent-kind-interface tsd-is-not-exported">
-				<a name="authorizetimeoutinseconds" class="tsd-anchor"></a>
-				<h3><span class="tsd-flag ts-flagOptional">Optional</span> authorize<wbr>Timeout<wbr>InSeconds</h3>
-				<div class="tsd-signature tsd-kind-icon">authorize<wbr>Timeout<wbr>InSeconds<span class="tsd-signature-symbol">:</span> <span class="tsd-signature-type">number</span></div>
-				<aside class="tsd-sources">
-					<ul>
-						<li>Defined in <a href="https://github.com/auth0/auth0-spa-js/blob/fb984a6/src/global.ts#L97">src/global.ts:97</a></li>
->>>>>>> 3cc274a4
+						<li>Defined in <a href="https://github.com/auth0/auth0-spa-js/blob/3b4cf56/src/global.ts#L98">global.ts:98</a></li>
 					</ul>
 				</aside>
 				<div class="tsd-comment tsd-typography">
 					<div class="lead">
-<<<<<<< HEAD
 						<p>The location to use when storing cache data. Valid values are <code>memory</code> or <code>localstorage</code>.
 						The default setting is <code>memory</code>.</p>
 					</div>
 				</div>
 			</section>
 			<section class="tsd-panel tsd-member tsd-kind-property tsd-parent-kind-interface">
-=======
-						<p>A maximum number of seconds to wait before declaring background calls to /authorize as failed for timeout
-						Defaults to 60s.</p>
-					</div>
-				</div>
-			</section>
-			<section class="tsd-panel tsd-member tsd-kind-property tsd-parent-kind-interface tsd-is-not-exported">
->>>>>>> 3cc274a4
 				<a name="client_id" class="tsd-anchor"></a>
 				<h3>client_<wbr>id</h3>
 				<div class="tsd-signature tsd-kind-icon">client_<wbr>id<span class="tsd-signature-symbol">:</span> <span class="tsd-signature-type">string</span></div>
 				<aside class="tsd-sources">
 					<ul>
-<<<<<<< HEAD
-						<li>Defined in <a href="https://github.com/auth0/auth0-spa-js/blob/53509dc/src/global.ts#L78">global.ts:78</a></li>
-=======
-						<li>Defined in <a href="https://github.com/auth0/auth0-spa-js/blob/fb984a6/src/global.ts#L78">src/global.ts:78</a></li>
->>>>>>> 3cc274a4
+						<li>Defined in <a href="https://github.com/auth0/auth0-spa-js/blob/3b4cf56/src/global.ts#L78">global.ts:78</a></li>
 					</ul>
 				</aside>
 				<div class="tsd-comment tsd-typography">
@@ -2653,11 +2616,7 @@
 				<aside class="tsd-sources">
 					<p>Inherited from BaseLoginOptions.connection</p>
 					<ul>
-<<<<<<< HEAD
-						<li>Defined in <a href="https://github.com/auth0/auth0-spa-js/blob/53509dc/src/global.ts#L55">global.ts:55</a></li>
-=======
-						<li>Defined in <a href="https://github.com/auth0/auth0-spa-js/blob/fb984a6/src/global.ts#L55">src/global.ts:55</a></li>
->>>>>>> 3cc274a4
+						<li>Defined in <a href="https://github.com/auth0/auth0-spa-js/blob/3b4cf56/src/global.ts#L55">global.ts:55</a></li>
 					</ul>
 				</aside>
 				<div class="tsd-comment tsd-typography">
@@ -2675,11 +2634,7 @@
 				<aside class="tsd-sources">
 					<p>Inherited from BaseLoginOptions.display</p>
 					<ul>
-<<<<<<< HEAD
-						<li>Defined in <a href="https://github.com/auth0/auth0-spa-js/blob/53509dc/src/global.ts#L11">global.ts:11</a></li>
-=======
-						<li>Defined in <a href="https://github.com/auth0/auth0-spa-js/blob/fb984a6/src/global.ts#L11">src/global.ts:11</a></li>
->>>>>>> 3cc274a4
+						<li>Defined in <a href="https://github.com/auth0/auth0-spa-js/blob/3b4cf56/src/global.ts#L11">global.ts:11</a></li>
 					</ul>
 				</aside>
 				<div class="tsd-comment tsd-typography">
@@ -2699,11 +2654,7 @@
 				<div class="tsd-signature tsd-kind-icon">domain<span class="tsd-signature-symbol">:</span> <span class="tsd-signature-type">string</span></div>
 				<aside class="tsd-sources">
 					<ul>
-<<<<<<< HEAD
-						<li>Defined in <a href="https://github.com/auth0/auth0-spa-js/blob/53509dc/src/global.ts#L70">global.ts:70</a></li>
-=======
-						<li>Defined in <a href="https://github.com/auth0/auth0-spa-js/blob/fb984a6/src/global.ts#L70">src/global.ts:70</a></li>
->>>>>>> 3cc274a4
+						<li>Defined in <a href="https://github.com/auth0/auth0-spa-js/blob/3b4cf56/src/global.ts#L70">global.ts:70</a></li>
 					</ul>
 				</aside>
 				<div class="tsd-comment tsd-typography">
@@ -2721,11 +2672,7 @@
 				<aside class="tsd-sources">
 					<p>Inherited from BaseLoginOptions.id_token_hint</p>
 					<ul>
-<<<<<<< HEAD
-						<li>Defined in <a href="https://github.com/auth0/auth0-spa-js/blob/53509dc/src/global.ts#L33">global.ts:33</a></li>
-=======
-						<li>Defined in <a href="https://github.com/auth0/auth0-spa-js/blob/fb984a6/src/global.ts#L33">src/global.ts:33</a></li>
->>>>>>> 3cc274a4
+						<li>Defined in <a href="https://github.com/auth0/auth0-spa-js/blob/3b4cf56/src/global.ts#L33">global.ts:33</a></li>
 					</ul>
 				</aside>
 				<div class="tsd-comment tsd-typography">
@@ -2740,11 +2687,7 @@
 				<div class="tsd-signature tsd-kind-icon">issuer<span class="tsd-signature-symbol">:</span> <span class="tsd-signature-type">string</span></div>
 				<aside class="tsd-sources">
 					<ul>
-<<<<<<< HEAD
-						<li>Defined in <a href="https://github.com/auth0/auth0-spa-js/blob/53509dc/src/global.ts#L74">global.ts:74</a></li>
-=======
-						<li>Defined in <a href="https://github.com/auth0/auth0-spa-js/blob/fb984a6/src/global.ts#L74">src/global.ts:74</a></li>
->>>>>>> 3cc274a4
+						<li>Defined in <a href="https://github.com/auth0/auth0-spa-js/blob/3b4cf56/src/global.ts#L74">global.ts:74</a></li>
 					</ul>
 				</aside>
 				<div class="tsd-comment tsd-typography">
@@ -2759,11 +2702,7 @@
 				<div class="tsd-signature tsd-kind-icon">leeway<span class="tsd-signature-symbol">:</span> <span class="tsd-signature-type">number</span></div>
 				<aside class="tsd-sources">
 					<ul>
-<<<<<<< HEAD
-						<li>Defined in <a href="https://github.com/auth0/auth0-spa-js/blob/53509dc/src/global.ts#L92">global.ts:92</a></li>
-=======
-						<li>Defined in <a href="https://github.com/auth0/auth0-spa-js/blob/fb984a6/src/global.ts#L92">src/global.ts:92</a></li>
->>>>>>> 3cc274a4
+						<li>Defined in <a href="https://github.com/auth0/auth0-spa-js/blob/3b4cf56/src/global.ts#L92">global.ts:92</a></li>
 					</ul>
 				</aside>
 				<div class="tsd-comment tsd-typography">
@@ -2781,11 +2720,7 @@
 				<aside class="tsd-sources">
 					<p>Inherited from BaseLoginOptions.login_hint</p>
 					<ul>
-<<<<<<< HEAD
-						<li>Defined in <a href="https://github.com/auth0/auth0-spa-js/blob/53509dc/src/global.ts#L39">global.ts:39</a></li>
-=======
-						<li>Defined in <a href="https://github.com/auth0/auth0-spa-js/blob/fb984a6/src/global.ts#L39">src/global.ts:39</a></li>
->>>>>>> 3cc274a4
+						<li>Defined in <a href="https://github.com/auth0/auth0-spa-js/blob/3b4cf56/src/global.ts#L39">global.ts:39</a></li>
 					</ul>
 				</aside>
 				<div class="tsd-comment tsd-typography">
@@ -2803,11 +2738,7 @@
 				<aside class="tsd-sources">
 					<p>Inherited from BaseLoginOptions.max_age</p>
 					<ul>
-<<<<<<< HEAD
-						<li>Defined in <a href="https://github.com/auth0/auth0-spa-js/blob/53509dc/src/global.ts#L24">global.ts:24</a></li>
-=======
-						<li>Defined in <a href="https://github.com/auth0/auth0-spa-js/blob/fb984a6/src/global.ts#L24">src/global.ts:24</a></li>
->>>>>>> 3cc274a4
+						<li>Defined in <a href="https://github.com/auth0/auth0-spa-js/blob/3b4cf56/src/global.ts#L24">global.ts:24</a></li>
 					</ul>
 				</aside>
 				<div class="tsd-comment tsd-typography">
@@ -2825,11 +2756,7 @@
 				<aside class="tsd-sources">
 					<p>Inherited from BaseLoginOptions.prompt</p>
 					<ul>
-<<<<<<< HEAD
-						<li>Defined in <a href="https://github.com/auth0/auth0-spa-js/blob/53509dc/src/global.ts#L18">global.ts:18</a></li>
-=======
-						<li>Defined in <a href="https://github.com/auth0/auth0-spa-js/blob/fb984a6/src/global.ts#L18">src/global.ts:18</a></li>
->>>>>>> 3cc274a4
+						<li>Defined in <a href="https://github.com/auth0/auth0-spa-js/blob/3b4cf56/src/global.ts#L18">global.ts:18</a></li>
 					</ul>
 				</aside>
 				<div class="tsd-comment tsd-typography">
@@ -2849,11 +2776,7 @@
 				<div class="tsd-signature tsd-kind-icon">redirect_<wbr>uri<span class="tsd-signature-symbol">:</span> <span class="tsd-signature-type">string</span></div>
 				<aside class="tsd-sources">
 					<ul>
-<<<<<<< HEAD
-						<li>Defined in <a href="https://github.com/auth0/auth0-spa-js/blob/53509dc/src/global.ts#L86">global.ts:86</a></li>
-=======
-						<li>Defined in <a href="https://github.com/auth0/auth0-spa-js/blob/fb984a6/src/global.ts#L86">src/global.ts:86</a></li>
->>>>>>> 3cc274a4
+						<li>Defined in <a href="https://github.com/auth0/auth0-spa-js/blob/3b4cf56/src/global.ts#L86">global.ts:86</a></li>
 					</ul>
 				</aside>
 				<div class="tsd-comment tsd-typography">
@@ -2873,11 +2796,7 @@
 				<aside class="tsd-sources">
 					<p>Inherited from BaseLoginOptions.scope</p>
 					<ul>
-<<<<<<< HEAD
-						<li>Defined in <a href="https://github.com/auth0/auth0-spa-js/blob/53509dc/src/global.ts#L45">global.ts:45</a></li>
-=======
-						<li>Defined in <a href="https://github.com/auth0/auth0-spa-js/blob/fb984a6/src/global.ts#L45">src/global.ts:45</a></li>
->>>>>>> 3cc274a4
+						<li>Defined in <a href="https://github.com/auth0/auth0-spa-js/blob/3b4cf56/src/global.ts#L45">global.ts:45</a></li>
 					</ul>
 				</aside>
 				<div class="tsd-comment tsd-typography">
@@ -2894,11 +2813,7 @@
 				<aside class="tsd-sources">
 					<p>Inherited from BaseLoginOptions.ui_locales</p>
 					<ul>
-<<<<<<< HEAD
-						<li>Defined in <a href="https://github.com/auth0/auth0-spa-js/blob/53509dc/src/global.ts#L29">global.ts:29</a></li>
-=======
-						<li>Defined in <a href="https://github.com/auth0/auth0-spa-js/blob/fb984a6/src/global.ts#L29">src/global.ts:29</a></li>
->>>>>>> 3cc274a4
+						<li>Defined in <a href="https://github.com/auth0/auth0-spa-js/blob/3b4cf56/src/global.ts#L29">global.ts:29</a></li>
 					</ul>
 				</aside>
 				<div class="tsd-comment tsd-typography">
@@ -2914,7 +2829,7 @@
 				<div class="tsd-signature tsd-kind-icon">use<wbr>Refresh<wbr>Tokens<span class="tsd-signature-symbol">:</span> <span class="tsd-signature-type">boolean</span></div>
 				<aside class="tsd-sources">
 					<ul>
-						<li>Defined in <a href="https://github.com/auth0/auth0-spa-js/blob/53509dc/src/global.ts#L106">global.ts:106</a></li>
+						<li>Defined in <a href="https://github.com/auth0/auth0-spa-js/blob/3b4cf56/src/global.ts#L106">global.ts:106</a></li>
 					</ul>
 				</aside>
 				<div class="tsd-comment tsd-typography">
