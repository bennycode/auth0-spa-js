<!doctype html>
<html class="minimal no-js">
<head>
	<meta charset="utf-8">
	<meta http-equiv="X-UA-Compatible" content="IE=edge">
	<title>LogoutOptions | @auth0/auth0-spa-js - v1.6.5</title>
	<meta name="description" content="">
	<meta name="viewport" content="width=device-width, initial-scale=1">
	<style type="text/css">/*! normalize.css v1.1.3 | MIT License | git.io/normalize */
/* ==========================================================================
 * HTML5 display definitions
 * ========================================================================== */
/**
 * Correct `block` display not defined in IE 6/7/8/9 and Firefox 3. */
article, aside, details, figcaption, figure, footer, header, hgroup, main, nav, section, summary {
  display: block; }

/**
 * Correct `inline-block` display not defined in IE 6/7/8/9 and Firefox 3. */
audio, canvas, video {
  display: inline-block;
  *display: inline;
  *zoom: 1; }

/**
 * Prevent modern browsers from displaying `audio` without controls.
 * Remove excess height in iOS 5 devices. */
audio:not([controls]) {
  display: none;
  height: 0; }

/**
 * Address styling not present in IE 7/8/9, Firefox 3, and Safari 4.
 * Known issue: no IE 6 support. */
[hidden] {
  display: none; }

/* ==========================================================================
 * Base
 * ========================================================================== */
/**
 * 1. Correct text resizing oddly in IE 6/7 when body `font-size` is set using
 *    `em` units.
 * 2. Prevent iOS text size adjust after orientation change, without disabling
 *    user zoom. */
html {
  font-size: 100%;
  /* 1 */
  -ms-text-size-adjust: 100%;
  /* 2 */
  -webkit-text-size-adjust: 100%;
  /* 2 */
  font-family: sans-serif; }

/**
 * Address `font-family` inconsistency between `textarea` and other form
 * elements. */
button, input, select, textarea {
  font-family: sans-serif; }

/**
 * Address margins handled incorrectly in IE 6/7. */
body {
  margin: 0; }

/* ==========================================================================
 * Links
 * ========================================================================== */
/**
 * Address `outline` inconsistency between Chrome and other browsers. */
a:focus {
  outline: thin dotted; }

a:active, a:hover {
  outline: 0; }

/**
 * Improve readability when focused and also mouse hovered in all browsers. */
/* ==========================================================================
 * Typography
 * ========================================================================== */
/**
 * Address font sizes and margins set differently in IE 6/7.
 * Address font sizes within `section` and `article` in Firefox 4+, Safari 5,
 * and Chrome. */
h1 {
  font-size: 2em;
  margin: 0.67em 0; }

h2 {
  font-size: 1.5em;
  margin: 0.83em 0; }

h3 {
  font-size: 1.17em;
  margin: 1em 0; }

h4, .tsd-index-panel h3 {
  font-size: 1em;
  margin: 1.33em 0; }

h5 {
  font-size: 0.83em;
  margin: 1.67em 0; }

h6 {
  font-size: 0.67em;
  margin: 2.33em 0; }

/**
 * Address styling not present in IE 7/8/9, Safari 5, and Chrome. */
abbr[title] {
  border-bottom: 1px dotted; }

/**
 * Address style set to `bolder` in Firefox 3+, Safari 4/5, and Chrome. */
b, strong {
  font-weight: bold; }

blockquote {
  margin: 1em 40px; }

/**
 * Address styling not present in Safari 5 and Chrome. */
dfn {
  font-style: italic; }

/**
 * Address differences between Firefox and other browsers.
 * Known issue: no IE 6/7 normalization. */
hr {
  box-sizing: content-box;
  height: 0; }

/**
 * Address styling not present in IE 6/7/8/9. */
mark {
  background: #ff0;
  color: #000; }

/**
 * Address margins set differently in IE 6/7. */
p, pre {
  margin: 1em 0; }

/**
 * Correct font family set oddly in IE 6, Safari 4/5, and Chrome. */
code, kbd, pre, samp {
  font-family: monospace, serif;
  _font-family: 'courier new', monospace;
  font-size: 1em; }

/**
 * Improve readability of pre-formatted text in all browsers. */
pre {
  white-space: pre;
  white-space: pre-wrap;
  word-wrap: break-word; }

/**
 * Address CSS quotes not supported in IE 6/7. */
q {
  quotes: none; }
  q:before, q:after {
    content: '';
    content: none; }

/**
 * Address `quotes` property not supported in Safari 4. */
/**
 * Address inconsistent and variable font size in all browsers. */
small {
  font-size: 80%; }

/**
 * Prevent `sub` and `sup` affecting `line-height` in all browsers. */
sub {
  font-size: 75%;
  line-height: 0;
  position: relative;
  vertical-align: baseline; }

sup {
  font-size: 75%;
  line-height: 0;
  position: relative;
  vertical-align: baseline;
  top: -0.5em; }

sub {
  bottom: -0.25em; }

/* ==========================================================================
 * Lists
 * ========================================================================== */
/**
 * Address margins set differently in IE 6/7. */
dl, menu, ol, ul {
  margin: 1em 0; }

dd {
  margin: 0 0 0 40px; }

/**
 * Address paddings set differently in IE 6/7. */
menu, ol, ul {
  padding: 0 0 0 40px; }

/**
 * Correct list images handled incorrectly in IE 7. */
nav ul, nav ol {
  list-style: none;
  list-style-image: none; }

/* ==========================================================================
 * Embedded content
 * ========================================================================== */
/**
 * 1. Remove border when inside `a` element in IE 6/7/8/9 and Firefox 3.
 * 2. Improve image quality when scaled in IE 7. */
img {
  border: 0;
  /* 1 */
  -ms-interpolation-mode: bicubic; }

/* 2 */
/**
 * Correct overflow displayed oddly in IE 9. */
svg:not(:root) {
  overflow: hidden; }

/* ==========================================================================
 * Figures
 * ========================================================================== */
/**
 * Address margin not present in IE 6/7/8/9, Safari 5, and Opera 11. */
figure, form {
  margin: 0; }

/* ==========================================================================
 * Forms
 * ========================================================================== */
/**
 * Correct margin displayed oddly in IE 6/7. */
/**
 * Define consistent border, margin, and padding. */
fieldset {
  border: 1px solid #c0c0c0;
  margin: 0 2px;
  padding: 0.35em 0.625em 0.75em; }

/**
 * 1. Correct color not being inherited in IE 6/7/8/9.
 * 2. Correct text not wrapping in Firefox 3.
 * 3. Correct alignment displayed oddly in IE 6/7. */
legend {
  border: 0;
  /* 1 */
  padding: 0;
  white-space: normal;
  /* 2 */
  *margin-left: -7px; }

/* 3 */
/**
 * 1. Correct font size not being inherited in all browsers.
 * 2. Address margins set differently in IE 6/7, Firefox 3+, Safari 5,
 *    and Chrome.
 * 3. Improve appearance and consistency in all browsers. */
button, input, select, textarea {
  font-size: 100%;
  /* 1 */
  margin: 0;
  /* 2 */
  vertical-align: baseline;
  /* 3 */
  *vertical-align: middle; }

/* 3 */
/**
 * Address Firefox 3+ setting `line-height` on `input` using `!important` in
 * the UA stylesheet. */
button, input {
  line-height: normal; }

/**
 * Address inconsistent `text-transform` inheritance for `button` and `select`.
 * All other form control elements do not inherit `text-transform` values.
 * Correct `button` style inheritance in Chrome, Safari 5+, and IE 6+.
 * Correct `select` style inheritance in Firefox 4+ and Opera. */
button, select {
  text-transform: none; }

/**
 * 1. Avoid the WebKit bug in Android 4.0.* where (2) destroys native `audio`
 *    and `video` controls.
 * 2. Correct inability to style clickable `input` types in iOS.
 * 3. Improve usability and consistency of cursor style between image-type
 *    `input` and others.
 * 4. Remove inner spacing in IE 7 without affecting normal text inputs.
 *    Known issue: inner spacing remains in IE 6. */
button, html input[type="button"] {
  -webkit-appearance: button;
  /* 2 */
  cursor: pointer;
  /* 3 */
  *overflow: visible; }

/* 4 */
input[type="reset"], input[type="submit"] {
  -webkit-appearance: button;
  /* 2 */
  cursor: pointer;
  /* 3 */
  *overflow: visible; }

/* 4 */
/**
 * Re-set default cursor for disabled elements. */
button[disabled], html input[disabled] {
  cursor: default; }

/**
 * 1. Address box sizing set to content-box in IE 8/9.
 * 2. Remove excess padding in IE 8/9.
 * 3. Remove excess padding in IE 7.
 *    Known issue: excess padding remains in IE 6. */
input {
  /* 3 */ }
  input[type="checkbox"], input[type="radio"] {
    box-sizing: border-box;
    /* 1 */
    padding: 0;
    /* 2 */
    *height: 13px;
    /* 3 */
    *width: 13px; }
  input[type="search"] {
    -webkit-appearance: textfield;
    /* 1 */
    /* 2 */
    box-sizing: content-box; }
    input[type="search"]::-webkit-search-cancel-button, input[type="search"]::-webkit-search-decoration {
      -webkit-appearance: none; }

/**
 * 1. Address `appearance` set to `searchfield` in Safari 5 and Chrome.
 * 2. Address `box-sizing` set to `border-box` in Safari 5 and Chrome
 *    (include `-moz` to future-proof). */
/**
 * Remove inner padding and search cancel button in Safari 5 and Chrome
 * on OS X. */
/**
 * Remove inner padding and border in Firefox 3+. */
button::-moz-focus-inner, input::-moz-focus-inner {
  border: 0;
  padding: 0; }

/**
 * 1. Remove default vertical scrollbar in IE 6/7/8/9.
 * 2. Improve readability and alignment in all browsers. */
textarea {
  overflow: auto;
  /* 1 */
  vertical-align: top; }

/* 2 */
/* ==========================================================================
 * Tables
 * ========================================================================== */
/**
 * Remove most spacing between table cells. */
table {
  border-collapse: collapse;
  border-spacing: 0; }

/*
 *
 *Visual Studio-like style based on original C# coloring by Jason Diamond <jason@diamond.name> */
.hljs {
  display: inline-block;
  padding: 0.5em;
  background: white;
  color: black; }

.hljs-comment, .hljs-annotation, .hljs-template_comment, .diff .hljs-header, .hljs-chunk, .apache .hljs-cbracket {
  color: #008000; }

.hljs-keyword, .hljs-id, .hljs-built_in, .css .smalltalk .hljs-class, .hljs-winutils, .bash .hljs-variable, .tex .hljs-command, .hljs-request, .hljs-status, .nginx .hljs-title {
  color: #00f; }

.xml .hljs-tag {
  color: #00f; }
  .xml .hljs-tag .hljs-value {
    color: #00f; }

.hljs-string, .hljs-title, .hljs-parent, .hljs-tag .hljs-value, .hljs-rules .hljs-value {
  color: #a31515; }

.ruby .hljs-symbol {
  color: #a31515; }
  .ruby .hljs-symbol .hljs-string {
    color: #a31515; }

.hljs-template_tag, .django .hljs-variable, .hljs-addition, .hljs-flow, .hljs-stream, .apache .hljs-tag, .hljs-date, .tex .hljs-formula, .coffeescript .hljs-attribute {
  color: #a31515; }

.ruby .hljs-string, .hljs-decorator, .hljs-filter .hljs-argument, .hljs-localvars, .hljs-array, .hljs-attr_selector, .hljs-pseudo, .hljs-pi, .hljs-doctype, .hljs-deletion, .hljs-envvar, .hljs-shebang, .hljs-preprocessor, .hljs-pragma, .userType, .apache .hljs-sqbracket, .nginx .hljs-built_in, .tex .hljs-special, .hljs-prompt {
  color: #2b91af; }

.hljs-phpdoc, .hljs-javadoc, .hljs-xmlDocTag {
  color: #808080; }

.vhdl .hljs-typename {
  font-weight: bold; }

.vhdl .hljs-string {
  color: #666666; }

.vhdl .hljs-literal {
  color: #a31515; }

.vhdl .hljs-attribute {
  color: #00b0e8; }

.xml .hljs-attribute {
  color: #f00; }

.col > :first-child, .col-1 > :first-child, .col-2 > :first-child, .col-3 > :first-child, .col-4 > :first-child, .col-5 > :first-child, .col-6 > :first-child, .col-7 > :first-child, .col-8 > :first-child, .col-9 > :first-child, .col-10 > :first-child, .col-11 > :first-child, .tsd-panel > :first-child, ul.tsd-descriptions > li > :first-child,
.col > :first-child > :first-child,
.col-1 > :first-child > :first-child,
.col-2 > :first-child > :first-child,
.col-3 > :first-child > :first-child,
.col-4 > :first-child > :first-child,
.col-5 > :first-child > :first-child,
.col-6 > :first-child > :first-child,
.col-7 > :first-child > :first-child,
.col-8 > :first-child > :first-child,
.col-9 > :first-child > :first-child,
.col-10 > :first-child > :first-child,
.col-11 > :first-child > :first-child,
.tsd-panel > :first-child > :first-child,
ul.tsd-descriptions > li > :first-child > :first-child,
.col > :first-child > :first-child > :first-child,
.col-1 > :first-child > :first-child > :first-child,
.col-2 > :first-child > :first-child > :first-child,
.col-3 > :first-child > :first-child > :first-child,
.col-4 > :first-child > :first-child > :first-child,
.col-5 > :first-child > :first-child > :first-child,
.col-6 > :first-child > :first-child > :first-child,
.col-7 > :first-child > :first-child > :first-child,
.col-8 > :first-child > :first-child > :first-child,
.col-9 > :first-child > :first-child > :first-child,
.col-10 > :first-child > :first-child > :first-child,
.col-11 > :first-child > :first-child > :first-child,
.tsd-panel > :first-child > :first-child > :first-child,
ul.tsd-descriptions > li > :first-child > :first-child > :first-child {
  margin-top: 0; }

.col > :last-child, .col-1 > :last-child, .col-2 > :last-child, .col-3 > :last-child, .col-4 > :last-child, .col-5 > :last-child, .col-6 > :last-child, .col-7 > :last-child, .col-8 > :last-child, .col-9 > :last-child, .col-10 > :last-child, .col-11 > :last-child, .tsd-panel > :last-child, ul.tsd-descriptions > li > :last-child,
.col > :last-child > :last-child,
.col-1 > :last-child > :last-child,
.col-2 > :last-child > :last-child,
.col-3 > :last-child > :last-child,
.col-4 > :last-child > :last-child,
.col-5 > :last-child > :last-child,
.col-6 > :last-child > :last-child,
.col-7 > :last-child > :last-child,
.col-8 > :last-child > :last-child,
.col-9 > :last-child > :last-child,
.col-10 > :last-child > :last-child,
.col-11 > :last-child > :last-child,
.tsd-panel > :last-child > :last-child,
ul.tsd-descriptions > li > :last-child > :last-child,
.col > :last-child > :last-child > :last-child,
.col-1 > :last-child > :last-child > :last-child,
.col-2 > :last-child > :last-child > :last-child,
.col-3 > :last-child > :last-child > :last-child,
.col-4 > :last-child > :last-child > :last-child,
.col-5 > :last-child > :last-child > :last-child,
.col-6 > :last-child > :last-child > :last-child,
.col-7 > :last-child > :last-child > :last-child,
.col-8 > :last-child > :last-child > :last-child,
.col-9 > :last-child > :last-child > :last-child,
.col-10 > :last-child > :last-child > :last-child,
.col-11 > :last-child > :last-child > :last-child,
.tsd-panel > :last-child > :last-child > :last-child,
ul.tsd-descriptions > li > :last-child > :last-child > :last-child {
  margin-bottom: 0; }

.container {
  max-width: 1200px;
  margin: 0 auto;
  padding: 0 40px; }
  @media (max-width: 640px) {
    .container {
      padding: 0 20px; } }

.container-main {
  padding-bottom: 200px; }

.row {
  display: -ms-flexbox;
  display: flex;
  position: relative;
  margin: 0 -10px; }
  .row:after {
    visibility: hidden;
    display: block;
    content: "";
    clear: both;
    height: 0; }

.col, .col-1, .col-2, .col-3, .col-4, .col-5, .col-6, .col-7, .col-8, .col-9, .col-10, .col-11 {
  box-sizing: border-box;
  float: left;
  padding: 0 10px; }

.col-1 {
  width: 8.3333333333%; }

.offset-1 {
  margin-left: 8.3333333333%; }

.col-2 {
  width: 16.6666666667%; }

.offset-2 {
  margin-left: 16.6666666667%; }

.col-3 {
  width: 25%; }

.offset-3 {
  margin-left: 25%; }

.col-4 {
  width: 33.3333333333%; }

.offset-4 {
  margin-left: 33.3333333333%; }

.col-5 {
  width: 41.6666666667%; }

.offset-5 {
  margin-left: 41.6666666667%; }

.col-6 {
  width: 50%; }

.offset-6 {
  margin-left: 50%; }

.col-7 {
  width: 58.3333333333%; }

.offset-7 {
  margin-left: 58.3333333333%; }

.col-8 {
  width: 66.6666666667%; }

.offset-8 {
  margin-left: 66.6666666667%; }

.col-9 {
  width: 75%; }

.offset-9 {
  margin-left: 75%; }

.col-10 {
  width: 83.3333333333%; }

.offset-10 {
  margin-left: 83.3333333333%; }

.col-11 {
  width: 91.6666666667%; }

.offset-11 {
  margin-left: 91.6666666667%; }

.tsd-kind-icon {
  display: block;
  position: relative;
  padding-left: 20px;
  text-indent: -20px; }
  .tsd-kind-icon:before {
    content: '';
    display: inline-block;
    vertical-align: middle;
    width: 17px;
    height: 17px;
    margin: 0 3px 2px 0;
    background-image: url(data:image/png;base64,iVBORw0KGgoAAAANSUhEUgAAAO4AAADMCAYAAAB0ip8fAAAABGdBTUEAAK/INwWK6QAAABl0RVh0U29mdHdhcmUAQWRvYmUgSW1hZ2VSZWFkeXHJZTwAACUhSURBVHja7J0PjF1VncfPTEfclm7YEGtKauoWYXVdxLqyNZqyY/gT21hBRCPoaqcLoYFV10B0dXWxZWElsCYYG0wJ2CkkxSxoA8HQlbTL2ImsCLuFlVUisdC1YbItRBIoO03q7PnN+9155553/vx+55737p07v19y+vreu+8zv3vu/d1z7jnne39DMzMzSqxjF91bnfHg5e3xQ6zXrt/5x43wYwT++e5Q2o+vNmI+B2Pnzp1JjI0bN1Y+6XOf6E3xI0edNuX8ePKONMh7r5rJymiCDcs1VEyssr1Ll/t0+a0uM/h6H34es+W6LOUyfIG7UpfbdXkBIfC6HT+nWhsYn9LlPF1WiR/CcNhJunxNlx/qsk+XD+gyhK+P4Ofw/SLPbz+J//9bLsMVuBfq8gz0Ugzn4fUq/PxCwg7NdwZU0gO6nIr/f3qB+yEMt31Ll1Fd3gN3A7ocws/h9Q78HL6/zfHbW3R5DoOSzRh2XH3uw6bbZUvx+5WRK9h8Z3wFg+VB8UMYnu/XwlCGLp/Q5VXPNq/i9xfh9uZvl+myOJVhB+6XdDklcpU5Bbfz2XxnrIDBQ7z6iR/C8DGglb5Vl1cijFdwu6ut3+6qwrAD9xLifcElid/NB8aFeP8xIX4II7AddF93Exm7cXvzt49XYdiBu4wIWZb43XxgLMfXI+KHMALbLcNjQzH7GC4zPktijDi+XEGEhL4jM8z5vSXjaYzSXOVJG6vuy5RVuQOtD2P+t5IfBedSlaFO1cZGnB9rttd3nhbzvxfDaOEb32oG0mFi8B9xBGEyw25xHyRG/4OJ3yns+r1Pl7fUzPBtB0Pwx7FbUmd9cPxoep220Y8JHDCi2EW4vfnbNVUYduDeGhjdMke5bg18H2NchqNpP1OdebOfWf3/QTF8+wJXv5uMgYO66oPjR9PrtI1+FIOGSyN+LMXtvmv99pNVGHbgHtTlYyo8NP0x3M5nMQZ0Ab+PV7whfP1+DYzQvtyEI3kX1lwfVD/mQ522zY9J1V0gEZpS+iFuN2n99lUsSQzXAgzY4GzVmfydMnbiDvz8EUKzHmIUAy+3Gle+5TUwQvtyQpcNuryO5T011QfVj/lQp2304/OqMzr8n6qzaGO58bur8PPHcTvbvqjLal1uSGEMgTqohkXkrhXbQ0vGd1Zm/KA7OMUyWNyfU5XDZDn3hfmnnYxLj1ev02NjGxtxfqzZPnCRgdMPHJwyDQIQVkCtxYCbwtYRekwHIn9jBfaqzuAwhgYp6zMOXvFHoTV5qPDlaoIrxmink2GqWrg2aDmd8fec+5IYuCUGxZ9+1umgz48cZgS30w9H4A7cRmr6u3t0WWdUxp6aGMlBN4j6oPhjBH8j67TG86Nvftyw8fkkWE4t70hqN9nVHWLY+gy+r899lGoUsK/P4E8j67SNfjRBTE9pcaEPfrjKH9EXhxU6wA9X6ero7twK3WU7HOu2tUFIn/MCIkL6vEL6pjwBIySkh5vkR1VH0PuoKqsbqAG7VpdZBrzC+4SAXavLLANe4b0SE2uWNUJIXwTsftWdcB7F96QANgK2h0ENYCNgexjMABYhfT4/hFG2+oT07xjT4b7SG7C2lQL45TnNbzBgnQxfAHsC1skgBLAtlD6kqgvYqYw2+SEMt7mE9AWnipA+yhj+Q91l/9O/VkoH8H4dwKOUS5QO2NF/V+P7H1PfK32ewrA/P+OMM/affPLJJMZLL700Ojk5uT9wJbWF0ueq7hMGUgXsVEab/BCGu2fqEsHvN36TKqSPMua6ykYAFy2wK9iUDjYFAfuSer7n+xyMpUuXqjPPPBMCWOkA9gWs0gGr9u/fr44ePeo7MC6h9CHr4KQI2CmMNvkhDM+4mXKL4FdagZcipI8yhinBFwu2fjBcAUwM2MIKAfSQUVwHhyJg5zLa5Icw/LdrhQh+xiiuwKMI6VmMkVjw/dvun6vHnvpR0lBbDkYRwI8++uhswDJsmVEhlO3MUT6wIxUYbfJDGP7PjxjBHzKKkJ7FiM7j/v4N05XHykMMc34vNM974sSJ0Ai0MVbXI/qG13/UxdVE71I0IT2XYVc4mRER0pP9CAjpSYyIkH5g9RER0g/Mj4iQHu6Hz9dliYNxr6IJ6VmMOh6IPitQ/rDaMgSlCuOjH/3oEBTPNg8aJz7cK77JOBhFMbcrzCVg5zI4fmxWdCE9l5HDjxx12kY/TBF8Ic87ZgRaUZSiCelZjDoC9zIdsDGhdJShA5Yjtn6TdXCUUVlUIT2HwfGDK6TnMHL4kaNO2+iHLYI/ZgWeMkanqUJ6MsMM3A+qstg3ZJO4vW1Rhg7amEA5ytBBmyK2Lg6OeWC5QnoOg+pHipCew8jhR446bZsfLiF9EXhmwHGF9CTGsNV8nxsJnCJgz7Wa/lk75xtqQpdzCcHnFSi/+93vntClEsPqbppC6Tep6kJ6KoPqR2hfqH7kqI9+12kb/XAJ6Y+p6kL6KGPE03c/F7sFN6rOpC8E0NddweoyCGBgPLHVySgsOOoFAQyMp556KplhXFk3Y+HaPcb/UxlUP6Yz+DHdZz9y1Gmb/DiO5+P9qrMCaqsqi+Bh4cSBwG/HcYDsZi5jJDIABAG8KtLliAbw3ofUqodmthx0KERMgXIwgPfu3btq9+7dBx1qlxKjKXlhmVpacn0QrMSgiOBjdZpDwE5hxM6PHKkuKQyHgih2XA5ggKXY4RTGCPGKVMn+7udrbQZbKH3ttddWZuQItj6ZCOnnkR+NENLf8CexiFmrb4SzK+lESE/YFxHSN9OPBSOk1yfgCn1Ci5Ce6IcI6d0MEdJ3ra9Cen0CrtVllgGv8D4hYEVIL9Z0a4eQ3gjYHgY1gEVI30g/hFG2+oT055+u1LIl3oC1rRTArx89RAlYJ8MXwH0W0h9V1QXsVEab/BCG21xC+iWqupA+yhh+88lKXfA2pXQA79cBTFp6qAN29H9+Mr7/0ERZSJ/CsD/vs5D+BtVdTJ4qYKcy2uSHMNw9U5cI/kLVFQqkCumjjLmushHARQvsCjalg01BwB478nzP9zkYfRbSH7UOToqAncJokx/C8IybKbcIfokVeClC+ihjxBd8//ua7pdNKXXkWCfYjv73PmeguSwHowjgV199Vb344ovqtddemw3YX/7ylxQRPdglxv2h6+AUi8phu89bV7tCwH5LIqNNfgjDzYBe4Zfx/5d7Aq8QDOzG3pP52y/ivXQSYyQWfA9P/Fw9O5Emgs/ByCCk30XczhzlAztSgdEmP4Th/7zQx8Ym8ChCehYjOo87fKK6kD7EMOcsQ3OpFYT0sOLqg0pZj6Ts2IyiCem5DLvCyYyIkJ7sR0BIT2JEhPQDq4+IkH5gfkSE9KtwwNZ1PzykaEJ6FqM2If3bL90yBKUKgyikX6XKz+6xn+1DEdJzGRw/4GBRhfRcRg4/ctRpG/0wRfAQ/OZzquznWFGE9CxGLUJ6HbCDFtLbD95SxogdVUjPYXD84ArpOYwcfuSo0zb6YYvg7YfMKWN0miqkJzMGLqTXQVuXkL44OOaB5QrpOQyqHylCeg4jhx856rRtfriE9EXgmQHHFdKTGFmF9JefpSZ0abKQfqWqLqSnMqh+hPaF6keO+uh3nbbRD5eQ/pCqLqSPMvoipIcABsa9vxAhPcMPEdLPPz/aKaQvAvhf96lVz96/5WCKcFyE9GwTIX3AREjPsPEviJA+YiKkn0d+NEJIf+9/RbZYtla9/VIR0vc5+EVIP4/8WHBC+iotmgjp0/ZHhPQipBchvZiY20RI7whYEdKLkL6pDBHSRwLWyZCM9JJNXi3UjPQLTEgvGemFkYvRjIz0C0RILxnphZGL0ayM9K7giwVbPxiSkV4y0jec0cyM9C0S0ktG+mp+CMP/eXMz0ouQXoT0IqQXIb1SIqQXIX07/KhXSA9LHnHZ4+n6FTY63XP18baYRSEynEL6S4/vLK7ypx84cCDKECG9COlr9qMZQnodcKP4ep7nx6Y5hfQURkxIr4N2FF+9DBHSi5BeiZB+1nbocgUOiIzpwNvqCZqQkJ7KKAZeXALlEkMHbwrD7m6KkL66HznqtI1+1Cqkh0D5uC5wx/0y3n+/oANv8vJ3zfbDC0FvSEjPYRQ2TWHo4J1cvXo1leG7soqQPo8fOeq0TX7UKqS/S3VWZDyAG92HkHEdeCdO7dxrxjS5UQZBSO9l6OCFlud0EdKTTIT0AWubkH4TtnhTeBUYx26aUnQhvZfBENJ7GSKkjwa/COkH5EcjhPRWq2m+du7YT/krtfIjoUvNFhVjOKwkUIYR5aqMHCZCehHSU/xohJB+9fGoE0EhPeVE1Tu6Ql+lAkJ6UndOhPQJ+yNC+oUrpH9BJQrp9U6u1WWWAa/wnsswZH4viJBerKHWKCH93XiPuQRf76YGsBGwPQxqABsB28MQIb2I4BvCqE1IP2IF7I3oMMwt3WMMUI3j+89gIME8EwyDT9oBazN0F3mOob+fY+j/zzL095N2wNoM3W2bY+jv5xj6/7MM/b3vwekXqvLkdnGgrsJg+Jhyz/ctUt1Jb1gf+nQCo01+CMNtIKR/u+rMr5t62kIEvwv50Krac7m3YEx9LYVhtriwagTmS2+ygrawE/j5TbidS6pTYhhBq3A0js0wgra496IwigNgCqVhnu514/sUATuH0SY/hOHumdoieGipFxvbpAjpSQy7q3wNXgHgsR1jRvO8CN8/g99fE6iQOYZuVcd0WYSt8SJ4z2XoVnVMl0XYGi+C90SGLZSGq5e9CosrYKcy2uSHMDzjZqpXBH+V6l3zzBXSkxh24EKX+EzVWclxPQaI+Xozfj/uqw3dqvYwdMD2MHA734hmD0MHbA8Dt/OZSwD9JHZJ9gS2cwnYuYw2+SEMt5ki+NIAtOosU1xnfEYR0rMYLj3uCeueFtYPb/J0n33Be8K6p51j2N3nQPCesO5p5xh299ljPgE0LKdcjxWzWtEE7FxGm/wQhv/3Pr0v3N48jBeBA4ompGcxQkL6IoB3hFpYYgDvgBYW5sDseTDzvWtFihHAO6CFhXlJe24yIqR3VcjdeFCUognpuQzTWIyIkJ7sR0BIT2JEhPQDq4+IkH5gfkSE9K7g/6zqrjGmCOlZjDqE9KYN9ZHhElHDwXhClw8HtnMJ2LkMjh+zDwVQNCE9l5HDjxx12kY/TBG8aRBo5+hiPquJIqRnMezANQekfFYMVDnNHJAKGJyMXqG0OSCVylBloTQYrIH+qerMhZojdlQhPYfB8YMrpOcwcviRo07b6IctggeDZbow/3rQGp2mCunJDDsj/RWOEWXlGFm+Qvkz0l9hjyhbDLBYRvor7BFlJkOpXqH0nY5hdq6QnsOg+pEipOcwcviRo07b5odLSH+l6p1S4grpSQxXRvrNVgArK2A3K09Gen2POqFLiYFTQMqYCioGXpwCZX0fO6FLiYFTQMqYCgoyrO6mKZQuDkgVIT2VQfUjtC9UP3LUR7/rtI1+uIT0xe+qCOmjjKF/GH9rqCsazUgfkjjpYPUxXKLIIRdLByuL8YOTNqoUy724n8mayXD/72RYyqskxrGxtDqtIDJw+rFm+8BFBk4/cHDKvjf+Gp6jpgj+JuUX0he2AntVZ3AYocAtLJiRnqJN1AG8Sm930BhBLirEFCgPhVg6gFfpltgU0jsZFOG4zwYt6zP+nnNfEgO3xKD408865ZgR3E4/cgj6KWYEt9MPR+AO3AaSkR6C1vqILZSGoK3KyBl0mU2E9PPIj6YJ6QdpkpGesC8ipG+mHwsmI30hpE+9UmF3ToT0CfsjQnoR0ouQXkzMbSKkdwSsCOlFSN9UhgjpzYBVIqRvmh/CcJsI6X0MEdKLkL6hDBHShxgipBchfUMZIqR3jGj2MERIX5sfwnCbCOk9wStC+mb4IQz/70VIj9uHAliE9Aw/REif1w8R0pdNhPR+wfZDSoT0TfajViG9KTLwiQlmrOBYZHRd7aDxMnRrOmS0rqM4HL4G+/pffpvaOhFj6BZ3yGgJehiwY5Y6CHbuJ3ijDzrH7zhG7EDWddBasQTzav+iy4scRuAkCTFOw+mAnn1h+OFkXHp850RVP46NbeQwSvUBq548K6bYfqzZPpTsB6x68qyYYvuhW9vCjz/Q5f+w8fs9fgaa3s87RqefxtZz0hhVhs7QV1MZw9YNMxhoYE9WaUJ6CgMsJFDOwRjD1wuwkg4pntj627p8qCKD6kdIsE31YypDfUz1uU7b5sdl+LrJaMA4QvobqzCcGel12abLm1U3X6cZsD4hfZBBFNIHGUQhvc24AW/wnzQOSExsPUhGjn1pCqMp9TFoP76HAbbM+F1MSP/PVRjejPQY3Q8Zrd9mxcxI72EUNp2bobvJIcY5xHvmuhjTLWKoBerHHry1jGWkr8wo7nHhCnKG6maCfw6b7BMqIqS3rmReRkxIr+9xh2IMipBeB6+XEVMAGfe4IT+oFvWDIKTn+NHD0Pe4QUahAArVqb7HDTJi4nbjHjfKCAnp9T1u0I9YpnnjHjfKCAnp9T3uUL/PD8qPB5KRniGk9zIYQvrQvqiq+8IIfo4f7H1xBH+O+qilTtvkR+RRTql+eAMXzJkJ/rSx54OAF8dLziRlk9etbWWGZVSG4jKYWtm+7YvDjxLDetZUkh/Ws6b6VqcxP6xnTdXmh/XIGieDqddN3peh21X0QT5BIT3lOUC6C7RCb1dJjF8I6WPbNUXALkJ6EdL30/oqpNcHa60uswx4hfcJAStCerGmW6OE9HtVZ33yEnzdSw1gI2B7GNQANgK2hyFCehHBN4TROCH9NtzwS9hVhhMH5pJgEtorpMeAJDH0trMM3RUKCemDDBHSiwheiZC+JGDfhjfMy3AnluH7bYougq+TURwAUygNq1Hep7qrUlIE7BxGm/wQhrtnaovgi1xDxQqsFCE9ieET0v8Orybwg7fg67fwc6oIfo6hW9XKDN2qchm2UHoSW2uzdeYK2KmMNvkhDM+4meoVwa/FxsQMUq6QnsTwCekX48a348lzO75frCJCeh2kPQzdLe5h4Ha+Ec0eBgrpSwyikB6uoE9it0Th65PGlZUiYOcy2uSHMNxmiuDhfATx+2fw/WfwfdFqUoT0LIYduDuMrkHxBIqtqvvki6KLsSMwMEVi4Ha+gSkSA7fzWbHmE27yz7EOzDn4ubmdOcqnVFm4zGW0yQ9h+H9f6GMhPecTVtA9gZ/bx9D8bTLDNar8KyNAx42WeKX1fcjmGEXLiq89DJjfK4qPUbSs+NrDKMT11pwlp0JMm0o8MD5jMQJCepYfwLHmg1mMzHWazPCcHwP3A+Z/oVw8/YJKvKCGhPRshh24sAzrbCMwdhgtcREoZ+N2vq5yiVG0rPj6K+z6naLKUia7q1xiFC0rvpIYqiuUjnVBKEJ6LoPjx+OKnpGey8jhR446baMfpgg+1t2mCOlZDFdG+ueMADWteP+cCmSk1wEaY1yGFRLMSF+VoXozjq/FA2Le9HMz0lMZHD9SMtJTGTn8yFGnbfTDlU1+EoPNHODiZqQnMXwZ6YsA3WS0xEUgkTLSFwxsgYuW+DkVFyj3MLAFLlpiCgPMzji+GLtA5jA7NyM9h0H1IyUjPYeRw48cddo2P1wZ6V/H7q05pcTNSE9i+DLSTyp3RvpJFchIr4NzQpcSA1vgoiXmZqSfZUhGeslI31A/6stIHxAZkDLSh0QGOlhZ2eRdLMlIX40hGelbmpGeoA4KCumJ6qBVeruDVTKOS0Z68kkmGekrmmSk7wa3ZKQPm2Skn0d+NCIjPfUqpq9CK3SXo5KmVnd1Vjy+eZZRJeN4oQ+WjPQERg4/ajDJSF+1xdUBW6h11ur/z95j6gCeZHY95hg6eJMYhmpo7l7XpQqSjPTl/REh/QIT0kOw6fKoKieWntXD4uekgK3K8CS4ntPlKjGx+q1+Ib0j2M7EQAF94pewmzrKDFg2wxGwbAaaCOnz+SGMstUmpHe1uKYeFqRHsATMTrMZs6YwLsTfXG0ciEIo/Qx+7zKopAdURwsL/386gdEmP4Thtm9h4wHz67CqqcitW4jg34Pf3+b4LQjpn8OgZDN8XWVTDzsXKLqfP864mvWNYYkNQldSUyhtW4qAncNokx/C6DWXkN62FCE9iTHsuREvuqaLzWDT3V9TbBC7ma/MsHS5cwFriA1CVgilz1e9c6JD+DlVwM5ltMkPYXjGzVRXBL9X9S7WmMHPqUJ6FmPYc49q6mHtYDubODBVmWHpcu2AjTEKAfQ+T4Xss7Yzu0+2gJ3LaJMfwnCbKYI/zxP85+H/KUJ6FiP0eNZfWa9n61bTFBtQrC8MQ2wQsmVEfkomeM7fmu9+CMP/+REiIyUjfZDh6yqbeti5YNOt5pjqLvKPdZWjjEKcXBRHV7nEKALWFBuYgm+P6JtSIaZNJR6YlO96tosI6cl+BIT0JEbmOk1mRIT0A/MjIqSnBH9MSM9i+LrKY0aLZgZbMUBE6Sr7GB/Cm+zoTLilyzUDlsIohNLrPF2QddZ2hbkE7FwGxw8YOacK6bmMHH7kqNM2+mGK4Pd4utvFUk2KkJ7F8HWVrzda1mcco8IU8zFgTc+fqbBQOgejEEo/7KmQhxVdSM9lcPw4pOhCei4jhx856rSNfpgi+PWe4F+v6EJ6FsMXuGcaLevNjlHhVwiB28NQ3WdYxYTSORi2UNo1zM4V0nMYVD9ShPQcRg4/ctRp2/xwCeltSxHSkxi+wF1ZtKxWwD6BLQFF19TDUN1nWFGE0rMMx4PiOAwR0ufxI0edttGP+oT0MzMz9r3pjdg9gyvMGLZwF2EzfasOwmhrG2F8XXkEyuZicH0/m8QQIX2ZIUL6lgrp7cDFnYOJ52sxYO6hBmyMYXSxnQJlO6u4Dl42Q4T0IqSvavNWSI9B+g0sqVe5HoZRISShtD5hehjGSSZCeiVC+jr8aISQvqYK6bvom9N6mgGSW89L5PVdSE/U5a4ntoisbnICYz2xRWR1kxMY63MFIgR7EfCpAWxeMAYauL5K5FjGbttyY0CCY+ZEeCrD6QfzAuL0o0KvYY5RoY6z1keFrnFWPyqct307x4bVwrQ7VWcdMNdgEOJzFRlt8kMYNR3bhRi4IJKGVSuHmL+DJxHAZP1kBUab/BBGjceW8sypU/AKAHNKML+1LXGEuRIDR5hLDBy84tjt+PtvJ1Toj1Vn7u2SREab/BBGzcc29MypU3SBeaXfqM4c05X4+hv9+fXUgK3KgIDVxcnAnLmcCi30jI8wfvdOo0JHExlt8kMYDTi2w4Rg+4AlxYMlWFuZActmOAL2A5acL8ow7DtGZcAKpH2MCgUh83WqMzGewmiTH8JoyLF1tbigW4JHpnwag+14ggg+KwMD9jhTSF/YbcbNPthivH9YTrwKXof3GimMNvkhjAYdW1fgwr3k/bo8oINtr0oTwWdl6IAtMYhCerD3q07mP9vgwXO/xu999k3VSXf42wqMNvkhjAYdW9/KqU064G7GYHmHfv+sfr8INbVfUWWlg0pl2JPg9nwZBKgO2jmGfv+sfr8IdbmzDHthgTUH+Rj8TnWeqPcpy8W78HufXYy/gVVbX9DlggQGyw/P3C3LD5thzeuS/OhjnbIY9mINa153YH5EztNazjGukB6uCpu14+cSBqZ8DEge/Beqk6ozNjBVYhhCejJDddRMV6puvtHZcwIHAmK2CyttSwVGm/wQRkOOrStwP6jKiaVLAavLBMEZL0N15El/ruJC+hyMws5T3YTFUBnXMA4KcCcqMmJ+jBL2JebHaIb6GB1QnYofFc+xYUcXdwJbVAiQe5gBG2So7qM3okJ6K8H1LAPfkxlWxYDdwazQU/H+Yk8FBsWP2L5Q/MhRH4OoU/Ejwzk2Ego+5UhkzbEAwxYo3+hjQABXZaiOwuMuvAhwr8SvYKV+JZFB8SO2LxQ/ctTHIOpU/MhwjtWlDgKbHhBjJY7cXZnAh3Wj8GDspRUYVD+mM/gx3Wc/ctSp+JHhHKt7rfKGATDguT6bEtnbVOfpA1UYHD82ZPBjQx/9yFGn4keGc6yuwC2E0VVF3xTGyxX8nMrAoPgR25epDAw1IMYg6qNNfiSdY0Pj4+OV9hrm+KjJk8+aHgt+/4s3jlc+ClX0un/5T09W/vs/+fv3kreNaW5/dzDuzx+tCv895qNrstcpx2Ii+xoeXeMbu0lm53gKBgjqB3qP6wtMTvDHTq7U4OMEXD8vAuAH57e+4C72RzLS581IXyX4Uh95w+kqV8mw3TSGmFjrzA7cKhm2m8YwJ899xTWpDhPgoPRYWoHRJj+E0cBjawdulQzbTWPAZPmayIVrjeqdVIeF3aDSeLUCo01+CCPM+Co2Kr7yVcKxZTPMwHVl2N6uukuwlPJn2G4aA4wqy7K3OzUDo01+CCP8XUx3u49wbNkMM3DN7NiFweMz9qtucmml3Bm2m8YQE1sw97hmduzSgJrq5C9ZZ3y2W/kXwjeBISa2YAI3lEAZmnZ4+txqfO9LyNsUhphYq82cxy2C4LBjO1jV8VnVTT7kC64khiPreQXGWfP6gORYBGJyrliR9vvyMdlYW32Y879rttd3XErzvw3IHWS2uGZ2bNMgSM7R5UfGZ3aG7RQGBOZb+sSYTwb7C5nPh1rAaEp9tMmPaOCa2bELA4kRzJ2aCYJdGba5jJBAOQdjPtllKp6Bfb4wmlIfbfIjGriuDNv2ozR8GbY5DDBupm8uQ3m62i477OjuV2Vw/PBlPj+SgaEGzOhnfTTVj3URzjrCOcZm2AswqmTYpjKK/1fJ9E1hXKniCZemVK/+cReWFRUYXD9c+8L1I0d99KtO2+zHDhVe9bSDcI6xGbbI4LjqZHuHx6LCksKtqpwd+xMqnmE7xrgDt5vuMwMkWKcl9EKgZf+0cTVMYaT4MZ3Bj+k++JGjTsWPzOeYTx10AIO0ilEYZqbvLIzcKp9Uo/jhGEGO1QfFSgyKJM+hICoxcsjpKAyHgqjkR440rRSGQ0FU8iOnyifVRnJoLamMWDZ55kmWPWt5jUHv3Bdm8EtG+nngR66gb21G+hQbtJA+ti9MfxpZp+JH2ealkH4QrftCE9LH9keE9O0U0o9UqVj7viUHI+VEG9SjVcTEmmJtzkgvQvo8fgijgcfWFbgzhBKzJjBESJ/HD2GEGbUL6UvdcexGF8+T3YDvb+B06Wtm2JPl8HT41wnbnZqB0SY/hBFmmCJ4+4EPSvGF9CSGK3BhgQOk/TthfX4CP58kBE1TGKbBog3IPXSoQvdbGMIImeuBD31huAI3lrqSktqyKQzbYLgWnldVZT5OGMIImeuBD9kZbR6c8hloemF+7oAwhNEnhv3Ah+yMkbqjyJxCSl1aV55COotSIXdnqNS+MJhzuF4/GEJ6J4MppO9bfTCF9H3xY2j4JPUfd76xu8UbTqME/2czXEC8jIXW4sLBeEKXDzeIkSrYbiKjKfWRzQ8dtFw/XA98ULkZdQVuDhE8lwHZ7H+qy6oKfveDkSLYbiqjKfWRxQ8dtFw/XA984BqJEQvcRdZrirkYnEzfqQxbvHyn6h1md213JAOD40eKkJ7KUANm9LM+BuqHDtoUIb3rgQ9cIT2JEQrc21U3A/dt+J5rPkZMoJyDIUL6PH7kqNM2+9EIIb1p12ToEocY031miJA+jx856nRe+QGDUU0/x+oeVc4uHBchvQjpQ0ZhlEaQHX40Qkg/yINjHBivQDl2oomQ3hv8IqSfB36IkD7C4MyHmgGSW89L5PVdSE+US65ntojsiziREfSDo6n1tbAhhtFVDvrB0eWaAZtDzzvQwM3RqmfU3i4nDE64zMzikMpw+sG8gDj9qNBrmGNUqOOs9VHhfKnkx8zvj5cYFbrofTvHFqqQHob+b0ioUJigv0R1RA6pjDb5IYyaju1CXKsMC+dAZ8lVgbxLddaOTlZgtMkPYdR4bNsspHcZzAGDbGpfQoX+WJcv4tUwhdEmP4RR87Fts5DeVaFFEuxHGL97p1Gho4mMNvkhjAYc24UipP+OURmvM66GUKF7dblOl7WJjDb5IYyGHNuFIKSHZZKfM94vxvuH5cSr4HV4r5HCaJMfwmjQsW374NT7VUf1YRs8rOvX+L3Pvqk6T0T4bQVGm/wQRoOObeuE9NbU0GO6vEOXW3T5lPWzu/B7n12Mv4Fu+Rd0uSCBwfLDM3fL8sNmWPO6JD/sKbmMdcpi2NOL1vkxMD/sxRrWvG4t59hCmA6CRdy2VOq7OBAQs11YaVsqMNrkhzAacmyH4aqWmh6iuComMHpE8EvGd3IXX3CE9OeprtYSKuMa5t+ZqMiI+UHZl5gfOepjUHUqflQ8x8wWdwxfzb42V0hPZYQEyjkYrooBu4NZoafi/cWeCgyKH7F9ofiRoz4GUafiR4ZzrAjcHRgoyzFwdiDwb4xRs5iQnsPwCZRzMFy2Du8VNidciV9RXZVICoPiR2xfKH7kqI9B1Kn4keEcG8FA+bgub1WdJ8vBDfMLqjNP+iHiH09hTPeB4bKVOHJ3ZcIBhXWj56tOjpdUBtWP6Qx+TPfZjxx1Kn5kOMeGMcLv1+UBvKI8gO/HGX88lbEhM8NlkJ9lU+JB3aY6T9yrwuD4sSGDHxv66EeOOhU/MpxjxXTQJmzxpjBQoMyuWGJM0UQZBCG9l1FMSSQI6V+ucFCnMjAofsT2ZSoDQw2IMYj6aJMfSefY/wswAKmMl4i8NCtXAAAAAElFTkSuQmCC); }
    @media (-webkit-min-device-pixel-ratio: 1.5), (min-resolution: 144dpi) {
      .tsd-kind-icon:before {
        background-image: url(data:image/png;base64,iVBORw0KGgoAAAANSUhEUgAAAdwAAAGYCAYAAADoalOPAAAABGdBTUEAAK/INwWK6QAAABl0RVh0U29mdHdhcmUAQWRvYmUgSW1hZ2VSZWFkeXHJZTwAAG2CSURBVHja7L0PjBVHniYYVUbVx5hTrdAxwioL/2l8zHnbNn1YWG3BFsKLhUULut2M7Gaut+xtyy1atmzZwoKljmqQWVAjIyOsRo3MtBlraHPntQXXFqX2GlFDyT4j1zVtz7iXW8t/aim5tNhoasduduuafRc/8pdUVFb+iciMyIj33vdJofcqX2bEV19G5pcRGRG/jkajIQAAAACg1bDt8I3BcNnR96noxCkBAAAAAPeYBQmAPKz9tb+yj/8QeoSuBwCE2tKkFmVoQAsXAAAAAHy0cA90uC90o8Zr41B4HD582DmPvr6+IFpWzdSCgh5h1lPcP6Zj5KB7IksebTQNDw3cJNMDMq2SqVumxbz9rEwTMr0p01GZPnH87zjhgS5lAAAAwDeWyfSsTL1Zfs6fK2XaJdOwTP0yDVko97JM79TBo0yX8lx6uJPpmEzvyfQnTu/xto28j2uAh38e9OT3ED8NQg/oAR7gYYoumfbLdJpN7iJ1UMi0TqY7uVE4i7+v498usjGe4mO7KpTbw2ZbCw8Tw50t02aZPpbpFzKtZbe/htMS3vYL3mczH2Mb4OGfBx3/lEy/4y6VT6AH9AAP8Chh8r+V6TGZLsm0W6abZfqpTMdlGuHW52X+fpx/u5n3vcTH/tbwYSAud1xE3cK18dA13Pns4rv4KV7nSX8XHzPfYuUAD/884jKp2+VB7kqBHtADPMDD1OhPcGuSjG+FTFtE9H60CBO87wo+tpfzmm1QLrVOd9bNQ8dwqcn9rkxLS4i6lI/tsVA5wMM/j3lKmU/KdAZ6QA/wAI8SeJ7zGZPpLr52THGGjx3jvJ7XLJcGQD3ug0eR4VKf9GsyLagg7ALOo6tCHuDhnwftd4yPo26Vg9ADeoAHeJQ4lrqpH5VpUqb7ZRqtwGOU85jkPJdolLuPzbF2HkWG+1TJJ6C0J6KnKhwPHv550DuK7/D3Z6AH9AAP8CjJ4+f8ubdkizKthbk3kXdWufQedo8vHnmGS/31m4Q9bBJ67wnAIzwe9PtW/k7z0E5CD+gBHuBRggd159KUmgnF+GxgD+e5UkzNmU0rd1CmC7545BnuGmF3GDjltaHEceDhn8d6pcxXoQf0AA/wKMljPX++IaKBS7ZAeR1JlJFW7qBPHnmG+4Cwj9UljgEP/zzU39+BHtADPMCjJI/4NcxRBzwGE2WklTvik0ee4S5yQGRJiWPAwz+P25Tv56AH9AAP8CjJY1HiurGJkZz/Md72kU8eeYY73wGReSWOAQ//PNQyL0AP6AEe4FGSR7zvuAMeF3L4xNsmfPKoO1rQpAgD4AEe4AEe4NFaPLpC55FnuC6cf6zEMeDhn8d4TU+o0AP1FDxam4fLHqGeRBlp5Xb75JFnuC76ts/VdAx42M3zA+X7IugBPcADPErm6XLMQ961GG9b6JNHXng+mu6w1jKRwRLH2OBBT2BPiyiU0tWnsayYmRlxLp3xyIplmhF/1Md5od/jIe408u5kO9SPnJi7rvRI5ZHFJyNebzvX01a/fwStR1bM3UScXBrVv5Kvn+OW9VitlJFEXO5i/u6FR14Ll0hMWCRBeR0pcVxVHvSUcbuIhn+PVcinVXiUOS90kcZz1dajfjjRA/UU94920COet06m321RD8prQ6KMtHLX+OTRWXBCd1sksrvkia7Ko1+5OVLf+isynZepwek8b+tpEx5lzgv9vpO/0xNib5vXDxd6oJ7i/tEOetDKbENsTJst6rGZ8xziMrLKXSWicRdeeBSNUqZ1IUcskKA89lU4vgqPN/mT+tXfF9HEb7Uy9PA2+u3WNuBR9ry8IKbWG30O9cO6HqinuH+0ix5P8yetw7zEgh6UxxOJvLPK7RJT6z/XzqPIcGm497qKXSljnMelCnlU4RE/BVK80rmcFz2lXc+pn7fN5X1anUfZ8xKXOSqmR9lo1/phWw/UU9w/2kUPNbrWMVEtzF8P5zGb8xwpeFA5yAbb44NHp+YJvluUjxN4d8UKZoOH4K4EwgB3B45x2snb1H1anUfZ80JTCuKYkWocyXatH7b1QD3F/aNd9FDjR78tysflfZvzOMN5FoH2oa7e/T546C58QU/xK/jpRee9wQTvu0JUizFog0eM+MX4oZT94m1z2oBH1fMyzsfvENG7mt42rx+29EA9xf2jnfSgFvp9InrXSbF1T3GLWGcAUzfve4qPHeK8dFr9cbnUAt9aNw+TlaYu8dPLzTI9LqIoC+pL4bO87XHeZ2fFbg9bPJK4oLmtVXnYOC90PA28uFNE89oWtHn9sKEH6inuH+2mBw2+upcNejYb4Mfc+qTRxGp4u8W8bT/vs5WPOcR5mET8icu9SUTvm2vjMavECaIMX+DkE2V5NMDDapmHUD+c6IF6ivtHO+hB73sfkellmXaJaF77Y5zyQHNct3Crskq5vZyG6uAxw3A3NkQQsMUja3K6LjIm9Rsja9EAXWQsctC2sKVHzuIWTYVQ6inuH9ORWPTBG2zxyFrcwgLIsOidMo1+prnt9P63W2ldUkuburRplDTNbz1nsdzaeMwS7Yt7+PMt8ABQP1BPoUcQepCB7RRT89x9wQmPdjbcLvBAy7rMeXGhSU5LG/UU94+m12NH36dQqM0Ml4asq/OsTmTs0y48ANQP1FPoAT1guE5AL8R/JbLDMY3zPu3CA0D9QD2FHi2tR2gt63YyXIqscR14AKgfqKfQoz302Hb4xmC4kPl3NBoNVB0AAACg5RCa4TZ9C7fqsP2q0weqTqOwNZ3DFXxOmwlxwBb0AIDmML4QB2p1Vs1AGt4ySgH8L8s4gQcAAAAQHEq3cNlkaR3JXv6bJgz3yxbjsAeDu8pDRBOXaW3QluJRR8uqmVpQ0GM6qva06ECnN+ZAh/v/VadXKhQeDheKuAqdRS1C4aGBeLnFvAUnjsr0ieN/xwkP4xYut2hPya+nFXMR/P00/VZHi7eIh4gWlK6jpbmMy/LNAwAAoFkR30dpfWJaWnGliMJeXsNpCW/bxfsk77dVyv1OXTy0DTfH4JJwarymPFwZnmxRLJPJOw8FFP1io4hiMr4n0584vcfbNvI+NkFPfg/x06BPHtAjTD3AAzyKQAtm7Ffuo7Sm8wERxeulYCCzON3J2w7wPrEx7hflFiGJy6W5xO/UxaPQcA0MzqnxVuVhy/AMjLYu46VIFZv5aesXMq1NeSJby799zPvOtlAmBXH+HXepfOKJB/QIUw/wAA9dk/+tiAIExBG3KCLRT2U6LqIg7pc5jfC2n/I+u/mYxziPuSXKpbnCR+vk0enA4Kwar20eZQ2vgtG6NN75nM8uoR+/cRcfM79imfS++kERvav2wQN6hKkHeICHrtGf4PthHFOaou7oxuXdwseMcx4nNB8E4nKpdbqzbh6dDg2ukvG65qFreBaNNpUH5U1llDieukLelWlpxu87co5dysf2GJY5TynzSZnOeOIBPcLUAzzAQxfPcz60/ONdfO2kYVtOHmf42DHO63nNcmkA1OM+eMww3L94SJyes8CqsUzDRTHa+3+Ll04X7RcKj4ULF56+9tprnfH48ssve4eHh08bHkbvCl4TUaDzLAwUXDQLOI8ugzKP8XHUrXLQEw/oEaYe4AEeuqBu6kdFFJP2fplGc/bdXmB2o5zHJOe5RKPcfWyOtfOYYbj/441C/C//+orhiTkLrBqckAYn3hF/Lb4UnxbuHwqPOXPmiFtuuYWMV0jjtWm0QhqtOH36tPjiiy9MD38q58nU5KJZynnpgN5RxKP5nvHIA3qEqQd4gIcufs6fe3NalCZmd4bzUvPOKpfew+7xxaPTteGZGlyoPGwZb0WjJdB7lE0G+xddNJtE8fsb+n0rf6d5aCc98YAeYeoBHuChC+rOpWk1E4rx6aDI7PZwnivF1JzZtHJpDegLvngUjlIua3hVDS5UHmWN14LRxlgjzIfn5100lNeGguPXK2W+6pEH9AhTD/AAD12s5883RDRwyQR5Zkd5HUmUkVbuoE8e2vNwdQ3PtsGFykPXeC0abYwHEn93ZCSTi2Z1QZnq7+945AE9wtQDPMBDF/FrmKOJ7Y2MZGJ2g4ky0sod8cnDeGnH2PD+SXrY+ZNCfDU6ZXD/rzjpxNxC5hEb71dffSU+//xz8fXXX1812j/84Q+2TFbFogrHDvBnsqIsKTjuNuX7OY88oEeYeoAHeJiWf64Cj+38mXwAGMn5H+NtH/nkUXotZdXwXnrppdoMLlQeqvESDwdGG2N+yhNZVcwzKPOCRx7QI0w9wAM8TPcdT2lpV8WFHD7xtgmfPCpHCyLD82VyIfIg43Votq4wCR7gAR7g0eQ8ukLn0fTxcNsQ9ESWHBVIA3deM8zniPJ9zKDMeby/Dx7QI0w9wAM8TFp/PdzSTq7mRK9qvmXIQ40b1pNoYaaV283fvfCo3MIFakfaOwcaDXe/5TxVfKB8X+SRB/QIUw/wAA/TfRdlXFd/X4FH3rUYb1vok0e7tHDpCexpmYbXiJ9NexpLi5u5seGex/e+971pPNLimWbEH6Wn0bUZF41IeVI9osFrUOP3OH8aeXfSEw9XetC5oHWQh9Wn9ZyYu670SOWRxScjXq8zHlkxdwOqp7XqkRVzN+P+0fJ6ZMXcTcTJpVH9K7m84zkPs9/KaUFmYbVSRhJxuYv5uxce7dDCpaeM26XRHk2arQ8e0miPJs3WEMdF9sLaZZ5UJzQubrpILyYuTB88XOhx5byIaHrAmMFNy7YeZXiEokco9RR6hK9HPG+dTL87pwfJtIVJeW1IlJFW7hqfPNrBcPul0cY3R+pbf0Wm82JqftV53tbjmoc0Whs86GLZnfO76cW7WxRHxqDfd/J3ekLs9cTDhR79innqnhcXepThEYoeodRT6BG+HrQy2xAb0+acckzNbjPnOcRlZJW7SkTjLrzwaAfDfZM/qV/9fRFN/FYrQw9vo99ubRIetF7niIWLl/LYp8n/BTG13uhzHnnY1qPsebGtRyj1o9nrKfQIX4+n+ZPWYV5iwewojycSeWeV2yWm1n+unUea4a4QUd+8KwxzGUWwwkO2buOnQIpXSsuQTfJT2vWc+nnbXN7HCQ/Zuq3KQwXtt66gS6fo4h3jPC5p/gtxmaNiepSNunnY1qPsebGtRyj1o9nrKfQIXw81utaxgt6BIrPr4Txmc54jBQ8qB9lge3zwmGG4dw6IIZmWOzDeK0b7m8bPlss0VLSzAx6r+HOAuwPHOO0UUyuorEoedMcddwzJ5J1HxoV3t8iPcrE+Y/sZPtb0HQxNKYhjRqpxJOvmYVuPsufFth6h1I9mr6fQI3w91PjRb4v86EUfZGxfysf2cF5PavzftA919e73waOzBsMzMlqHPOIX44dSfou3zck62KLxVuKRwCjz6Rd673MmeN8VIj/2Y5Hp0vG0nBm9q+n1xMOWHlXPiy09QqkfrVJPoUfYelAL/T4RveukVfFPcYtYJ/JQN+97io8d4rx0Wv1xudQC31o3j8J3uBUMr5LROjTeC5rbXBtvJR6JCkRPlTfL9LiIol+oL+vP8rbHeZ+dFbuj4jJp4MWdIprXtsATDxt62DgvNvQIpX60Uj2FHmHrQYOv7mWDns0G+DG3Pmk0sRrebjFv28/7bOVjDnEeJhF/4nJvEtH75tp4aM/DJcOTH8vf237lCZ5cfVmO0fbbMFkbPFK2W5llS8ZLPH7/+9975ZGoRC9wqgsXU55wffCwqUcjED0aLaBHKPUUeoSrB73vfUSml2XaJaJ57Y9xygPNcd3Crcoq5fZyGqqDh/HCFzmG59RoTXlUOBGmuMKDT5ozHhmLHLQtbOmx9tetoUfG4hPGyFrcQhcOF43xwuNAxaXsE4s+eIMtHlmLW1i6j9I7ZRr9TO+O6f1vt9K6pJY2dWnTKGma33rOYrm18Si90lTC8ERdRltgeMLA4O7hz7dajAdgB6GcF/BA/WgnPcjAdoqpee6+4IRH5aUdyXh/M/CzEE64qeF3tTiPoFqSTYiuOjXJaWkHHwEF9QMo0mNH36dQSLTAWsp3Dkx9TzN+pUuIhqyr86xOpGRnPNz+jjvumLHt9ddfn7FN6apzwgOojFDOC3igfkAPGG7Tg16I/0rMDMAcY5z3aRceAOoH6in0aGk9QmtZt5PhUmSN68ADQP1APYUe7aHHtsM3BsOFzL+j0Wig6gAAAAAth9AMt+lbuFWndVQdAFN1GoWt6Ryh6uvz3EAPAGhf4wtxoFblaEHyBrSMUgD/yzIhwAMAAAAIE6VbuGyytNBDL/9N02H65VP4cM3/wzQeIpqWQwtOtBSPOlpWzdSCgh7TUbWnRQc6vTEHOtz/rzqLWoTCw+FCEVehs6hFKDw0EC+3mLfgxFGZPnH87zjhYWy4SaNVQH+frst4i3jUaLyh8AAAAGhWZN1Hr/o5f64U0dKLtlbyo3Ivi2iJRuc8tA03x+BEncZrysOV4ckWRRA8FMzlJ7LVIpofpz6R0Xy4QX4iu2ixTHry+z7/b5945AE9wtQDPMCjCLRgxnNias3ii1zOIJcbB1JYzLxWM0+6/54S0drPFOx9smS5w1xeLTwKDdfA4Jwab1UetgzPwGjrMl6KVPGETJtFekipJZzW8hMZRbXZJ6pFHqEyN3LlfJjNxQcP6BGmHuABHrom/xrfGy9xvpR/WqjAEU7HRRQsYDPzpmvuNpnuN3gYiMuNu4Vr4zHLgcFZNV7bPMoaXgWjdWm8NOn8mMgPmpxsge3iVtg6EU1OL1smVa4VIgq47IMH9AhTD/AAD12jP8Flj3N+ZzSPnWCze53593JeKzQeBOJyqdW6s24enWkGJ9MpNoVeYQ+x8Z7SGdXsmgd3AxTyIKOVyRkPypvN3BTUrfFuzsXyWs6xS/nYHsMy5yllPskV0wcP6BGmHuABHrp4nvMh47srx+S+lZPHGT52jPN6XrNc6hZ+3AePGYZ7z83i9Lw/s2os03Dpi9He//R3L50u2i8UHgsXLjx97bXXOuPx5Zdf9g4PD582PKyLL4gFOfu8WnDRLODfuwzKPMbHUZfKQU88oEeYeoAHeOiCuqgfFdH7TuqCHc3Z97YCsxvlPCY5zyUa5e5jc6ydxwzD/fNrhfiX37xieEIank2DE9LgxOjQX4s/Xvi0cP9QeMyZM0fccsstZLxCGq9NoxXSaMXp06fFF198YXr4U5rdQEUXzVLOSwf0juI7/P0ZjzygR5h6gAd46OLn/LlX6HXfFpndGc5LzTurXBqRvMcXj07XhmdqcKHysGW8FY2WQO9RNhnsX3TRbBLpgyWSZW7l7zRa76QnHtAjTD3AAzx0Qd25NKVmQjE+HRSZ3R7Oc6WYGmGdVi6NOr7gi0fhSlNlDa+qwYXKo6zxWjDaGGtENKpOWLpoKK8NBcevV8p81SMP6BGmHuABHrpYz59vCPMpRnlmR3kdSZSRVu6gTx7a83Bjw/vPXwvx/rh8RPhjtsF98eFJK+YWMo/YeL/66ivx+eefi6+//jrTaP/whz9UNVkVDyT+3mBw0RDuT/mN5pQdyDl2tfL9HY88oEeYeoAHeOjyiF/DHE1s113X7Tb+/PuU38hMNyplpJU74pOH8UpTWYbn2uBC5ZFlvA6MNsaiCsdmXTRLNCsX4ZxHHtAjTD3AAzxMyz9XgUeW2Y3k/I/xto988ii9lrJqeC+99FJtBhcqD9V4iYcDo42RDPh8xEKe8wzKvOCRB/QIUw/wAA/TfZNzeG2sjn4hh0+8bcInj8rRgsjwfJlciDzIeB2arStMggd4gAd4NDmPrtB5dAqg2ZC2usuATB2GScWYQZnzPPKAHmHqAR7gYdr6m5/y23aZGoZJRU+ijLRyu33ygOE2H85lVJBtlvNU8YHyfZFHHtAjTD3AAzxM912UYfw7KvDIuxbjbQt98pgl2gP0BEaRHIYX/eBn057G0uKqOoyDepXH9773vWk80uKZZsQfpYELazMuGpFSUXSCVA5q/B4PcaeRdyc98XClB52LB0W0rvVYXt1wrEcqjyw+GfXUGY+smLsB1dNa9ciKuZsRJ7fl9ciKuZuIk0uj+lfy9XM8w+xEygOATkDf1UoZScTlLubvXni0QwuXnjJul0Z7NGm2PnhIoz2aNFtDUOWYyPitzJMq5XVE4yKN56qt98jDhR5XzouIpgeMGdy0bOtRhkcoeoRST6FH+HrEI53J9LMWzCjTwqS8NiTKSCt3jU8e7WC4/dJo45sj9a2/ItN5MdX3fp639bjmIY3WBg+6WHbn/G568e7OuQDVMnfyd3pC7PXEw4Ue/Yp56p4XF3qU4RGKHqHUU+gRvh60MtsQG9PmnHJMzS4OLzgkpmLXppW7SkTjLrzwaAfDfZM/qV/9fRFN/FYrQw9vo99ubRIetF7niIWLl/LYp8mfAizH640+55GHbT3KnhfbeoRSP5q9nkKP8PV4mj9pHeYlFsyO8ngikXdWuV1iav3n2nmkGe4KYS84ehqGuYwiWOEhW7fxUyDFsqVlyCb5Ke16Tv28bS7v44SHbN1W5aGC9ltX0KVTdPGOcR66gaTjMkfF9CgbdfOwrUfZ82Jbj1DqR7PXU+gRvh5qdK1jBb0DRWbXw3nM5jxHCh5UDrLB9vjgMcNwf/gtMSTTcgfGe8Voz736s+UyDRXt7IDHKkW4nVzZ4iDEA4l9ruKOO+4Yksk7j4wL726RH+Vie8b2M3ys6TsYmlIQx4xU40jWzcO2HmXPi209QqkfzV5PoUf4eqjxo98W+dGLBjK2L+VjezivJzX+b9qHunr3++DRWYPhGRmtQx7xi/FDKb/F2+ZkHWzReCvxSGCU+fQLvfc5E7zvCpEf+7HIdFfw0x69q+n1xMOWHlXPiy09QqkfrVJPoUfYelAL/T4Rveuk2LqnuEWsE3mom/c9xccOcV46rf64XGqBb62bR+E73AqGV8loHRrvBc1tro23Eo9EBaKnyptlelxE0S/Ul/VnedvjvM/Oit1RcZk08OJOEc1rW+CJhw09bJwXG3qEUj9aqZ5Cj7D1oMFX97JBz2YD/JhbnzSaWA1vt5i37ed9tvIxhzgPk4g/cbk3ieh9c208tOfhkuHJj+W//vsrT/Dk6styjLbfhsna4JGyvWGDBxkv8fj973/vlUeiEr3AqS5cTHnC9cHDph6NQPRotIAeodRT6BGuHvS+9xGZXpZpl4jmtT/GKQ80x3ULtyqrlNvLaagOHsYLX+QYnlOjNeVR4USY4goPPmnOeDhcjKMpYUuPtb9uDT0yFp8wRtbiFrrY2AhDD1s8DnRUOz6x6IM32OKRtbiFpfsovVOm0c80t53e/3YrrUtqaVOXNo2Spvmt5yyWWxuP0itNJQxP1GW0BYYnDAzuHv58q8V4AHYQynkBD9SPdtKDDGynmJrn7gtOeFRe2vHKu9VXfxbCCTc1/K4W5xFUS7IJ0VWnJjkt7eAjoKB+AEV67Oj7FAqJFlhLWRr+1PcU41duZDRkXZ1ndSIlO+Ph9nfccceMba+//vqMbUpXnRMeQGWEcl7AA/UDesBwmx70QvxXIj0cE2Gc92kXHgDqB+op9GhpPUJrWbeT4VJkjevAA0D9QD2FHu2hx7bDNwbDhcy/o9FooOoAAAAALYfQDLfpW7hVp3VUHQBTdRqFrekcoerr89xADwBoX+MLcaBW5WhB8ga0jFIA/8syIcADAAAACBOlW7hssrTQQy//TdNh+uVT+HDN/8M0HiKalkMLTrQUjzpaVs3UgoIe01G1p0UHOr0xBzrc/686i1qEwsPhQhFXobOoRSg8NBAvt5i34MRRmT5x/O844WFsuEmjVUB/n67LeIt41Gi8ofAAAABoVmTdR6/6OX+uFNHSi7ZW8qNyL4toiUbnPLQNN8fgRJ3Ga8rDleHJFkUQPBTM5Sey1SKaH6c+kdF8uEF+IrtosUx68vs+/2+feOQBPcLUAzzAowi0YMZzYmrN4otcziCXGwdSWMy8VjNPuv+eEtHazxTsfbJkucNcXi08Cg3XwOCcGm9VHrYMz8Bo6zJeilTxhEybRXpIqSWc1vITGUW12SeqRR6hMjdy5XyYzcUHD+gRph7gAR66Jv8a3xsvcb6Uf1qowBFOx0UULGAz86Zr7jaZ7jd4GIjLjbuFa+Mxy4HBWTVe2zzKGl4Fo3VpvDTp/JjID5qcbIHt4lbYOhFNTi9bJlWuFSIKuOyDB/QIUw/wAA9doz/BZY9zfmc0j51gs3ud+fdyXis0HgTicqnVurNuHp1pBifTKTaFXmEPsfGe0hnV7JoHdwMU8iCjlckZD8qbzdwU1K3xbs7FsiPn2KV8bI9hmfOUMp/kiumDB/QIUw/wAA9dPM/5kPHdlWNy23LyOMPHjnFez2uWS93Cj/vgMcNw77lZnJ73Z1aNZRoufTHa+5/+7qXTRfuFwmPhwoWnr732Wmc8vvzyy97h4eHThod1cRfIgpx9BgoumgWcR5dBmcf4OOpSOeiJB/QIUw/wAA9dUBf1oyJ630ldsKM5+24vMLtRzmOS81yiUe4+Nsfaecww3D+/Voh/+c0rhiek4dk0OCENTowO/bX444VPC/cPhcecOXPELbfcQsYrpPHaNFohjVacPn1afPHFF6aHP6XZDVR00SzlvHRA7yi+w9+f8cgDeoSpB3iAhy5+zp97hV73bZHZneG81LyzyqURyXt88eh0bXimBhcqD1vGW9FoCfQeZZPB/kUXzSaRPlgiWeZW/k6j9U564gE9wtQDPMBDF9SdS1NqJhTj00GR2e3hPFeKqRHWaeXSqOMLvngUrjRV1vCqGlyoPMoarwWjjbFGRKPqhKWLhvLaUHD8eqXMVz3ygB5h6gEe4KGL9fz5hjCfYpRndpTXkUQZaeUO+uShvbSjruHZNrhQeegar0WjjfFA4u+OjGRy0awuKFP9/R2PPKBHmHqAB3joIn4NczSxvZGRTMxuMFFGWrkjPnkYrzQVG95//lqI98dl2/yPUwb3xYcnnZhbyDxi4/3qq6/E559/Lr7++uurRvuHP/zBlsmqWFTh2AH+TFaUJQXH3aZ8P+eRB/QIUw/wAA/T8s9V4LGdP5MPACM5/2O87SOfPEqvpawa3ksvvVSbwYXKQzVe4uHAaGPMT3kiq4p5BmVe8MgDeoSpB3iAh+m+4ykt7aq4kMMn3jbhk0flaEFkeL5MLkQeZLwOzdYVJsEDPMADPJqcR1foPDoF0GxIW91lQGS/i9F5RzNmUOY8jzygR5h6gAd4mLb+5qf8tl1kv0PVebfakygjrdxunzxguM2HcxkVZJvlPFV8oHxf5JEH9AhTD/AAD9N9F2UY/44KPPKuxXjbQp88Zon2AD2BUSSH4UU/+Nm0p7G0uKoO46Be5fG9731vGo+0eKYZ8UdpGsrajItGpFQUnXc0gxq/x0PcaeTdSU88XOlB5+JBEa1rPZZXNxzrkcoji09GPXXGIyvmbkD1tFY9smLuZsTJbXk9smLuJuLk0qj+lXz9HM8wO5HyAKDzbnW1UkYScbmL+bsXHu3QwqWnjNul0R5Nmq0PHtJojybN1hBUOSYyfivzpEp5HdG4SOO5aus98nChx5XzIqLpAWMGNy3bepThEYoeodRT6BG+HvG8dTL9rAUzyrQwKa8NiTLSyl3jk0ea4e4QM/vrqzSvy8IWj35ptPHNkfrWX5HpvJjqez/P23pc85BGW4WHeqHtzvnd9OLdnXMBqmXu5O/0hNjriYcLPfoV89Q9Ly70KMMjFD1CqafQI3w9aGW2ITamzTnlmJpdHF5wSEzFrk0rd5WIxl144TErpdtsIK3QH96W2ry2goyuO1s83uRP6ld/W8xcZYUqxgN8Ipb/YPLwh4mes1QeixcvdspDpg9z8trLLaslOReN0KgoNF9snyb/F5gfrZ9KgZrv9MTDth5lz4ttPUKpH81eT6FH+HrQa7X3RLQO86tiat5qlgcU3Wfp/3hCyTsLarlbfPBIa+F2ienDmq/8/esPKr9IjkH9/is09rPCQ7Zu46fAZ7lyTPJT2vWc+nnbXN5Hi8fZs2eNeMjWbVUeKmi/dQVdOkVPqmOch24g6bjMUTE9ykbdPGzrUfa82NYjlPrR7PUUeoSvhxpd61hB70DRfbaH85jNeY4UPKgcZIPt8cGjM8VcjikHzlb+rmq6V4z23Ks/Wy7TkIbZ2uaxShFuJ1e2OAjxQGIfLR6mpluBR9aFd7fIj3KxPWP7GT7W9B0MTSmIY0aqcSTr5mFbj7LnxbYeodSPZq+n0CN8PdT40W+L/OhFAxnbl/KxPZzXkxr/95Pc1bvfB4/OFHOhEVbUXzqfM1jM28qanYnRuuQRvxg/lPJbvG2OKY8SpmvKIw+j3FvQL/Te50zwvitEfuzHItNdwf8zvavp9cTDlh5Vz4stPUKpH61ST6FH2HpQC/0+Eb3rpNi6p7hFrBN5qJv3PcXHDnFeOq3+uFxqgW+tm0dnirnQZN17ZPpEROtO3sPbYpOZrWl2pkbrikcSFzS2GfEo2dK9oLlNpwLRU+XNMj0uougX6sv6s7ztcd5nZ8XuqLhMGnhB7y0XcmXzwcOGHjbOiw09QqkfrVRPoUfYetDgq3vZoGezAX7Mrc81Ynp4u8W8bT/vs5WPOcR5mET8icu9SUTvm2vjMSvDXNQX3R/ytrd4n9dkup/MLmMAExltv4HJ5plcZR4p5TRc8CDTzRhIVZaHKehEv8CpLlxMecL1wcOmHo1A9Gi0gB6h1FPoEa4e9L73EZlelmmXiOa1P8YpDzTHdQu3KquU28tpqA4eZLjXJLZdTtnvcsbxA4rBlDXaGFZ5VDgRofCYBoeLcTQlbOmRs7hFUyFj8QljZC1uoYuNjTD0sMXjQMWl7BOLPniDLR5Zi1tYAN0n6Z0yjX6mEdT0/rdbaV1SS5u6tGmUNI0oPmex3Np4zOIuhfu5pUYttlMi6tePW3W38jaauzTI+17p2vjht4T49d9HI44rGK3atVGKB2NFhoBZuIc/3wqUB+AXoZwX8ED9aCc9yMB2iql57r7ghMesDJN5i13+Gv6eZS5kukM/fPVntviU5lGiJdnVBDxapiXZhOiqU5OclnbwEVBQP4AiPXb0fQqFxPS1lFWTIYwrTWiRYS4uYMyDWtpXPlOMX7mR0ZB1dZ7ViZSyx6rwuOOOO658vv766zMyVrrqTHkA9SCU8wIeqB/Qow0MVzUZoZhJ8u864IIHvRD/lUgPxxQb6iOB8gDcI5TzAh6oH9DDEkJrWc/KMLu8v+s0XZs8qAv4urwdfjB5OAgegBeEcl7AA/UDeljCtsM3BsOFzL+j0Wig6gAAAAAth9AMd1a7C1q1y6HqNApb0zlcwee0mRAHbEEPAGgO4wtxoFanBSGXUQrgf1nGCTwAAACA4FC6hcsmS+tI9vLfNB2mXz5VDHswuKs8RDQthxacaCkedbSsmqkFBT2mo2pPiw50emMOdLj/X3UWtQiFh8OFIq5CZ1GLUHhoIF5uMW/BiaMiWmrXJZzwMDbcpNGKqQWt6e/TdRlvEY8ajTcUHgAAAM2K5H10hp/z50oRLb1oayU/KpdWDnynDh7aXcrcdXyKTaSXjYVW4biB007eFhvvKRddzaY8RLQqlHUeskWxTCbvPBRQ9IuNIloHmoIq/4nTe7xto5gZLLoq6MnvIX4a9MkDeoSpB3iARxFowYz9yn2U1nQ+IKJ4vXdyo3AWf1/Hv13ke+kpPrarQrk9bLa18Chs4Wa0JGmB6z2yFauGa+qX++6Rn5tEtOCz1RZvHg8xPWxUP2+bxsNWS5OMNgQeCihSxRMybRbpIaWWcFrLT2QU1WafqDa9aTZfgPR/PczdKj54QI8w9QAP8NA1+df43niJ890t0kMFjnA6LqJgAZuZN11zFL7mfqEfMSguN+4Wro1HZ5mWpDTP/oTZXgFto9+4hbfDRou3iEeGKHH8yBk8yrY0C1q0tfFIYD7ns0vox2/cxcfMr1gmPXQ8yA8QPnhAjzD1AA/w0DX6E3w/jGNKbxH6cXm38DHjnMcJzlO33It8/66VR6cNo80w3oEqxmuDBx8zUMXw8oy2r6/PJHBzKg/Km1vNpqCukHdlWlri2KV8bI/hcfOUMp+U6YwnHtAjTD3AAzx08TznQ8s/3sXXjinO8LFjnNfzmuXSAKjHffBIa+GeVrpLqWvsdgODyzLe20UUvF0ohlcEazwUw7PCg4xWprp5qOjiLpAFKb/9RLO7ZwHn0WVQ5jE+jrpUDnriAT3C1AM8wEMX1EX9qIhi0lIX7GjKPr/UbLGOch6TnOcSjXL3sTnWzqNo0BQN/nhftjS3ytRtqiodQ8dSHjItrFBBKvHgrhBrPGSLdKtMPnk8lfNkSjf+5RmVJ+1J9SnNMukdxXf4+zMeeUCPMPUAD/DQxc/5c29Oi/JRbogs0Gxh7k3knVUujUje44tHnuHGo2zJJOj91Ge6hqcY7Wd8bLeY6oo1RWkeisE54UHGK/TffdjiQcduKtiHWlzfFtF6p0XYpPE/xPwJNA/tpCce0CNMPcADPHRB3bkr+f63R6Ml/DsRhUgtQjxodaWYmjObVi79Txd88cg0XGXwU5rhbUszvAKjjQc5GaGIR8bJzjO4eJCTEfh9bSoP+tfr4iGxRugNz6dBAfeJ6J1xHiivDQX7rFfKfNUjD+gRph7gAR66WM+fbwi9UcWU/wm+xxbxPZIoI63cQZ88OgvMLm3UMZnGdtV4dYy25LtXLR6K4ekYXGke9N5WMV5fPB4w3J/eGX+3oFIVPbmpv7/jkQf0CFMP8AAPXcSvYY4a8qB77G8KHhYGE2WklTvik4fWwhcZo45Vo3FitLZ4VDXaDOP1xWNRiWPoKY4mbJ/N6TLJw23K93MeeUCPMPUAD/AwLf9cydY5LcSxOOP3kZz/Md72kU8eRsELcgzPqdGW5WHbaNOMV8yc7uOaR9n5bzTC+m6ZDqX8Ns+gzAseeUCPMPUAD/DQRbzveEkeNHD1bZl+nPLbhRw+8bYJnzxKBS9gMx3YdvhGGpH1j7z5Bpcmm8VDciDDm8bDpclmIDZe3zx0cDll2yR4gAd4gEcT8bgmZVtX6DwqhedTDbZus00xvLTvrcij7BMZDWun4e2Ppvw2ZlDmPI88oEeYeoAHeOiiao8QTVeiaUsHU37rSZSRVm63Tx6V4+ECtaPMOwcKMUXD2peUzPMD5fsijzygR5h6gAd4mJZf5l0yrX1M05VGMn7PuxbjbQt98igdD7cFcCVA5LbDN6a13GvnkRbPNCP+KE1DWWuQP42c3l6wz6DG7/EQdxp5d9ITD1d60BP60yIKKHH1aT0n5q4rPVJ5ZPHJiNfrjEdWzN2A6mmtemTF3M2Ik9vyemTF3E3EyaVR/Sv5+jluwIPGyAwU7LNaKSOJuNzF/N0LD7Rwmw9UOXS6q2nY+m80LlrK64jGRRpPC1jvkYcLPegplJbaPCr0u8Zc6FGGRyh6hFJPoUf4esTz1sn0dRbMoOvsuxomR3ltSJSRVu4anzzyogV1C8souzykRQrUt/6KTOdlanA6z9tyF+IuuZSjdR58sewu2Iee4t5TKlcedmtcgOqqWJR3ryceLvToV8xT97y40KMMj1D0CKWeQo/w9aCpRUNsTJsLeNC+NB3pDY3/Kw4vOCTSpy/F5VL3+DxfPPJauJ9VWLt4hmkqC2OYwhYP6lenNYwfSFSGHt5Gv92ax6PCGso2eRBoNHTW+wMapk7D1W/S4EJ57NPkTTF/4/VGn/PIw7Yeb5Y8L7b1eDOQ+vFmk9dT6BG+Hk/zJ63DnPVemKYf0TSkTzT+H8rjiUTeWeV2ian1n2vnkWa4K0TUN19m7eI8o40XghjmMopgjQfjWe4mmeSntOs59fO2ubxPIY+KxluWhwrab11Gl86LQi+6xRjnoRtIOi5zVEyPslE3D9t6TJQ8L7b1mAikfkw0eT2FHuHroUbXOpbRGn5E83/s4Txmc54jBQ8qB9lge3zwmGG4O/o+HZJpeYbhbasQvOCK0VLeVEZRHjZ4iOl986v4c4C7A8c47RRT/fKrkhn09fUNybQ8w3iz1lC2ziPjwrtblI/feLcwfwdDUwrimJFqHMm6edjWo+x5sa1HKPWj2esp9AhfDzV+9NuifFzetzmPM5xnEZ7krt79Pnh0GhredmEevMDIaE15iOKgAUnTO5TRbUCYk8Ujw3iTayg755HAKPPRXclqgvddIfTCb2WZLh1Po/XoXU2vJx629Kh6XmzpEUr9aJV6Cj3C1oNajRQcgTyB5vieUjxDpwHzLB+zgPO4T7MlGpc7l+/NtfLoaDQaut3DvZz5MkX8vWJqFBudNDVUE5lSfxmTtcwjHqveSPydxNXfdaYFydatcx7qdIucKSox4qgdq/lJK17n8yw/edIUAhrVmLkIedo0k4Jyqczvi+i9zqgtHnl8HOqhfV4c66HNQ9Una8pOHXqo9fRAh/t6ulHjluWAh7YeKr+sqTI29UhMu0nvS7XPQ1sP4pc2/ZJB3bm/EFNLJMbRdga53Hjg0WLmtZp5zlXM/aciZbUruo9rlEvX6lGXPFQ+2oabY3hJODHasjz4qUOtAEXoMJmHm2K81ngYGm5llDDc2vk45KV9Xhz/29o8DA3XGQ9Dw60MS4brTA9Dw60MS4brTI8Cw41B99FdIj3STxpojusW5b4qDA1XLVco+VjnofIxXviCjXR5iuHVYrS6PHQEsIQrPPhEOeORZz7tCFt6+HygsImMxSeMUdW4NzbC0MMWj6rGrWOGdcAWD4cPEHSfpHfKNPqZ5rbT+9/uREt7glukNL/1nMVya+NReqWphOGJuoy2wPCEgcHdw59vtRgPwA5COS/ggfrRTnqQge0UU/PcfcEJj8pLO3o02qInlSJ0tTiPoFqSTYiuOjXJaWl3ha4H6gdQpEfNy+UGi6ZfS7noRCp9+PTiW51ndSJld+Ph9rpdeUpXnRMeQGWEcl7AA/UDesBwmx40gflXIjsc0zjv0y48ANQP1FPo0dJ6hNaybifDpeHd14EHgPqBego92kMPjVHKtZq/8bQgAAAAAGgGhGa4s9pd0KpdDlWnUdiazuEKoc7DhR4AAONzeW93gU4LQi6jFMD/skxkLz7RjjwAAACAgFC6hcsmSws99PLfNB2GFr4Y9mBwV3mIaFoOLTjRUjx8rTTVzi3vZtLDwUpTM6DTG9PCK02V4tHCK02V4qEBCgtI4f3yFpygpRg/cfzvOOFhbLhJoxVTC1rT36frMt4iHjUabyg8AAAAmhXJ++gMP+fPlSJaetHWSn5U7mURLdHonId2lzJ3HZ9iE+llY6FVOG7gtJO3xcZ7ykVXsykPEUVysM5DtiiWyeSdhwJaRHujiGIyvifTnzi9x9s2iqmFtm2BnvweEtODVfvgAT3C1AM8wKMItGDGfuU+SkEDDogoXu+d3Cicxd/X8W8X+V56io/tqlBuD5ttLTwKW7gZLckXZNojW7FquKZ+ue8eEUXIecx2izePh5geNqqft03jYaulSUYbAg8FFPD4CZk2i/SQUks4reUnst0y7RPVAljP5guQ/q+HuVvFBw/oEaYe4AEeuib/Gt8bL3G+u0V6qMARTsdFFCxgM/Oma+42me4XGhHIEuXG3cK18egs05KU5tmfMNsroG30G7fwdtho8RbxyBAljh85g0fZlmZBi7Y2HgnM53x2Cf34jbv4mPkVy6SHjgf5AcIHD+gRph7gAR66Rn+C74dxTOktQj8u7xY+ZpzzOMF56pZ7ke/ftfLotGG0GcY7UMV4bfDgYwaqGF6e0fb19ZkEbk7lQXlzq9kU1BXyrkxLSxy7lI/tMTxunlLmkzKd8cQDeoSpB3iAhy6e53xo+ce7+NoxxRk+dozzel6zXBoA9bgPHmkt3NNKdyl1jd1uYHBZxnu7TB/x5tjwimCNh2J4VniQ0cpUNw8VXdwFsiDlt59odvcs4Dy6DMo8xsdRl8pBTzygR5h6gAd46IK6qB8VUbB26oIdTdnnl5ot1lHOY5LzXKJR7j42x9p5FA2aosEf78uW5laZuk1VpWPoWMpDpoUVKkglHtwVYo2HbJFulcknj6dynkzpxr88o/KkPak+pVkmvaOIgzI/45EH9AhTD/AAD138nD/35rQoH+WGyALNFubeRN5Z5dKI5D2+eOQZbjzKlkyC3k99pmt4itF+xsd2i6muWFOU5qEYnBMeZLxC/92HLR507KaCfajF9W0RrXdahE0a/0PMn0Dz0E564gE9wtQDPMBDF9Sdu5Lvf3s0WsK/k2m1Rr7xoNWVYmrObFq59D9d8MUj03CVwU9phrctzfAKjDYe5GSEIh4ZJzvP4OJBTkbg97WpPOhfr4uHxBqhNzyfBgXcJ6J3xnmgvDYU7LNeKfNVjzygR5h6gAd46GI9f74h9EYVU/4n+B5bxPdIooy0cgd98ugsMLu0UcdkGttV49Ux2pLvXrV4KIanY3CledB7W8V4ffF4wHB/emf83YJKVfTkpv7+jkce0CNMPcADPHQRv4Y5asiD7rG/KXhYGEyUkVbuiE8eWgtfZIw6Vo3GidHa4lHVaDOM1xePRSWOoac4mrB9NqfLJA+3Kd/PeeQBPcLUAzzAw7T8cyVb57QQx+KM30dy/sd420c+eRgFL8gxPKdGW5aHbaNNM14xc7qPax5l57/RCOu7ZTqU8ts8gzIveOQBPcLUAzzAQxfxvuMledDA1bdl+nHKbxdy+MTbJnzyKBW8gM10YNvhG2lE1j/y5htcmmwWD8mBDG8aD5cmm4HYeH3z0MHllG2T4AEe4AEeTcTjmpRtXaHzqBSeTzXYus02xfDSvrcij7JPZDSsnYa3P5ry25hBmfM88oAeYeoBHuChi6o9QjRdiaYtHUz5rSdRRlq53T55VI6HC9SOMu8cKMQUDWtfUjLPD5TvizzygB5h6gEe4GFafpl3ybT2MU1XGsn4Pe9ajLct9MmjdDzcFsCVAJHbDt+Y1nKvnUdaPNOM+KM0DWWtQf40cnp7wT6DGr/HQ9xp5N1JTzxc6UFP6E+LKKDE1af1nJi7rvRI5ZHFJyNerzMeWTF3A6qnteqRFXM3I05uy+uRFXM3ESeXRvWv5OvnuAEPGiMzULDPaqWMJOJyF/N3LzzQwm0+UOXQ6a6mYeu/0bhoKa8jGhdpPC1gvUceLvSgp1BaavOo0O8a+z8c6FGGRyh6hFJPoUf4esTz1sn0dRbMoOvsuxomR3ltSJSRVu4anzw6Mxy8I63lVxWGyzK64EF966/IdF6mBqfzvK0nj0fW032NPNQL7Z9xyzhrUjo9xb2nVK487Na4ANVVsY575OFCj37FPHXPyz850KMMj1D0CKWeQo/w9TjLZf8zDf60L01HekPj/4rDCw6J9OlLZ/k36h6f54tHx//+0g2lXYO6XqUhNvh7R4HR0tqzV5cBU/e3ZKpxv0UWD+pXf1tkT1imSrT8m2L7hyHwkOnDf9fVp1PedjF99ZNHRBQMWWfB7REu68pi5ckuykQXJo28e0ikDxKwyuPqo/gPU3nY1iO+4LTPiyM9jHj8YPLwhyHo8ceH+lzxyKwfyS7bAx3h1I+lv+yoXY9El21m164PPY5944ay99MXRRTRRyeQAr1bPs2c72R9Yn9K7vcem+6/r4uH6pdpLdwuMX1Yc/JvoxZtygpU1O+/QuNwazwYz3LlmOSntOs59fO2ubxPs/EYSDypvqh50VJ30DqhH0h6UkxFxPHJw7YeEyXPi209JgKpHxNNXk+hR3PqkcQjmv8jtaSPMeeDInsgU/ygspbN1guPWSliHOPv9/Pna/y5joX8H2T6rxpdx9NatGy0tCDGkGblqMxDTC1AIfipRnAF263sQ12DNLdsl7JPs/GI3yts07z4KKrFXwrzdzCtyiOU8wIeqB/trIfpfF6KVvR/stmRNk9qHPN/+eTRmSIGjbCiPvz5nMFi3naM9/mv3ELVDV5wpUUrjXa5odmW5iGmr2WsbiOkrZQSb5vTxDyST6pZT6f9zHe05EXbajxCOS/ggfoBPfQQB445JaL5weQr92m2RL3y6EwhQZN17xHRUl4f8fcLCpnZXMBPOVpPbLZVjbY0j8STWZJHEhc0tjUrD7po/jcx/WU9fX+D30PczE+glypctK3GI5TzAh6oH9Bjqjv7fxbT1yqm7zSIi94vf8z319ls7vcKvYg/3nnQoKk0Eh8k9qPF2t8S0eiuQW6G08nfntINYdJ1HJt1lhiVefBTB6Ghw+WbYvs3QuDx77r6qvAohYxBU11180jyqYlHQ3O/b4TA4weTh4Pg8ceH6q+nGYOmgqgfS3/ZUbseGYOmgtDj2DdusH0/jUFzXLco99UZSAya6vLFQ+VD73CTa0GmrZV5OSOPAYWIsdEmYJWHjgCtyiNjQQThQY8geOTpYTgCuiX0yFio4gpKTH8rzWNjIww98ngYjoCuxCNpnL70yONhOALa5v30LHdp0ypPNL/1XDPy6GQHv58dfR53j96q7HMrb5vxFMQrMq0o0XWchtI8GCs4Ldc0uXs4BclDtmCq8rCFduXhqn6AB+oH9NDn0cHp23xf3SnKLU8ZBI9ZCTKvcZObmtV381NBbpdDRZPNEsWYR4mWZFeL8xC+z4vllnbdenTVqUdOS7urVfUIpZ5CjzD1cLDErvfzMiuDDGFcaUKLGipHaR55J0bpw6eh9OrqJydSdh+rwkOzq845j1DOS5PxCOW8gAfqB/Ro0fvYrAwyQik0+beoURSbPGgC869Edjimcd6nXXiEcl5QP8AD9QN6ONEjZbUpYx42W9qzMk5O3t91VhKbPKir4Lq8Hb6Zvl547Txq0iOU89I09SMUHj+YPBwEjz8+1If6oWDpLzugh4Jj37jBux45ywZr87C1nj8Zd0ej0RAAAAAA0GpwEYSniuE2fTzcEsP2p6Hq1ISqUYTy3vuGgBLTZqzBwaAr6AEAbWJ8Ncc110LleLjS8JZRCuB/WcYJPAAAAIDgULqFyyZLyxb28t80HaZfthiHPRjcVR4impZDC060FI86WlbN1IKCHtNhOV5zKnR6Y6r2OOlAp1cqFB4lFoowhs6CGaHw0MBNMj0gosAHtCRuvKyiuuDEUREtyegSTngYG27SaMXUgtb09+m6jLeIR43GGwoPAACAZkXyPjrDz/lzpYgiEVVdyU8tl1aYeqcOHtpdytx1fIpNpJeNhVbbuIHTTt4WG+8pF13NpjxEtHqIdR6yRbFMJu88FFD8yY0iWi+Ugiz/idN7vG2jyA4WXRb05PcQPw365AE9wtQDPMCjCLRgxn7lPkqL/x8QUZi8O7lROIu/r+PfLvK99BQf21Wh3B4221p4FLZwU1qSgpvRK2QrVg0V1S/3pcC7tGLHQtst3jweYnrIKnramMHDVkuTjDYEHgooUsUTMm0W6VGJlnBay09kFLtyn6g2HH82X4AU8/hh/v998IAeYeoBHuCha/Kv8b3xEue7W0wPAxhjhNNxEQUL2My86ZqjoAP3C72IQWq5cbdwbTw6DVuSZ/hneoJ/X/6+TaZuThSm6H02F8H7Vm7x6vAQ0cLS3WIq/mwmj7ItzYwWbe08EpjP+ezKuFjSWmC7+Jj5Fcukh44H+QHCBw/oEaYe4AEeukZ/gu+H49xg2ZJhcklM8L4r+Nhezmu2QbkXuReyVh6dJl22spV6F2c+zOLTShGfiZQ4uLxv6a5mWzxkuqtKF29e13FfX19lHpQ3t5pNQV0h78q0tMSxS/nYHsPj5illPskPET54QI8w9QAP8NDF85zPGN8bz5TI4wwfO8Z5Pa9ZLg2AetwHj7QW7mmlu5S6xm6XBkddwlccX37SE/x3RbTSiFBadIK3fZf3oX0n6FjKQ0RBfoVieEWozENMvcie4G5cKzyk0fbLFD8B1cVDRRd3gSzI2eevOGVhAefRZVDmMT6OulQOeuIBPcLUAzzAQxfURf2oTJPcBTuas+/fcsrCKOcxyXku0Sh3H5tj7TyKBk1ldR1TC2417zMspt5H0rbPCrqay6AUD5HfxVuah2yRbpOpmxLnWzePpwqeTMnMj3D6qOBJ9SnNMukdxXf4+zMeeUCPMPUAD/DQxc/5c29Bi5LukRs4LSxoYe5N5J1VLo1I3uOLR57hxl2fRV3HyymJ4q7VuCvWFFo8RBR/th140LGbCvY5nvE9DZtE8fub+EGBQPPQTnriAT3C1AM8wEMX1J27ku9/ewr2XZvxPQ17OM+VYmrObFq51Ot4wRePTMPlrmB657hDMZrUrmPeP6trVX332m9aO3R4iOlzoAp5CGHOg7qRQ+AhsUYUD88fUb6fLdh3Lj+55WG9UuarHnlAjzD1AA/w0MV6/nxDFI8qXpIwzDxc5Ba5WkZauYM+eXQWmB29gx1gc1CR1XWsdq3GuEF991oGRTzEzC7bVB5scKV50HtbmXzzeEBjn3PK9w819l9t8Ps7HnlAjzD1AA/w0EX8Guaoxr6LlO+3auw/mCgjrdwRnzy0Vpoiw1OWSqPW2WNiqqv0KaUFJ9hIXoi73KoYrU0eVYw2zXiVpfTq5rEoZdtH3PVzli8Q9SL5QESTtW/lpzPqElmY8wSXhttSLkYfPKBHmHqAB3iYln8u5beFnP9iLu/WxDX3HnM7y3w/ymiZL8op9yOfPPLm4W6llmuK6WV1reZ2HSutYCNU4SHSu2zV92/akAa7lQdJJVErDzFz/hsttHCLTE/L9DKfbHVS+iRve5n3uYWPUTHPoMwLHnlAjzD1AA/w0EW873hiOwWz/48yPSfTj9jE1fmsXbztR7zPf+RjRMq1OC+n3AmfPPJauDS4Z5M0Oxp1tS/Z0pQfA/zbP8ZdpWmtWTZLagGWfcmfy0Nupy7eaTwyWpFWeEjTncGDy6uLRxKzLRwzCR7gAR7g4ZHHJQvHdIXOI89wJ1K6SUWK4akmnIbPEt2rpiZTyCNhbK3OYzxxzC+Yz+vcxXGOuzsuKSf/Nu7eoC6S76d0CY0ZlDmP9/fBA3qEqQd4gIcuqPXXwy1t9R75U26wfJ/LWcRdubMVU/+A+Z1lvsmu3J5ECzOt3G7+7oVHnuHewK2wx9QTxN3CL2QZrNKiVVt08XvMPUoLUBe5PHKMrRYeQtTO45yY+W5goZg+1P9OMfUeIX7nUJRnHj5QylzEF5gPHtAjTD3AAzxMyu9hDsnjPhLTp+hQuUuUa+7Ogrzz3svG5S5kI/TCI9Nw2VApIMEefgLaxj+ldvHmdB3Te8w9sUGbxqks4sFPI/tSDE7lQTfE+2T6B5n+O2/ryOKTFueSV5bqP3z4sBMeafFMM+KP0jSUtRonPG8AQRKDGr/HQ9xp5N1JTzxc6UHnhd5PDatP6zkxd13pkcoji09GvF5nPLJi7gZUT2vVI+telhEnt+X1yIq5m4iTS6P6V/L1UzTH95xidDqmvlopI4m43MX83QuPwvB8ypSctK7VzxJdpeqiDvHx/TZGKlfgQQLdzk8m/70qD2VqkC8ex0XxSOclGd/TQHkd0bhI47lq6z3ycKFHfF6OGnSNudCjDI9Q9AilnkKP8PWI562vFcWv00Yyvmf1JG5IlJFW7hqfPPJGKWeRUBfg707pKo1H5prkKRzy6FdujtSF8IpM52VqcDrP23IX4s4YoVw7D85zd8E+Jiuj7Na4ANVVsegJsdcTDxd6lDkvLvQIpX40cz2FHuHrQe89h/j+uFnj4SDtexri8IJDIn2xjrjcVSIad+GFR14L97O0KTlKQIJ4KkyMq1OCki3axMIYpijFQ0wtLvGm0jVCaxg/kKgMPbyNfsub1PxZxtSgOCBBXTwIewuetOK1PzeK/LU/KY99mueB3jnH640+55GHbT3KnhfbeoRSP5q9nkKP8PV4mj+fKmjJx2s6HxD5azpTHk8k8s4qt0tMDXqtnUea4a4QU2sAP8uGt62oizer61gx2uSaw0XQ4iGmpuSoT2Bpo4UpD1qGbJL3uZ5TP2+by/sU8qDgBR54qKD91hV06VBki1/k/D7GeegOg4/LHBXTo2zUzcO2HmXPi209QqkfzV5PoUf4eqjRtY4V9A5QxKKf5vzew3nM5jxHCh5UDrLB9vjg0ZlipEMZwQi0u4UT+6QFOxgqysMGj0QX7yr+HODW5xinnYpRrkpm0NfXNyRTJg8h6uGRceHdLcrHb7xbmL+DoSkFccxINY5k3Txs61H2vNjWI5T60ez1FHqEr4caP/ptUT4u79ucxxnOswhPclfvfh88Og0ML7eLN6fr2MhoTXlkGJ66lnHS9A6l7B9vm5PFI8V4r/LgsmrhkcAo89Fdmznu/l4h8mM/FpkuHU/d5/SuptcTD1t6VD0vtvQIpX60Sj2FHmHrQS10mrFBnkCxdU8pjTOdBsyzfMwCzuM+zVZ/XO5cvjfXykNnlHJaS3NGF29W13FZozXhIcS0ruYkjyQuaG7TNV4vPBIViJ4qb5bpcRFFv1Bf1p/lbY/zPjsrdkfFZdLAC5qPtpArmw8eNvSwcV5s6BFK/Wilego9wtaDBl/dywY9m++ZH3Prk0YTq5F5FvO2/bzPVj7mEOdx0eB/jsul+OYP1Mmjo9FoGJ0daay9bCLLMnYhE+q3YbI2eIipkHm6/2jHRgNJDh8+7IyHOr8xZ06oNaTN66yjXBM+DnlpnxfH/7Y2D1WfrDmydfBQ6+mBDvf1Quf6dMCj1P0ja26qTSTmuabCAQ9tPYjftsM3Fu1H99FdIj3STxpojusWIbJ9Zkffp7rlCiUf6zxUPrNKVHbKeHmK4dVitLo8dASwhCs8+EQ545FnPu0IW3r4fKCwiYzFJ4xR1bg3NsLQwxaPqsatY4Z1wBYPhw8QdJ+kd8o0+pnmttP7326ldUkt7Xi2B81vPWex3Np4zKpQoVXDE3UZbYHhCQODu4c/32oxHoAdhHJewAP1o530IAPbKabmufuCEx6zqmbg0WiLnlSK0NXiPIJqSTYhuurUJKel3RW6HqgfQJEe1J0KWDBc3yjqOlK6hGjIujrP6kTK7sbD7XW78pSuOic8gMoI5byAB+oH9IDhNj0eEVGg4PkZv4/zPu3CA0D9QD2FHi2tR2gt63YyXIqscZ3tTEsMMnHCAwizfoAH6gf08AeNUcq1mr/xtKAijBzsuDJKd8mjjWGf/1xdPDQMVx21PAO2RpcCAAAAYRuutRYuGxxNi+nlv2nwUH/dxhsKDzbaqzxENJiqP8t4Q0Wo83ChBwDA+IoMLjR0Vs2ADE6mU/LraTEVpmyCv5+m3+LWpmujDYEHG20mD/5tGS5BAACA9kLpFm6yJcmmQiHL9vDfm2R6TDE8Jy3NUHiktGhzeZi2eH2tNNXOLe9m0sPBSlMzoPP6o4VXmirFo4VXmirFQwPxcot5C04clekTx/+OEx7GhptncFJwdXHrfrkvhSmiidALFaOxcuZD4VFgtNN4iChskyseAAAAzYrkfXSGn/PnShEtvWhrJT8q97KIlmh0zkPbcA0Mjvbt5tbcJqEXdUE0Gw/ZotA1WsFlO+GhYC4/ka0W0fw49YmM5sMN8hPZRYtl0v/yfa5sn3jkAT3C1AM8wKMItGDGc3x/FJz/US5vTEwFUljMvFYzz/jVHd1zKdj7ZMlyh7m8WngUGq4Fg4v33+rZaK3wsGC0VngooEgVT8i0OcPMl3Bay09kFNVmn6gWeYTK3Mj/28NsLj54QI8w9QAP8NA1+df4XnqJ890t0kMFjnA6LqJgAZuZN11zt8l0v8HDQFxu3C1cGw+dFu5p5TvdSFZIgxs1MLgrhij3qWowwfIQM2NU5vLg7zYMlyadHxP6QZO7+aKhVtg6EU1OL1vmbfy/n/HEA3qEqQd4gIeu0Z/gssc5vzOax06w2b3O/Hs5rxUaDwJxudRq3Vk3D9N3uPQi+X1pWnv5KUAUGZyj7o+geMikxUPoBXnWBXVrvC2i2KumoMr1roiiYpgsvzaPj6Myf8IV0wcP6BGmHuABHrp4nvMZ43xGS+RB19td/H8s5Tx/olHuYm6J1s7DZFrQTjYMMpLtIgqurgZYn+B9bpAG1+/Q5JqOh4heqtvk0cVdIAsq5LGA8+gyKPMYH0ddKgc98YAeYeoBHuChC+qiflRE7zvvL2lyMUY5j0nOc4lGufvYYGvnoW24ZF5sHjsUoyk0OOrmtdCNGxyPvr6+Qh4ZRkv7VOXxlEE3UNGT6lOa+1LLPQ7K/IxHHtAjTD3AAzx08XP+3Cv0u2+LWph7E3lnlUsjkvf44mG08AWZmEwDbCYxigwubvVZQyg8pOlSWTN4FBhtVR6Uzybl7yHuzugQ+VOM4t/vEtOHsOuMnFYfEmi03klPPKBHmHqAB3jogrpzV/L9cY+ynd5/Ujd1g1MW4t/fFdOn7sSv7FaKqRHWaeXSqOMLvniUWmlKNTUNg+sWdrtTg+ORyLfIaKvyWCOiUXUxHjR8OjvDx8SgvDYUHLNeKfNVjzygR5h6gAd46GI9f74hpo/mfcWw1b2Uj4lBeR1JlJFW7qBPHtqGS+bFo4Czfs8yuJ2JFmAlhMLj8OHDW2Xq1mgF2ebxQOLv8cQTV9ETmXpMjNUFZaq/v+ORB/QIUw/wAA9dxK9hjia2z0+0pIta2uoxImGm38kpd8QnD5NRymQamxIjg7Wm4vB+trwuKB5i+gjl2GhdjlRe5KKzoOD325Tv5zzygB5h6gEe4GFa/jkHPEZy/sd420c+eZgYrjoiV31R/pmodypOU/IQ9rqz5zv4X+YZlHnBIw/oEaYe4AEepvuOO+BxIYfPPOWe7I2HieHeIKYW4O9OtOhyDS6vC7gEmopHhtG6Wt6xLCbBAzzAAzyanEdX6DxMpgVNJKbkxNCZivOZtb6LQHjQCOXE1KBpPETxSOWycPFENmZQ5jyPPKBHmHqAB3iYtv5ctLR7EmWkldvtk4fxKGVlSk78d7/mCGGrCIUHm+qA8rfOlKAqPFy8cyjK8wPl+yKPPKBHmHqAB3iY7uviXXLetRhvW+iTh0m0oO6i96EugwZU5EFPYP9apn8v03/hffLMvJAHjVDmebh5KOSRF8c0I/4oTUNZm3iaonzjfyiLfEfKE1iMwYL/g36Ph7jTyLuTnni40oOecmmqw7D6tJ4Tc9eVHqk8svhkxOt1xiOrrgZUT2vVIyvmbkac3JbXI+uemrif0qj+lXz9HE+0knuU8rNu0I2clvVqpYwk4nIX83cvPExauJ9lTckpmorDXcC2YMrjPZluEdEyZP/FJg+aGpTRWk1r0dricTzRgn7RsFtkPh+jttCPaFyk8Vy19R55uNDjf5LpaxFNDxgzuGnZ1qMMj1D0CKWeQo/w9Yjnra9N3DsfEWbd3eN8jHrP3ZAoI63cNT55mBhuN5sHGd42xeRyjdbBKGFTHrQg9SXlaY4mKZ8XU/PKzvO2nrI8ZNqmbHfNg/LbnXia+lzoz6P7XEyfN5cVhipZ5k7+Tk+IvZ54uNBjhUz/ZHheXOhRhkcoeoRST6FH+HrQymxDfG/cnGitXyf0579el2jhx+EFh8RU7Nq0cleJaNyFFx5VghfE8B00IJeH/Pz/+HfqV6fIPg8kKkMPb6PfbnXBQ0TvdW3yoLm/Ixa0pDz2ae5LrwXiFWme88jDth5vljwvtvV4M5D68WaT11PoEb4eT/MnTadcYkEPyuOJRN5Z5XaJqWmctfOoErwg+bTvK3iBFg82QlqGbJIN8HpO/bxtrjBY4zgleMEMHiJ9AJUNHrTfuopdXGOch24g6bjMUTE9ykbdPGzrMVHyvNjWYyKQ+jHR5PUUeoSvhxpd61iJ3kWRMHjKYzbnOVLwoHKQDbbHB4+6gxcMWzJdbR4KVvHnABvimJgKQjyQ2EfXdE2CF9jmEcdvLBPl4owoF8uS3lfcxccn40jWycO2HmXPi209QqkfzV5PoUf4ejwppsePLhO9aCkf28N5PalxDO1DXb37ffCoK3gBGe0Kue9yYRGaPGLEL8YPpWQVb5tTkopO8AIXPKh1tULox9ud4H1XiPKxH8f5eGrZ07uaXk88bOlR9bzY0iOU+tEq9RR6hK0HtdDvE9G7Toqte0roT5mMx8+c4mOHOC+dVn9c7ly+L9fKw3XwgqtGK9OQjRpSgkcSFzS35aJE8AInPPjk0lPlzTI9LqLoF+rL+rO87XHeZ2fF7qi4TBp4caeI5rUt8MTDhh42zosNPUKpH61UT6FH2HrQSP972aBn8/3yY2590mhiNbzdYt62n/fZyscc4jwuGvzPcbk3ieh9c208dObhkmkuE2ZBA+iYflsmW5FHEg2bPIRe8AIXPNIq0Quc6sLFlCdcHzxs6tEIRI9GC+gRSj2FHuHqQe97aVrNyzLtEtG89sc45YHmuG4R02Pzlim3l9NQHTw6Go1ivaSZ9bLBLFO6FrpTvrsw2ko8lMnYuhWjo2jhC9myNeKROBnaPDIWFKgVOYs/OEfGwg6u/j/t8+KYkjYPF/ooi1s0VT11BWVxC209NjZaVg5R9n667fCNukXQ6Gea276K76OLlZY23VtplDTNby1c3WpH36cm5TrjofLRWmmKDXR5iuHFLTqnRuuIxz38+ZYpD3mDucIjxXin8dB86inNA3CKUM4LeKB+tJMeZGA7xdQ8d19wwsMkWlCa4Yk6jNYRj8qRJch4peku5y6JqzwMuzm6Qr6K6mhlBoquOjXJ6UkIPgIK6gdQpAe17gBDw00anm/yhjziNTJjnMjYpwxC4QGURyjnBTxQP6AHDLfpQS/EfyWy1w1Nromp28rV2k95N+aEBxBm/QAP1A/o4Q+htazbyXDjNTLBA0D9QD2FHtCjdmiNUgYAAAAAAC3ctoPtqTo6g4DqmB5UdjAS9JiOvBjLZVB22s8ByxOoyk63CYVHXgzuMtCJ2x0yjwpTdlKh031su0xTHp0CaCfQSML1AZTpgwf0CFMP8ACPtrluYbjtZbaviHqnM6SV6YMH9AhTD/AAj7a6bmG47YFrZPpbmb4vLEVsKlmmDx7QI0w9wAM82u66xTvciqj6vqyGZfGu4Scx6vr4QNiNNmJSpg8e0CNMPcADPNryukULtz1atvF7hsGay6Q1Rx/xxAN6hKkHeIBH2163Vlu4Iwc74ig6BFpq0Uv3Qyg8xFRUoSs8au6OiSvHA8q2oRrLpEpK4apGPPCAHmHqAR7g0dbXrRXDVQyuV9l8Wm4fqtPwQuGhGO00HnyC6jBeqjB/k6gcFPfyZE1lfiWiQMwjHnhAjzD1AA/waPvrtpLhphgcPQ3E8RQf4+3ODS8UHilGm8rDsfFShaEl1zYktg8JNwGsk2V+xU+EZzzwgB5h6gEe4IHrVpR8h0sGJ9MpNo9eNhYKY3SDNDMyNDKTG2Tawb/FhnfKttGGwIONNpUHG2sqDz7GRYX5UcpvQ44r6Y+4At6nVNI6eUCPMPUAD/DAdVumhZvTktwjzW0i5ZDJxN+9jlu0tfI4fPhwJg/+XgsPBS9mVA7CG44q6otKJb2XW+2/8sADeoSpB3iAB65bE8M1MTi5LwVgp+7TTSIKxh7v312n0brkYWi0zngkQJXjoYzfKHLHBw4qaVxm/EQ47IkH9AhTD/AAD1y3Cgq7lAu6bCdUg5Npq/z6GZtRt5jetVrVbIPgIc02lYeIuo0nEkbrjEfK09lDOb/P533mOyiTKul3uYvFBw/oEaYe4AEeuG5NDVfM7Pa8lGxJ5hlc0hAroCl4aBhtv0jvbq5SYX6ssR/t8x9kekpUXxYtLpP+93UiGq3ngwf0CFMP8AAPXLclDTdG3A1KJvKZNLdtNRlcU/CQaVvNRkv4pWblUB8GnpPpH2RaU7HMuJK+6YkH9AhTD/AAD1y3Fgz3BjaP2Gi26xocv0+1habikWG0tni8LtNHJY5bKNPaimXOFtG8tPmeeECPMPUAD/DAdVvVcMm8EtNsYuQanNL6tIJQePT19U3IlMkjx2ht8qClxf65TE8btp4PyfQTC2Wu526VW2X6ds08oEeYeoAHeOC6tdDCVQ1vQPm7yODiVh+N/Fph2Xi98+ATM6D8XWS0tnnQVKO9Mv0Fn/givCSidUFtlfkqd6v8TqZzNfOAHmHqAR7gges2BdrzcMm8it6FZkzFIWMhM7QyYbkkjzGZfsBc/hvvk2fmhTwOHz7cTa3cgt0KeeRFGzKMJDTOJ36NyB49R5XjYYsXiVomdavQ8md/7oGHVT3W/jo/4+M/rEePCjys6lEUEasJ6qlVHgc68jPe2BBtpUfevVT3ftou9zGThS9ogBLNM31Bc86rVaOtwOMI3RNk+pNtHvJGdIWH0Jt764qHitsKKscjjsukbprLnnhAjzD1AA/wwHXL0OlSXsHmOW1ksGJyqV2l0gyXWzbbUjxk+ivF5HpEFMvwvEwNTud5W09ZHiIaoRyjLh5pyBop9zJXjssOKqpa5pBHHjb0sHFebOgRSv1opXoKPaCH9/tYoeGSaZJ5Joxmu7KLa6O1xWORTO+LaERaT6LSPMC/3VrEo6+vb0gmbR4yLRfT1920wiMDvRmV42GHF61a5qBHHlX1sHVequoRSv1otXoKPaCH9/uYySjlpOHFcGq0FnmQEc4V0YtyGth0Pad+3jZXTMWuLUSK8U7jkWK0TngomJ1SQY46rqRqmbTU2agnHjb0sHFebOgRSv1opXoKPaBHEPcx4/B8bGbLRw529Cp/144SPFbxJ40o3q1s38kC7lL2McEQm2tvojuibh4ruZKoleOvHF+0apnDHnnY0MPGebGhRyj1o5XqKfSAHkHcxzrLHsgtTS9mW5JHPHgpbah3vG1OBSpDQi9kkysey5Tvr9Z00aplvuGRhw09bJwXG3qEUj9aqZ5CD+gRxH1slmg/XNDcpgXdKREpUyus8hBTL/ipcjxY00WrljnokYdNPaqcF5t6hFI/WqGeQg/oEcR9rB0Nt9GCPBaIaAj76zU+IaeV6YOHbT0agejRaHI9Qqmn0AN6BHMf6xRAK2AZVw56Epv0WKYPHtAjTD3AAzxw3cJwr+IeTq3A47KHiyWtzMsBXLS2eJieF1d6hFI/mrWeQg/oEcx9rB27lGN0tRCPox54Hw2Ehys9ugLRo6tJ9RCoH9AD97Hp6Gg0Qnml6QbKOp+0AkrR6ie01vH1hmt/akEZNKXNw3CNWqAElPWKtc+L4RrGTcUD9XQ6lHWTtfXY2MK31FDup82KdupSpqW4xnN+jxewbhceAOoH6in0gB41op26lGm493XgAaB+oJ5CD+jhAy3fpQwAAAAAQbVwi2JeukDaux/wCAf/4t+OeC3/7/7NEugRsB4A0AzYdvhGr+Xv6Pv06nfMwwUAAACAOlu4BrhJROGXaGFqWk9zMW8/K6JA7G+KaFj1J465txWPOlpXzdSCgh7TUUePjE4PjDKq1xl0RgGHwkMZ1esMOqOAQ+FRR2tTbVE2s+HS6hsUbqk3S2/+pCgLFCmCoi5QqCbbAQ7AAwAAAGg66HQp04Tm/TKdZnO5SA+QMq2T6U427Vn8fR3/dpEN6RQfa2NSNHhMgea/vSKiuXCNkuk859FjWOZ3PPOAHmHqAR7ggeu2gEeR4VIQ4d/K9JhMl0QU9/BmmX4q03HqqRDRMliX+ftx/u1m3vcSH/tbzqsswGMKi2R6X0Td2FUr+wOc160GZX7okQf0CFMP8AAPXLcaPPIMl4LvnuBWHE1iXiHTFhG9lyzCBO+7go/t5bxml/hHwGM6nq340JD2EPGsQZkTHnlAjzD1AA/wKMuDXrHdJVNHyXQX51H1uq2FR57hPi/TUhEtz0WZnSkh6hk+dozzer5EHuAxHauEfawq8bsPHtAjTD3AAzzKHvNgyXupek990MJ1WwuPLMOlAT+Piihawv0yjabs80vNFtoo5zHJeZoM/QSPmeh2cMHMKVGmDx7QI0w9wAM8yvIYt1D+uIXrthYeWYb7c/7cm+P6ZBY0cGiBpvvvTeStA/AAAAAAWgJphkvzSGkqC/Vx79Fo+f1OptUaZe3hPFeKqbmqeQAPAAAAoKUNdz1/viGi6SxFoJfENABoW8F+lNeRRBl5AA8AAACgpQ03np9kGoR3u0y/Efkj4AYTZeQBPAAAAICWNtxF/HmuRH5rZHpPZHeRjiTKyAN4AAAAAC1tuPP4s+yoLVpb+G2Zfpzy24VEGXkADwAAAKClDdcWrknZ1uXhfwQPAAAAIEjDjVtd80vmSfNMl8t0MOW3nkQZeQAPAAAAoKUNN35XWea9IoWi+7aYejeZhMn7UPAAAAAAWgZp4fneEdHcUJqqctwgrx0yDRTss1opowgueVB+VwNEJmOJJuJ+hsIDcAdaavNpEYVQHIs31hFzV4dHFh+H8XpTeWTF3G2DepqqR1bMXZ04ua2oR1bMXZ04ue1suK/KtFWmtSJa9qpocX6aT/qvRDRPNQ+U1waljCK44mGKUHgAbkC9C3cLvTnW4IH6AT2gR2mkdSmfFVHUAzKXzQXH0753aprLZs5ziI8TGnnb5pEW97AojmEoPAA36FduHj7PC3igfkCPNjRcwd0FhKdE9uL6h/hJ5xONciiPJxJ568Amj6y4hzpxDEPhAdjHm4GcF/BA/YAebWq49LKIRtXStJVjGU8rj4gooHoRejiP2ZynyYsxmzziuIeT/JR2Pad+3pYXxzAUHoQJB/Xgq4LfJwLh4UKPiRLnZSIQHqKFeTRz/YAe+nrYaAn3WLiP1cIjbx7ukyKKakOZ0MINS0sQWMrH9nBeT5bIwwYPQhyjkAYy7RTRy/4x/j6Q2CdkHicdPrWalOmDh0s9TM7LyUB4iDbg0Yz1A3ro6/GiKD/lUvCxL1q4j9XCI89wqbV2n4jeX1LIuVP8xKITT7Gb9z3Fxw5xXpdK/CNVeSS/H0rZL942pwl4qO9QbOAi5yk0y+z2yMOlHibnxaUeodSPZqyn0KP59KCZK5+LqXfApulzzqPqfawWHp0aJ/VeFpC6hGm07scy7RfROsHqGsGLedt+3mcrH3OI87hYsXKV5ZHEBc1tofL4UKbbRTR6ukrQ5HHO43bOU7fMWz3ycKmHyXlxqUco9aMZ6yn0gB5B38dmaWRE/fH0fvJlmXaJKLLNY5zyQPNXt3CL0AbK8kii0QI8qOvmL0W9SCvTBw/XejQC0aPRZHqEUk+hB/QI9j42y2BfMk4ahUuj02gRiFXcLI9bdTQlhl5Av8lO72r1JFMeohV4OFzkoClhSw8Pi1s4ga3FJ7IWt9BFKIs+2OKRtbiFLkJZ9MEWj6zFLXSxo+/Ttr5vzSpxDBnpTk4+UZXHPfz5VovwAOwilPMCHqgf0KPVDDeU5dls88h5Yu9qBh6t0IpsUnTVqUtOS7srdD1QP4CQ9QipVT2rjSoE9dOrc61OZOzTLjwA1A/UU+gBPWpEZxv9rzTQKW8U2jjv0y48ANQP1FPoAT3QwnWCQZmuAw8A9QP1FHpADx/oaDQQOgkAAAAA0MIFvMH3lJnQBm1BDwBoPmw7fKPX8tVBW504HQAAAACAFi5QY+uqmVpQ0GM6qi5YoQOdqXJVF4rQgc6iFqHwqLpQhA50FrUIhUcdrc2QF9dACxcAAAAAfLZwXT0hmi65FgoPVy2Ikgts0Py352RaJsrHcaQ5csMyPS305svFZe4T0TrZvnhAjzD1AA/wwHVbwAMt3OYDrd38vkwPiGpBk3s4D8rrVoMyP/TIA3qEqQd4gAeuWw0eOobbsJSqAjwiUAzeuRYNfC7nqVvmhEce0CNMPcADPMryoCAwd8nUUTLdxXlUvW5r4YFBU82HVR7yXBUID+gRph7gAR5lj3lQVItDe4bz+LzidVsLD9Mu5R0y3aC4+m7ltwPK9r/gfS87Mp125tFd8PtPZLpkmOecEmX64AE9wtQDPMCjLI8sk/ulTLM18xq3cN3WwsPEcCmY/IBMoxr7nuN9n3RgcuCRj4MyLdfkBR7gAR7gESKPR2U6LdOCVuKha7jDidabLl7gY20BPPRAk1S/LaL1Tn0CPMADPMCjLGgi/O9kWt0qPHQNd0uFMp6x3KoEDz1clOk+EXVl+wR4gAd4gEdZ0CAkCv23rRV46BhuR8VW2TucR1WARzlQV/Z3+QLyCfAAD/AAj7LYLtNvhN0R1rXzwDzc9sAbMt0p01nwAA/wAI8m5bFGpvdkWtysPGC47YNPZLpbpkPgAR7gAR5NyuMmmd6W6cfNyAOG2364DB7gAR7g0eQ8rmlGHlj4on1Aw9pfE9GIO/AAD/AAj2bkQdOV7hfRSOqm44EWbnuAVj75XQAXC3iAB3iAR1m8KaLpSiPNyqNtW7h5UYg2NurjkReFqGQkoSRoGPv2ACQPmQdF96AoH8NCifThOOauNo8sPpbi9WrzyKqrbVBPU/XIuodYun80hR4dnV1X9fh/XvxGagb/6yP/zQYPmp40EIAelXigS7l1QcPW/0ZEI+rAI5sHrQJGg0EugkdQPFA/AtZDGm1delA5/0pEI6V9wgqPdutSphBKr8h0XkxF7TnP23paiAcNV38vgIu2GXj0KzdTn+cFPFA/mkIPxWxd60HTkO4MwGyt8Wgnw82Ke1g1rmNoPGiYOg1Xv8mz3s3C481Azgt4oH5Ajykc4p6FTzzrYZVHOxluHPdwkp9ar+fUz9vKxnWsm8dEQf4vCv3oFjG+Kvh9IhAeLvSYKHFeJgLhIVqYRzPXj5bVQ7ZubeuR1RJ+ROhHLeqxcB+rhUdVw1XDEM0W/qDDI45RSC+8d4roxf8Yfx9I7BMyj5MO9Huz4PeTgfBwqYfJeTkZCA/RBjyasX5AD309yODnV+Axn/Ooeh+rhUdZw6U5WRtk+pGyjf7eKtPSGs3XhEe30kWQ1m2QNMxQeajvlGzgIucpNMvs9sjDpR4m58WlHqHUj2asp9Cj+fSgCDwUtL1RMn3OeVS9j9XCo4zhUuafyfS3YnpA3y7uQnhXpj/WYLZleVzQ3BYqjw9lul2mV0V20GQdjHMet3OeumXe6pGHSz1MzotLPUKpH81YT6EH9Aj6PlZmWlCdkW5c8Gi0AA/quvnLmvVOK9MHD9d6NALRo9FkeoRST6EH9Aj2PoZ5uE0CS4scQI8EHC9uURssLT6RuxCLDupcNKYOHgcqNi+WPBqGILZ4ZC1uoYsdfZ+29X1rVqtfODkXzD38+VYdN7ScG5kRD6A2hHJewAP1A3q0uuG2AbrAA63qMufFhS45LW3UU9w/oEeLtKrbyXCpn16da3UiY5924QGgfqCeQg/oUSPaaeELmsCcNwptnPdpFx4A6gfqKfSAHmjhOsGgTNeBB4D6gXoKPaCHD3Q0Gg2oAAAAAABo4QJJ2J7KojMIqI7pM2UHI0GP6ag6tSeJsiP0D1iesV92xkIoPEYO2iVSdqpPKDy2Hb7RKg+dwVG2yzTl0W7h+dodNJJwfQBl+uABPcLUAzzAo22uWxhue5ntK6Le4ftpZfrgAT3C1AM8wKOtrlsYbnvgGhGt9fx9mYY9lumDB/QIUw/wAI+2u24z3+EecLRisun7j1B42H4vFsPWknwFFeYV7vr4QKbRmippskwfPKBHmHqAB3i05XWLFm57tGzj9wyDNZdJwZ0f8cQDeoSpB3iAR9tetzqjlG3NG6raVgWPchXmAWXbUI1lUiW9V6YRDzygR5h6gAd4tPV1ixZu67Zs/yZROS7JdLKmMr+S6T6upHXzgB5h6gEe4NH2162p4e6Q6QZunVHarfx2QNn+F7zvZUeigEd+hfmVTBsS24e4krgu8yt+IjzjgQf0CFMP8AAPXLfCbOGLLQlDycM5mQZkuiDTfsuigEdxhflRym9DNZR5iZ8Iz3jgAT3C1AM8wAPXrWELd9jAXFS8IOwO3waPfLyYUTkIbzgu8xI/EQ574gE9wtQDPMAD162h4W6p8I88Y7lVCR7poCexhzJ+o8gdHzgsM34iHPbEA3qEqQd4gAeuW0PD7ajYKntH2BmRCx75T2cP5fw+n/eZ76BMqqTf5S4WHzygR5h6gAd44Lot2cIFwgWd+B9r7Ef7/AeZnhLVl0WLy6RKuk5Eo/V88IAeYeoBHuCB6xaG23L4pWbliNEt03My/YNMayqWGVfSNz3xgB5h6gEe4IHrFobbknhdpo9KHLdQprUVy5wtonlp8z3xgB5h6gEe4IHrFobbkqClxf65TE+LaEUUXRyS6ScWylzP3Sq3yvTtmnlAjzD1AA/wwHULw21ZTMq0V0SLaxzS2P8lEa0LaqvMV7lb5Xcimm9cJw/oEaYe4AEeuG5TMEu0KfKiEG1s1McjLwqRYSShcT7xa0T26DmqHA9bpK+WSd0qtPzZn3vgYVWPf/FvR3Iz/rt/s6QWPSrwsKpHUaSsJqinVnkURTAzvH80vR4jB/MFWfJoA/cxtHBbErcVVI5HHJdJ3TSXPfGAHmHqAR7ggeu2TQ23R0SxDM+LKOpPg7+/wr81O4+skXIvc+VwsZazWuaQRx429LBxXmzoEUr9aKV6Cj2gh/f72KwDHcI7auKwSKa3ZZqbUmlolNoqmZb/2UuHP3QUa96Ih0wflsi7N6NyPOzwolXLHPTIo6oets5LVT1CqR+tVk+hB/Twfh9La+F2iekTeZN/1wXbPJ7lykEvyvtlup5TP2+by/uEyqMIs1MqyFHHlVQtk5Y6G/XEw4YeNs6LDT1CqR+tVE+hB/QI4j42K8VcjvH3+/nzNf5cx0KqmJMgbdNsbfNYxZ8UtUcNPLCTBdyl7BMaDx2sTJRJleOvHF+0apnDHnnY0MPGebGhRyj1o5XqKfSAHkHcxzpTzGW1TItF9LK4h7+v5t/ilh2tsEHxAdVICvT3VpmWVjRfVzy6+TNtqPehFMMMhYculinfX63polXLfMMjDxt62DgvNvQIpX60Uj2FHtAjiPtYZ4q5UMzWe2T6RESrbtzD22KTIfOgScGLFNHjPKgL4V2Z/mjBbF3xuKCxLRQeJlijVI4Ha7po1TIHPfKwqUeV82JTj1DqRyvUU+gBPYK4j3VmmIv6ovvDhMm8xiZDXQkdOcmG2brg0chIofEwwQIRDWF/vcYn5LQyffCwrUfZ82Jbj1DqR7PXU+gBPYK5j5HhXpPYlpZ5Hf84eFTrEnmdn8QmPZbpgwf0CFMP8AAPXLcJ0KApipZwP7fUqMV2SqYVSqvuVt42j5vb9/MxtldkcsIjZ8rRPfz5li0eeSvu5KzWk8XDBJc9XCxpZV4O4KK1xcP0vLjSI5T60az1FHpAj2DuY50JkxlkIyHRbhLRMldvpZmLI9TJI296Tyg8dHHUw0WbVubRAG4etniYnhdXeoRSP5q1nkIP6BHMfWxWRsuOMM6fZ/nTtdm65jEmpq9+ciJjn9B4zIDhGrpW4KPMOrgp6xUbnRfbepTlkQbDtY2zemIq86hzTXJXPJQessp6GK4p7AxVeCjrJlfWY0ffp7X/7z7KTGvhJk0mNpPk33XBBY9HFNNMQ7yAdYg8APcI5byAB+oH9GhR/P8CDADf08qDYpVhFgAAAABJRU5ErkJggg==);
        background-size: 238px 204px; } }

.tsd-signature.tsd-kind-icon:before {
  background-position: 0 -153px; }

.tsd-kind-object-literal > .tsd-kind-icon:before {
  background-position: 0px -17px; }

.tsd-kind-object-literal.tsd-is-protected > .tsd-kind-icon:before {
  background-position: -17px -17px; }

.tsd-kind-object-literal.tsd-is-private > .tsd-kind-icon:before {
  background-position: -34px -17px; }

.tsd-kind-class > .tsd-kind-icon:before {
  background-position: 0px -34px; }

.tsd-kind-class.tsd-is-protected > .tsd-kind-icon:before {
  background-position: -17px -34px; }

.tsd-kind-class.tsd-is-private > .tsd-kind-icon:before {
  background-position: -34px -34px; }

.tsd-kind-class.tsd-has-type-parameter > .tsd-kind-icon:before {
  background-position: 0px -51px; }

.tsd-kind-class.tsd-has-type-parameter.tsd-is-protected > .tsd-kind-icon:before {
  background-position: -17px -51px; }

.tsd-kind-class.tsd-has-type-parameter.tsd-is-private > .tsd-kind-icon:before {
  background-position: -34px -51px; }

.tsd-kind-interface > .tsd-kind-icon:before {
  background-position: 0px -68px; }

.tsd-kind-interface.tsd-is-protected > .tsd-kind-icon:before {
  background-position: -17px -68px; }

.tsd-kind-interface.tsd-is-private > .tsd-kind-icon:before {
  background-position: -34px -68px; }

.tsd-kind-interface.tsd-has-type-parameter > .tsd-kind-icon:before {
  background-position: 0px -85px; }

.tsd-kind-interface.tsd-has-type-parameter.tsd-is-protected > .tsd-kind-icon:before {
  background-position: -17px -85px; }

.tsd-kind-interface.tsd-has-type-parameter.tsd-is-private > .tsd-kind-icon:before {
  background-position: -34px -85px; }

.tsd-kind-module > .tsd-kind-icon:before {
  background-position: 0px -102px; }

.tsd-kind-module.tsd-is-protected > .tsd-kind-icon:before {
  background-position: -17px -102px; }

.tsd-kind-module.tsd-is-private > .tsd-kind-icon:before {
  background-position: -34px -102px; }

.tsd-kind-external-module > .tsd-kind-icon:before {
  background-position: 0px -102px; }

.tsd-kind-external-module.tsd-is-protected > .tsd-kind-icon:before {
  background-position: -17px -102px; }

.tsd-kind-external-module.tsd-is-private > .tsd-kind-icon:before {
  background-position: -34px -102px; }

.tsd-kind-enum > .tsd-kind-icon:before {
  background-position: 0px -119px; }

.tsd-kind-enum.tsd-is-protected > .tsd-kind-icon:before {
  background-position: -17px -119px; }

.tsd-kind-enum.tsd-is-private > .tsd-kind-icon:before {
  background-position: -34px -119px; }

.tsd-kind-enum-member > .tsd-kind-icon:before {
  background-position: 0px -136px; }

.tsd-kind-enum-member.tsd-is-protected > .tsd-kind-icon:before {
  background-position: -17px -136px; }

.tsd-kind-enum-member.tsd-is-private > .tsd-kind-icon:before {
  background-position: -34px -136px; }

.tsd-kind-signature > .tsd-kind-icon:before {
  background-position: 0px -153px; }

.tsd-kind-signature.tsd-is-protected > .tsd-kind-icon:before {
  background-position: -17px -153px; }

.tsd-kind-signature.tsd-is-private > .tsd-kind-icon:before {
  background-position: -34px -153px; }

.tsd-kind-type-alias > .tsd-kind-icon:before {
  background-position: 0px -170px; }

.tsd-kind-type-alias.tsd-is-protected > .tsd-kind-icon:before {
  background-position: -17px -170px; }

.tsd-kind-type-alias.tsd-is-private > .tsd-kind-icon:before {
  background-position: -34px -170px; }

.tsd-kind-type-alias.tsd-has-type-parameter > .tsd-kind-icon:before {
  background-position: 0px -187px; }

.tsd-kind-type-alias.tsd-has-type-parameter.tsd-is-protected > .tsd-kind-icon:before {
  background-position: -17px -187px; }

.tsd-kind-type-alias.tsd-has-type-parameter.tsd-is-private > .tsd-kind-icon:before {
  background-position: -34px -187px; }

.tsd-kind-variable > .tsd-kind-icon:before {
  background-position: -136px -0px; }

.tsd-kind-variable.tsd-is-protected > .tsd-kind-icon:before {
  background-position: -153px -0px; }

.tsd-kind-variable.tsd-is-private > .tsd-kind-icon:before {
  background-position: -119px -0px; }

.tsd-kind-variable.tsd-parent-kind-class > .tsd-kind-icon:before {
  background-position: -51px -0px; }

.tsd-kind-variable.tsd-parent-kind-class.tsd-is-inherited > .tsd-kind-icon:before {
  background-position: -68px -0px; }

.tsd-kind-variable.tsd-parent-kind-class.tsd-is-protected > .tsd-kind-icon:before {
  background-position: -85px -0px; }

.tsd-kind-variable.tsd-parent-kind-class.tsd-is-protected.tsd-is-inherited > .tsd-kind-icon:before {
  background-position: -102px -0px; }

.tsd-kind-variable.tsd-parent-kind-class.tsd-is-private > .tsd-kind-icon:before {
  background-position: -119px -0px; }

.tsd-kind-variable.tsd-parent-kind-enum > .tsd-kind-icon:before {
  background-position: -170px -0px; }

.tsd-kind-variable.tsd-parent-kind-enum.tsd-is-protected > .tsd-kind-icon:before {
  background-position: -187px -0px; }

.tsd-kind-variable.tsd-parent-kind-enum.tsd-is-private > .tsd-kind-icon:before {
  background-position: -119px -0px; }

.tsd-kind-variable.tsd-parent-kind-interface > .tsd-kind-icon:before {
  background-position: -204px -0px; }

.tsd-kind-variable.tsd-parent-kind-interface.tsd-is-inherited > .tsd-kind-icon:before {
  background-position: -221px -0px; }

.tsd-kind-property > .tsd-kind-icon:before {
  background-position: -136px -0px; }

.tsd-kind-property.tsd-is-protected > .tsd-kind-icon:before {
  background-position: -153px -0px; }

.tsd-kind-property.tsd-is-private > .tsd-kind-icon:before {
  background-position: -119px -0px; }

.tsd-kind-property.tsd-parent-kind-class > .tsd-kind-icon:before {
  background-position: -51px -0px; }

.tsd-kind-property.tsd-parent-kind-class.tsd-is-inherited > .tsd-kind-icon:before {
  background-position: -68px -0px; }

.tsd-kind-property.tsd-parent-kind-class.tsd-is-protected > .tsd-kind-icon:before {
  background-position: -85px -0px; }

.tsd-kind-property.tsd-parent-kind-class.tsd-is-protected.tsd-is-inherited > .tsd-kind-icon:before {
  background-position: -102px -0px; }

.tsd-kind-property.tsd-parent-kind-class.tsd-is-private > .tsd-kind-icon:before {
  background-position: -119px -0px; }

.tsd-kind-property.tsd-parent-kind-enum > .tsd-kind-icon:before {
  background-position: -170px -0px; }

.tsd-kind-property.tsd-parent-kind-enum.tsd-is-protected > .tsd-kind-icon:before {
  background-position: -187px -0px; }

.tsd-kind-property.tsd-parent-kind-enum.tsd-is-private > .tsd-kind-icon:before {
  background-position: -119px -0px; }

.tsd-kind-property.tsd-parent-kind-interface > .tsd-kind-icon:before {
  background-position: -204px -0px; }

.tsd-kind-property.tsd-parent-kind-interface.tsd-is-inherited > .tsd-kind-icon:before {
  background-position: -221px -0px; }

.tsd-kind-get-signature > .tsd-kind-icon:before {
  background-position: -136px -17px; }

.tsd-kind-get-signature.tsd-is-protected > .tsd-kind-icon:before {
  background-position: -153px -17px; }

.tsd-kind-get-signature.tsd-is-private > .tsd-kind-icon:before {
  background-position: -119px -17px; }

.tsd-kind-get-signature.tsd-parent-kind-class > .tsd-kind-icon:before {
  background-position: -51px -17px; }

.tsd-kind-get-signature.tsd-parent-kind-class.tsd-is-inherited > .tsd-kind-icon:before {
  background-position: -68px -17px; }

.tsd-kind-get-signature.tsd-parent-kind-class.tsd-is-protected > .tsd-kind-icon:before {
  background-position: -85px -17px; }

.tsd-kind-get-signature.tsd-parent-kind-class.tsd-is-protected.tsd-is-inherited > .tsd-kind-icon:before {
  background-position: -102px -17px; }

.tsd-kind-get-signature.tsd-parent-kind-class.tsd-is-private > .tsd-kind-icon:before {
  background-position: -119px -17px; }

.tsd-kind-get-signature.tsd-parent-kind-enum > .tsd-kind-icon:before {
  background-position: -170px -17px; }

.tsd-kind-get-signature.tsd-parent-kind-enum.tsd-is-protected > .tsd-kind-icon:before {
  background-position: -187px -17px; }

.tsd-kind-get-signature.tsd-parent-kind-enum.tsd-is-private > .tsd-kind-icon:before {
  background-position: -119px -17px; }

.tsd-kind-get-signature.tsd-parent-kind-interface > .tsd-kind-icon:before {
  background-position: -204px -17px; }

.tsd-kind-get-signature.tsd-parent-kind-interface.tsd-is-inherited > .tsd-kind-icon:before {
  background-position: -221px -17px; }

.tsd-kind-set-signature > .tsd-kind-icon:before {
  background-position: -136px -34px; }

.tsd-kind-set-signature.tsd-is-protected > .tsd-kind-icon:before {
  background-position: -153px -34px; }

.tsd-kind-set-signature.tsd-is-private > .tsd-kind-icon:before {
  background-position: -119px -34px; }

.tsd-kind-set-signature.tsd-parent-kind-class > .tsd-kind-icon:before {
  background-position: -51px -34px; }

.tsd-kind-set-signature.tsd-parent-kind-class.tsd-is-inherited > .tsd-kind-icon:before {
  background-position: -68px -34px; }

.tsd-kind-set-signature.tsd-parent-kind-class.tsd-is-protected > .tsd-kind-icon:before {
  background-position: -85px -34px; }

.tsd-kind-set-signature.tsd-parent-kind-class.tsd-is-protected.tsd-is-inherited > .tsd-kind-icon:before {
  background-position: -102px -34px; }

.tsd-kind-set-signature.tsd-parent-kind-class.tsd-is-private > .tsd-kind-icon:before {
  background-position: -119px -34px; }

.tsd-kind-set-signature.tsd-parent-kind-enum > .tsd-kind-icon:before {
  background-position: -170px -34px; }

.tsd-kind-set-signature.tsd-parent-kind-enum.tsd-is-protected > .tsd-kind-icon:before {
  background-position: -187px -34px; }

.tsd-kind-set-signature.tsd-parent-kind-enum.tsd-is-private > .tsd-kind-icon:before {
  background-position: -119px -34px; }

.tsd-kind-set-signature.tsd-parent-kind-interface > .tsd-kind-icon:before {
  background-position: -204px -34px; }

.tsd-kind-set-signature.tsd-parent-kind-interface.tsd-is-inherited > .tsd-kind-icon:before {
  background-position: -221px -34px; }

.tsd-kind-accessor > .tsd-kind-icon:before {
  background-position: -136px -51px; }

.tsd-kind-accessor.tsd-is-protected > .tsd-kind-icon:before {
  background-position: -153px -51px; }

.tsd-kind-accessor.tsd-is-private > .tsd-kind-icon:before {
  background-position: -119px -51px; }

.tsd-kind-accessor.tsd-parent-kind-class > .tsd-kind-icon:before {
  background-position: -51px -51px; }

.tsd-kind-accessor.tsd-parent-kind-class.tsd-is-inherited > .tsd-kind-icon:before {
  background-position: -68px -51px; }

.tsd-kind-accessor.tsd-parent-kind-class.tsd-is-protected > .tsd-kind-icon:before {
  background-position: -85px -51px; }

.tsd-kind-accessor.tsd-parent-kind-class.tsd-is-protected.tsd-is-inherited > .tsd-kind-icon:before {
  background-position: -102px -51px; }

.tsd-kind-accessor.tsd-parent-kind-class.tsd-is-private > .tsd-kind-icon:before {
  background-position: -119px -51px; }

.tsd-kind-accessor.tsd-parent-kind-enum > .tsd-kind-icon:before {
  background-position: -170px -51px; }

.tsd-kind-accessor.tsd-parent-kind-enum.tsd-is-protected > .tsd-kind-icon:before {
  background-position: -187px -51px; }

.tsd-kind-accessor.tsd-parent-kind-enum.tsd-is-private > .tsd-kind-icon:before {
  background-position: -119px -51px; }

.tsd-kind-accessor.tsd-parent-kind-interface > .tsd-kind-icon:before {
  background-position: -204px -51px; }

.tsd-kind-accessor.tsd-parent-kind-interface.tsd-is-inherited > .tsd-kind-icon:before {
  background-position: -221px -51px; }

.tsd-kind-function > .tsd-kind-icon:before {
  background-position: -136px -68px; }

.tsd-kind-function.tsd-is-protected > .tsd-kind-icon:before {
  background-position: -153px -68px; }

.tsd-kind-function.tsd-is-private > .tsd-kind-icon:before {
  background-position: -119px -68px; }

.tsd-kind-function.tsd-parent-kind-class > .tsd-kind-icon:before {
  background-position: -51px -68px; }

.tsd-kind-function.tsd-parent-kind-class.tsd-is-inherited > .tsd-kind-icon:before {
  background-position: -68px -68px; }

.tsd-kind-function.tsd-parent-kind-class.tsd-is-protected > .tsd-kind-icon:before {
  background-position: -85px -68px; }

.tsd-kind-function.tsd-parent-kind-class.tsd-is-protected.tsd-is-inherited > .tsd-kind-icon:before {
  background-position: -102px -68px; }

.tsd-kind-function.tsd-parent-kind-class.tsd-is-private > .tsd-kind-icon:before {
  background-position: -119px -68px; }

.tsd-kind-function.tsd-parent-kind-enum > .tsd-kind-icon:before {
  background-position: -170px -68px; }

.tsd-kind-function.tsd-parent-kind-enum.tsd-is-protected > .tsd-kind-icon:before {
  background-position: -187px -68px; }

.tsd-kind-function.tsd-parent-kind-enum.tsd-is-private > .tsd-kind-icon:before {
  background-position: -119px -68px; }

.tsd-kind-function.tsd-parent-kind-interface > .tsd-kind-icon:before {
  background-position: -204px -68px; }

.tsd-kind-function.tsd-parent-kind-interface.tsd-is-inherited > .tsd-kind-icon:before {
  background-position: -221px -68px; }

.tsd-kind-method > .tsd-kind-icon:before {
  background-position: -136px -68px; }

.tsd-kind-method.tsd-is-protected > .tsd-kind-icon:before {
  background-position: -153px -68px; }

.tsd-kind-method.tsd-is-private > .tsd-kind-icon:before {
  background-position: -119px -68px; }

.tsd-kind-method.tsd-parent-kind-class > .tsd-kind-icon:before {
  background-position: -51px -68px; }

.tsd-kind-method.tsd-parent-kind-class.tsd-is-inherited > .tsd-kind-icon:before {
  background-position: -68px -68px; }

.tsd-kind-method.tsd-parent-kind-class.tsd-is-protected > .tsd-kind-icon:before {
  background-position: -85px -68px; }

.tsd-kind-method.tsd-parent-kind-class.tsd-is-protected.tsd-is-inherited > .tsd-kind-icon:before {
  background-position: -102px -68px; }

.tsd-kind-method.tsd-parent-kind-class.tsd-is-private > .tsd-kind-icon:before {
  background-position: -119px -68px; }

.tsd-kind-method.tsd-parent-kind-enum > .tsd-kind-icon:before {
  background-position: -170px -68px; }

.tsd-kind-method.tsd-parent-kind-enum.tsd-is-protected > .tsd-kind-icon:before {
  background-position: -187px -68px; }

.tsd-kind-method.tsd-parent-kind-enum.tsd-is-private > .tsd-kind-icon:before {
  background-position: -119px -68px; }

.tsd-kind-method.tsd-parent-kind-interface > .tsd-kind-icon:before {
  background-position: -204px -68px; }

.tsd-kind-method.tsd-parent-kind-interface.tsd-is-inherited > .tsd-kind-icon:before {
  background-position: -221px -68px; }

.tsd-kind-call-signature > .tsd-kind-icon:before {
  background-position: -136px -68px; }

.tsd-kind-call-signature.tsd-is-protected > .tsd-kind-icon:before {
  background-position: -153px -68px; }

.tsd-kind-call-signature.tsd-is-private > .tsd-kind-icon:before {
  background-position: -119px -68px; }

.tsd-kind-call-signature.tsd-parent-kind-class > .tsd-kind-icon:before {
  background-position: -51px -68px; }

.tsd-kind-call-signature.tsd-parent-kind-class.tsd-is-inherited > .tsd-kind-icon:before {
  background-position: -68px -68px; }

.tsd-kind-call-signature.tsd-parent-kind-class.tsd-is-protected > .tsd-kind-icon:before {
  background-position: -85px -68px; }

.tsd-kind-call-signature.tsd-parent-kind-class.tsd-is-protected.tsd-is-inherited > .tsd-kind-icon:before {
  background-position: -102px -68px; }

.tsd-kind-call-signature.tsd-parent-kind-class.tsd-is-private > .tsd-kind-icon:before {
  background-position: -119px -68px; }

.tsd-kind-call-signature.tsd-parent-kind-enum > .tsd-kind-icon:before {
  background-position: -170px -68px; }

.tsd-kind-call-signature.tsd-parent-kind-enum.tsd-is-protected > .tsd-kind-icon:before {
  background-position: -187px -68px; }

.tsd-kind-call-signature.tsd-parent-kind-enum.tsd-is-private > .tsd-kind-icon:before {
  background-position: -119px -68px; }

.tsd-kind-call-signature.tsd-parent-kind-interface > .tsd-kind-icon:before {
  background-position: -204px -68px; }

.tsd-kind-call-signature.tsd-parent-kind-interface.tsd-is-inherited > .tsd-kind-icon:before {
  background-position: -221px -68px; }

.tsd-kind-function.tsd-has-type-parameter > .tsd-kind-icon:before {
  background-position: -136px -85px; }

.tsd-kind-function.tsd-has-type-parameter.tsd-is-protected > .tsd-kind-icon:before {
  background-position: -153px -85px; }

.tsd-kind-function.tsd-has-type-parameter.tsd-is-private > .tsd-kind-icon:before {
  background-position: -119px -85px; }

.tsd-kind-function.tsd-has-type-parameter.tsd-parent-kind-class > .tsd-kind-icon:before {
  background-position: -51px -85px; }

.tsd-kind-function.tsd-has-type-parameter.tsd-parent-kind-class.tsd-is-inherited > .tsd-kind-icon:before {
  background-position: -68px -85px; }

.tsd-kind-function.tsd-has-type-parameter.tsd-parent-kind-class.tsd-is-protected > .tsd-kind-icon:before {
  background-position: -85px -85px; }

.tsd-kind-function.tsd-has-type-parameter.tsd-parent-kind-class.tsd-is-protected.tsd-is-inherited > .tsd-kind-icon:before {
  background-position: -102px -85px; }

.tsd-kind-function.tsd-has-type-parameter.tsd-parent-kind-class.tsd-is-private > .tsd-kind-icon:before {
  background-position: -119px -85px; }

.tsd-kind-function.tsd-has-type-parameter.tsd-parent-kind-enum > .tsd-kind-icon:before {
  background-position: -170px -85px; }

.tsd-kind-function.tsd-has-type-parameter.tsd-parent-kind-enum.tsd-is-protected > .tsd-kind-icon:before {
  background-position: -187px -85px; }

.tsd-kind-function.tsd-has-type-parameter.tsd-parent-kind-enum.tsd-is-private > .tsd-kind-icon:before {
  background-position: -119px -85px; }

.tsd-kind-function.tsd-has-type-parameter.tsd-parent-kind-interface > .tsd-kind-icon:before {
  background-position: -204px -85px; }

.tsd-kind-function.tsd-has-type-parameter.tsd-parent-kind-interface.tsd-is-inherited > .tsd-kind-icon:before {
  background-position: -221px -85px; }

.tsd-kind-method.tsd-has-type-parameter > .tsd-kind-icon:before {
  background-position: -136px -85px; }

.tsd-kind-method.tsd-has-type-parameter.tsd-is-protected > .tsd-kind-icon:before {
  background-position: -153px -85px; }

.tsd-kind-method.tsd-has-type-parameter.tsd-is-private > .tsd-kind-icon:before {
  background-position: -119px -85px; }

.tsd-kind-method.tsd-has-type-parameter.tsd-parent-kind-class > .tsd-kind-icon:before {
  background-position: -51px -85px; }

.tsd-kind-method.tsd-has-type-parameter.tsd-parent-kind-class.tsd-is-inherited > .tsd-kind-icon:before {
  background-position: -68px -85px; }

.tsd-kind-method.tsd-has-type-parameter.tsd-parent-kind-class.tsd-is-protected > .tsd-kind-icon:before {
  background-position: -85px -85px; }

.tsd-kind-method.tsd-has-type-parameter.tsd-parent-kind-class.tsd-is-protected.tsd-is-inherited > .tsd-kind-icon:before {
  background-position: -102px -85px; }

.tsd-kind-method.tsd-has-type-parameter.tsd-parent-kind-class.tsd-is-private > .tsd-kind-icon:before {
  background-position: -119px -85px; }

.tsd-kind-method.tsd-has-type-parameter.tsd-parent-kind-enum > .tsd-kind-icon:before {
  background-position: -170px -85px; }

.tsd-kind-method.tsd-has-type-parameter.tsd-parent-kind-enum.tsd-is-protected > .tsd-kind-icon:before {
  background-position: -187px -85px; }

.tsd-kind-method.tsd-has-type-parameter.tsd-parent-kind-enum.tsd-is-private > .tsd-kind-icon:before {
  background-position: -119px -85px; }

.tsd-kind-method.tsd-has-type-parameter.tsd-parent-kind-interface > .tsd-kind-icon:before {
  background-position: -204px -85px; }

.tsd-kind-method.tsd-has-type-parameter.tsd-parent-kind-interface.tsd-is-inherited > .tsd-kind-icon:before {
  background-position: -221px -85px; }

.tsd-kind-constructor > .tsd-kind-icon:before {
  background-position: -136px -102px; }

.tsd-kind-constructor.tsd-is-protected > .tsd-kind-icon:before {
  background-position: -153px -102px; }

.tsd-kind-constructor.tsd-is-private > .tsd-kind-icon:before {
  background-position: -119px -102px; }

.tsd-kind-constructor.tsd-parent-kind-class > .tsd-kind-icon:before {
  background-position: -51px -102px; }

.tsd-kind-constructor.tsd-parent-kind-class.tsd-is-inherited > .tsd-kind-icon:before {
  background-position: -68px -102px; }

.tsd-kind-constructor.tsd-parent-kind-class.tsd-is-protected > .tsd-kind-icon:before {
  background-position: -85px -102px; }

.tsd-kind-constructor.tsd-parent-kind-class.tsd-is-protected.tsd-is-inherited > .tsd-kind-icon:before {
  background-position: -102px -102px; }

.tsd-kind-constructor.tsd-parent-kind-class.tsd-is-private > .tsd-kind-icon:before {
  background-position: -119px -102px; }

.tsd-kind-constructor.tsd-parent-kind-enum > .tsd-kind-icon:before {
  background-position: -170px -102px; }

.tsd-kind-constructor.tsd-parent-kind-enum.tsd-is-protected > .tsd-kind-icon:before {
  background-position: -187px -102px; }

.tsd-kind-constructor.tsd-parent-kind-enum.tsd-is-private > .tsd-kind-icon:before {
  background-position: -119px -102px; }

.tsd-kind-constructor.tsd-parent-kind-interface > .tsd-kind-icon:before {
  background-position: -204px -102px; }

.tsd-kind-constructor.tsd-parent-kind-interface.tsd-is-inherited > .tsd-kind-icon:before {
  background-position: -221px -102px; }

.tsd-kind-constructor-signature > .tsd-kind-icon:before {
  background-position: -136px -102px; }

.tsd-kind-constructor-signature.tsd-is-protected > .tsd-kind-icon:before {
  background-position: -153px -102px; }

.tsd-kind-constructor-signature.tsd-is-private > .tsd-kind-icon:before {
  background-position: -119px -102px; }

.tsd-kind-constructor-signature.tsd-parent-kind-class > .tsd-kind-icon:before {
  background-position: -51px -102px; }

.tsd-kind-constructor-signature.tsd-parent-kind-class.tsd-is-inherited > .tsd-kind-icon:before {
  background-position: -68px -102px; }

.tsd-kind-constructor-signature.tsd-parent-kind-class.tsd-is-protected > .tsd-kind-icon:before {
  background-position: -85px -102px; }

.tsd-kind-constructor-signature.tsd-parent-kind-class.tsd-is-protected.tsd-is-inherited > .tsd-kind-icon:before {
  background-position: -102px -102px; }

.tsd-kind-constructor-signature.tsd-parent-kind-class.tsd-is-private > .tsd-kind-icon:before {
  background-position: -119px -102px; }

.tsd-kind-constructor-signature.tsd-parent-kind-enum > .tsd-kind-icon:before {
  background-position: -170px -102px; }

.tsd-kind-constructor-signature.tsd-parent-kind-enum.tsd-is-protected > .tsd-kind-icon:before {
  background-position: -187px -102px; }

.tsd-kind-constructor-signature.tsd-parent-kind-enum.tsd-is-private > .tsd-kind-icon:before {
  background-position: -119px -102px; }

.tsd-kind-constructor-signature.tsd-parent-kind-interface > .tsd-kind-icon:before {
  background-position: -204px -102px; }

.tsd-kind-constructor-signature.tsd-parent-kind-interface.tsd-is-inherited > .tsd-kind-icon:before {
  background-position: -221px -102px; }

.tsd-kind-index-signature > .tsd-kind-icon:before {
  background-position: -136px -119px; }

.tsd-kind-index-signature.tsd-is-protected > .tsd-kind-icon:before {
  background-position: -153px -119px; }

.tsd-kind-index-signature.tsd-is-private > .tsd-kind-icon:before {
  background-position: -119px -119px; }

.tsd-kind-index-signature.tsd-parent-kind-class > .tsd-kind-icon:before {
  background-position: -51px -119px; }

.tsd-kind-index-signature.tsd-parent-kind-class.tsd-is-inherited > .tsd-kind-icon:before {
  background-position: -68px -119px; }

.tsd-kind-index-signature.tsd-parent-kind-class.tsd-is-protected > .tsd-kind-icon:before {
  background-position: -85px -119px; }

.tsd-kind-index-signature.tsd-parent-kind-class.tsd-is-protected.tsd-is-inherited > .tsd-kind-icon:before {
  background-position: -102px -119px; }

.tsd-kind-index-signature.tsd-parent-kind-class.tsd-is-private > .tsd-kind-icon:before {
  background-position: -119px -119px; }

.tsd-kind-index-signature.tsd-parent-kind-enum > .tsd-kind-icon:before {
  background-position: -170px -119px; }

.tsd-kind-index-signature.tsd-parent-kind-enum.tsd-is-protected > .tsd-kind-icon:before {
  background-position: -187px -119px; }

.tsd-kind-index-signature.tsd-parent-kind-enum.tsd-is-private > .tsd-kind-icon:before {
  background-position: -119px -119px; }

.tsd-kind-index-signature.tsd-parent-kind-interface > .tsd-kind-icon:before {
  background-position: -204px -119px; }

.tsd-kind-index-signature.tsd-parent-kind-interface.tsd-is-inherited > .tsd-kind-icon:before {
  background-position: -221px -119px; }

.tsd-kind-event > .tsd-kind-icon:before {
  background-position: -136px -136px; }

.tsd-kind-event.tsd-is-protected > .tsd-kind-icon:before {
  background-position: -153px -136px; }

.tsd-kind-event.tsd-is-private > .tsd-kind-icon:before {
  background-position: -119px -136px; }

.tsd-kind-event.tsd-parent-kind-class > .tsd-kind-icon:before {
  background-position: -51px -136px; }

.tsd-kind-event.tsd-parent-kind-class.tsd-is-inherited > .tsd-kind-icon:before {
  background-position: -68px -136px; }

.tsd-kind-event.tsd-parent-kind-class.tsd-is-protected > .tsd-kind-icon:before {
  background-position: -85px -136px; }

.tsd-kind-event.tsd-parent-kind-class.tsd-is-protected.tsd-is-inherited > .tsd-kind-icon:before {
  background-position: -102px -136px; }

.tsd-kind-event.tsd-parent-kind-class.tsd-is-private > .tsd-kind-icon:before {
  background-position: -119px -136px; }

.tsd-kind-event.tsd-parent-kind-enum > .tsd-kind-icon:before {
  background-position: -170px -136px; }

.tsd-kind-event.tsd-parent-kind-enum.tsd-is-protected > .tsd-kind-icon:before {
  background-position: -187px -136px; }

.tsd-kind-event.tsd-parent-kind-enum.tsd-is-private > .tsd-kind-icon:before {
  background-position: -119px -136px; }

.tsd-kind-event.tsd-parent-kind-interface > .tsd-kind-icon:before {
  background-position: -204px -136px; }

.tsd-kind-event.tsd-parent-kind-interface.tsd-is-inherited > .tsd-kind-icon:before {
  background-position: -221px -136px; }

.tsd-is-static > .tsd-kind-icon:before {
  background-position: -136px -153px; }

.tsd-is-static.tsd-is-protected > .tsd-kind-icon:before {
  background-position: -153px -153px; }

.tsd-is-static.tsd-is-private > .tsd-kind-icon:before {
  background-position: -119px -153px; }

.tsd-is-static.tsd-parent-kind-class > .tsd-kind-icon:before {
  background-position: -51px -153px; }

.tsd-is-static.tsd-parent-kind-class.tsd-is-inherited > .tsd-kind-icon:before {
  background-position: -68px -153px; }

.tsd-is-static.tsd-parent-kind-class.tsd-is-protected > .tsd-kind-icon:before {
  background-position: -85px -153px; }

.tsd-is-static.tsd-parent-kind-class.tsd-is-protected.tsd-is-inherited > .tsd-kind-icon:before {
  background-position: -102px -153px; }

.tsd-is-static.tsd-parent-kind-class.tsd-is-private > .tsd-kind-icon:before {
  background-position: -119px -153px; }

.tsd-is-static.tsd-parent-kind-enum > .tsd-kind-icon:before {
  background-position: -170px -153px; }

.tsd-is-static.tsd-parent-kind-enum.tsd-is-protected > .tsd-kind-icon:before {
  background-position: -187px -153px; }

.tsd-is-static.tsd-parent-kind-enum.tsd-is-private > .tsd-kind-icon:before {
  background-position: -119px -153px; }

.tsd-is-static.tsd-parent-kind-interface > .tsd-kind-icon:before {
  background-position: -204px -153px; }

.tsd-is-static.tsd-parent-kind-interface.tsd-is-inherited > .tsd-kind-icon:before {
  background-position: -221px -153px; }

.tsd-is-static.tsd-kind-function > .tsd-kind-icon:before {
  background-position: -136px -170px; }

.tsd-is-static.tsd-kind-function.tsd-is-protected > .tsd-kind-icon:before {
  background-position: -153px -170px; }

.tsd-is-static.tsd-kind-function.tsd-is-private > .tsd-kind-icon:before {
  background-position: -119px -170px; }

.tsd-is-static.tsd-kind-function.tsd-parent-kind-class > .tsd-kind-icon:before {
  background-position: -51px -170px; }

.tsd-is-static.tsd-kind-function.tsd-parent-kind-class.tsd-is-inherited > .tsd-kind-icon:before {
  background-position: -68px -170px; }

.tsd-is-static.tsd-kind-function.tsd-parent-kind-class.tsd-is-protected > .tsd-kind-icon:before {
  background-position: -85px -170px; }

.tsd-is-static.tsd-kind-function.tsd-parent-kind-class.tsd-is-protected.tsd-is-inherited > .tsd-kind-icon:before {
  background-position: -102px -170px; }

.tsd-is-static.tsd-kind-function.tsd-parent-kind-class.tsd-is-private > .tsd-kind-icon:before {
  background-position: -119px -170px; }

.tsd-is-static.tsd-kind-function.tsd-parent-kind-enum > .tsd-kind-icon:before {
  background-position: -170px -170px; }

.tsd-is-static.tsd-kind-function.tsd-parent-kind-enum.tsd-is-protected > .tsd-kind-icon:before {
  background-position: -187px -170px; }

.tsd-is-static.tsd-kind-function.tsd-parent-kind-enum.tsd-is-private > .tsd-kind-icon:before {
  background-position: -119px -170px; }

.tsd-is-static.tsd-kind-function.tsd-parent-kind-interface > .tsd-kind-icon:before {
  background-position: -204px -170px; }

.tsd-is-static.tsd-kind-function.tsd-parent-kind-interface.tsd-is-inherited > .tsd-kind-icon:before {
  background-position: -221px -170px; }

.tsd-is-static.tsd-kind-method > .tsd-kind-icon:before {
  background-position: -136px -170px; }

.tsd-is-static.tsd-kind-method.tsd-is-protected > .tsd-kind-icon:before {
  background-position: -153px -170px; }

.tsd-is-static.tsd-kind-method.tsd-is-private > .tsd-kind-icon:before {
  background-position: -119px -170px; }

.tsd-is-static.tsd-kind-method.tsd-parent-kind-class > .tsd-kind-icon:before {
  background-position: -51px -170px; }

.tsd-is-static.tsd-kind-method.tsd-parent-kind-class.tsd-is-inherited > .tsd-kind-icon:before {
  background-position: -68px -170px; }

.tsd-is-static.tsd-kind-method.tsd-parent-kind-class.tsd-is-protected > .tsd-kind-icon:before {
  background-position: -85px -170px; }

.tsd-is-static.tsd-kind-method.tsd-parent-kind-class.tsd-is-protected.tsd-is-inherited > .tsd-kind-icon:before {
  background-position: -102px -170px; }

.tsd-is-static.tsd-kind-method.tsd-parent-kind-class.tsd-is-private > .tsd-kind-icon:before {
  background-position: -119px -170px; }

.tsd-is-static.tsd-kind-method.tsd-parent-kind-enum > .tsd-kind-icon:before {
  background-position: -170px -170px; }

.tsd-is-static.tsd-kind-method.tsd-parent-kind-enum.tsd-is-protected > .tsd-kind-icon:before {
  background-position: -187px -170px; }

.tsd-is-static.tsd-kind-method.tsd-parent-kind-enum.tsd-is-private > .tsd-kind-icon:before {
  background-position: -119px -170px; }

.tsd-is-static.tsd-kind-method.tsd-parent-kind-interface > .tsd-kind-icon:before {
  background-position: -204px -170px; }

.tsd-is-static.tsd-kind-method.tsd-parent-kind-interface.tsd-is-inherited > .tsd-kind-icon:before {
  background-position: -221px -170px; }

.tsd-is-static.tsd-kind-call-signature > .tsd-kind-icon:before {
  background-position: -136px -170px; }

.tsd-is-static.tsd-kind-call-signature.tsd-is-protected > .tsd-kind-icon:before {
  background-position: -153px -170px; }

.tsd-is-static.tsd-kind-call-signature.tsd-is-private > .tsd-kind-icon:before {
  background-position: -119px -170px; }

.tsd-is-static.tsd-kind-call-signature.tsd-parent-kind-class > .tsd-kind-icon:before {
  background-position: -51px -170px; }

.tsd-is-static.tsd-kind-call-signature.tsd-parent-kind-class.tsd-is-inherited > .tsd-kind-icon:before {
  background-position: -68px -170px; }

.tsd-is-static.tsd-kind-call-signature.tsd-parent-kind-class.tsd-is-protected > .tsd-kind-icon:before {
  background-position: -85px -170px; }

.tsd-is-static.tsd-kind-call-signature.tsd-parent-kind-class.tsd-is-protected.tsd-is-inherited > .tsd-kind-icon:before {
  background-position: -102px -170px; }

.tsd-is-static.tsd-kind-call-signature.tsd-parent-kind-class.tsd-is-private > .tsd-kind-icon:before {
  background-position: -119px -170px; }

.tsd-is-static.tsd-kind-call-signature.tsd-parent-kind-enum > .tsd-kind-icon:before {
  background-position: -170px -170px; }

.tsd-is-static.tsd-kind-call-signature.tsd-parent-kind-enum.tsd-is-protected > .tsd-kind-icon:before {
  background-position: -187px -170px; }

.tsd-is-static.tsd-kind-call-signature.tsd-parent-kind-enum.tsd-is-private > .tsd-kind-icon:before {
  background-position: -119px -170px; }

.tsd-is-static.tsd-kind-call-signature.tsd-parent-kind-interface > .tsd-kind-icon:before {
  background-position: -204px -170px; }

.tsd-is-static.tsd-kind-call-signature.tsd-parent-kind-interface.tsd-is-inherited > .tsd-kind-icon:before {
  background-position: -221px -170px; }

.tsd-is-static.tsd-kind-event > .tsd-kind-icon:before {
  background-position: -136px -187px; }

.tsd-is-static.tsd-kind-event.tsd-is-protected > .tsd-kind-icon:before {
  background-position: -153px -187px; }

.tsd-is-static.tsd-kind-event.tsd-is-private > .tsd-kind-icon:before {
  background-position: -119px -187px; }

.tsd-is-static.tsd-kind-event.tsd-parent-kind-class > .tsd-kind-icon:before {
  background-position: -51px -187px; }

.tsd-is-static.tsd-kind-event.tsd-parent-kind-class.tsd-is-inherited > .tsd-kind-icon:before {
  background-position: -68px -187px; }

.tsd-is-static.tsd-kind-event.tsd-parent-kind-class.tsd-is-protected > .tsd-kind-icon:before {
  background-position: -85px -187px; }

.tsd-is-static.tsd-kind-event.tsd-parent-kind-class.tsd-is-protected.tsd-is-inherited > .tsd-kind-icon:before {
  background-position: -102px -187px; }

.tsd-is-static.tsd-kind-event.tsd-parent-kind-class.tsd-is-private > .tsd-kind-icon:before {
  background-position: -119px -187px; }

.tsd-is-static.tsd-kind-event.tsd-parent-kind-enum > .tsd-kind-icon:before {
  background-position: -170px -187px; }

.tsd-is-static.tsd-kind-event.tsd-parent-kind-enum.tsd-is-protected > .tsd-kind-icon:before {
  background-position: -187px -187px; }

.tsd-is-static.tsd-kind-event.tsd-parent-kind-enum.tsd-is-private > .tsd-kind-icon:before {
  background-position: -119px -187px; }

.tsd-is-static.tsd-kind-event.tsd-parent-kind-interface > .tsd-kind-icon:before {
  background-position: -204px -187px; }

.tsd-is-static.tsd-kind-event.tsd-parent-kind-interface.tsd-is-inherited > .tsd-kind-icon:before {
  background-position: -221px -187px; }

.no-transition {
  transition: none !important; }

@keyframes fade-in {
  from {
    opacity: 0; }
  to {
    opacity: 1; } }

@keyframes fade-out {
  from {
    opacity: 1;
    visibility: visible; }
  to {
    opacity: 0; } }

@keyframes fade-in-delayed {
  0% {
    opacity: 0; }
  33% {
    opacity: 0; }
  100% {
    opacity: 1; } }

@keyframes fade-out-delayed {
  0% {
    opacity: 1;
    visibility: visible; }
  66% {
    opacity: 0; }
  100% {
    opacity: 0; } }

@keyframes shift-to-left {
  from {
    transform: translate(0, 0); }
  to {
    transform: translate(-25%, 0); } }

@keyframes unshift-to-left {
  from {
    transform: translate(-25%, 0); }
  to {
    transform: translate(0, 0); } }

@keyframes pop-in-from-right {
  from {
    transform: translate(100%, 0); }
  to {
    transform: translate(0, 0); } }

@keyframes pop-out-to-right {
  from {
    transform: translate(0, 0);
    visibility: visible; }
  to {
    transform: translate(100%, 0); } }

body {
  background: #fdfdfd;
  font-family: "Segoe UI", sans-serif;
  font-size: 16px;
  color: #222; }

a {
  color: #4da6ff;
  text-decoration: none; }
  a:hover {
    text-decoration: underline; }

code, pre {
  font-family: Menlo, Monaco, Consolas, "Courier New", monospace;
  padding: 0.2em;
  margin: 0;
  font-size: 14px;
  background-color: rgba(0, 0, 0, 0.04); }

pre {
  padding: 10px; }
  pre code {
    padding: 0;
    font-size: 100%;
    background-color: transparent; }

.tsd-typography {
  line-height: 1.333em; }
  .tsd-typography ul {
    list-style: square;
    padding: 0 0 0 20px;
    margin: 0; }
  .tsd-typography h4, .tsd-typography .tsd-index-panel h3, .tsd-index-panel .tsd-typography h3, .tsd-typography h5, .tsd-typography h6 {
    font-size: 1em;
    margin: 0; }
  .tsd-typography h5, .tsd-typography h6 {
    font-weight: normal; }
  .tsd-typography p, .tsd-typography ul, .tsd-typography ol {
    margin: 1em 0; }

@media (min-width: 901px) and (max-width: 1024px) {
  html.default .col-content {
    width: 72%; }
  html.default .col-menu {
    width: 28%; }
  html.default .tsd-navigation {
    padding-left: 10px; } }

@media (max-width: 900px) {
  html.default .col-content {
    float: none;
    width: 100%; }
  html.default .col-menu {
    position: fixed !important;
    overflow: auto;
    -webkit-overflow-scrolling: touch;
    z-index: 1024;
    top: 0 !important;
    bottom: 0 !important;
    left: auto !important;
    right: 0 !important;
    width: 100%;
    padding: 20px 20px 0 0;
    max-width: 450px;
    visibility: hidden;
    background-color: #fff;
    transform: translate(100%, 0); }
    html.default .col-menu > *:last-child {
      padding-bottom: 20px; }
  html.default .overlay {
    content: '';
    display: block;
    position: fixed;
    z-index: 1023;
    top: 0;
    left: 0;
    right: 0;
    bottom: 0;
    background-color: rgba(0, 0, 0, 0.75);
    visibility: hidden; }
  html.default.to-has-menu .overlay {
    animation: fade-in 0.4s; }
  html.default.to-has-menu header,
  html.default.to-has-menu footer,
  html.default.to-has-menu .col-content {
    animation: shift-to-left 0.4s; }
  html.default.to-has-menu .col-menu {
    animation: pop-in-from-right 0.4s; }
  html.default.from-has-menu .overlay {
    animation: fade-out 0.4s; }
  html.default.from-has-menu header,
  html.default.from-has-menu footer,
  html.default.from-has-menu .col-content {
    animation: unshift-to-left 0.4s; }
  html.default.from-has-menu .col-menu {
    animation: pop-out-to-right 0.4s; }
  html.default.has-menu body {
    overflow: hidden; }
  html.default.has-menu .overlay {
    visibility: visible; }
  html.default.has-menu header,
  html.default.has-menu footer,
  html.default.has-menu .col-content {
    transform: translate(-25%, 0); }
  html.default.has-menu .col-menu {
    visibility: visible;
    transform: translate(0, 0); } }

.tsd-page-title {
  padding: 70px 0 20px 0;
  margin: 0 0 40px 0;
  background: #fff;
  box-shadow: 0 0 5px rgba(0, 0, 0, 0.35); }
  .tsd-page-title h1 {
    margin: 0; }

.tsd-breadcrumb {
  margin: 0;
  padding: 0;
  color: #808080; }
  .tsd-breadcrumb a {
    color: #808080;
    text-decoration: none; }
    .tsd-breadcrumb a:hover {
      text-decoration: underline; }
  .tsd-breadcrumb li {
    display: inline; }
    .tsd-breadcrumb li:after {
      content: ' / '; }

html.minimal .container {
  margin: 0; }

html.minimal .container-main {
  padding-top: 50px;
  padding-bottom: 0; }

html.minimal .content-wrap {
  padding-left: 300px; }

html.minimal .tsd-navigation {
  position: fixed !important;
  overflow: auto;
  -webkit-overflow-scrolling: touch;
  box-sizing: border-box;
  z-index: 1;
  left: 0;
  top: 40px;
  bottom: 0;
  width: 300px;
  padding: 20px;
  margin: 0; }

html.minimal .tsd-member .tsd-member {
  margin-left: 0; }

html.minimal .tsd-page-toolbar {
  position: fixed;
  z-index: 2; }

html.minimal #tsd-filter .tsd-filter-group {
  right: 0;
  transform: none; }

html.minimal footer {
  background-color: transparent; }
  html.minimal footer .container {
    padding: 0; }

html.minimal .tsd-generator {
  padding: 0; }

@media (max-width: 900px) {
  html.minimal .tsd-navigation {
    display: none; }
  html.minimal .content-wrap {
    padding-left: 0; } }

dl.tsd-comment-tags {
  overflow: hidden; }
  dl.tsd-comment-tags dt {
    float: left;
    padding: 1px 5px;
    margin: 0 10px 0 0;
    border-radius: 4px;
    border: 1px solid #808080;
    color: #808080;
    font-size: 0.8em;
    font-weight: normal; }
  dl.tsd-comment-tags dd {
    margin: 0 0 10px 0; }
    dl.tsd-comment-tags dd:before, dl.tsd-comment-tags dd:after {
      display: table;
      content: " "; }
    dl.tsd-comment-tags dd pre, dl.tsd-comment-tags dd:after {
      clear: both; }
  dl.tsd-comment-tags p {
    margin: 0; }

.tsd-panel.tsd-comment .lead {
  font-size: 1.1em;
  line-height: 1.333em;
  margin-bottom: 2em; }
  .tsd-panel.tsd-comment .lead:last-child {
    margin-bottom: 0; }

.toggle-protected .tsd-is-private {
  display: none; }

.toggle-public .tsd-is-private,
.toggle-public .tsd-is-protected,
.toggle-public .tsd-is-private-protected {
  display: none; }

.toggle-inherited .tsd-is-inherited {
  display: none; }

.toggle-only-exported .tsd-is-not-exported {
  display: none; }

.toggle-externals .tsd-is-external {
  display: none; }

#tsd-filter {
  position: relative;
  display: inline-block;
  height: 40px;
  vertical-align: bottom; }
  .no-filter #tsd-filter {
    display: none; }
  #tsd-filter .tsd-filter-group {
    display: inline-block;
    height: 40px;
    vertical-align: bottom;
    white-space: nowrap; }
  #tsd-filter input {
    display: none; }
  @media (max-width: 900px) {
    #tsd-filter .tsd-filter-group {
      display: block;
      position: absolute;
      top: 40px;
      right: 20px;
      height: auto;
      background-color: #fff;
      visibility: hidden;
      transform: translate(50%, 0);
      box-shadow: 0 0 4px rgba(0, 0, 0, 0.25); }
      .has-options #tsd-filter .tsd-filter-group {
        visibility: visible; }
      .to-has-options #tsd-filter .tsd-filter-group {
        animation: fade-in 0.2s; }
      .from-has-options #tsd-filter .tsd-filter-group {
        animation: fade-out 0.2s; }
    #tsd-filter label,
    #tsd-filter .tsd-select {
      display: block;
      padding-right: 20px; } }

footer {
  border-top: 1px solid #eee;
  background-color: #fff; }
  footer.with-border-bottom {
    border-bottom: 1px solid #eee; }
  footer .tsd-legend-group {
    font-size: 0; }
  footer .tsd-legend {
    display: inline-block;
    width: 25%;
    padding: 0;
    font-size: 16px;
    list-style: none;
    line-height: 1.333em;
    vertical-align: top; }
    @media (max-width: 900px) {
      footer .tsd-legend {
        width: 50%; } }

.tsd-hierarchy {
  list-style: square;
  padding: 0 0 0 20px;
  margin: 0; }
  .tsd-hierarchy .target {
    font-weight: bold; }

.tsd-index-panel .tsd-index-content {
  margin-bottom: -30px !important; }

.tsd-index-panel .tsd-index-section {
  margin-bottom: 30px !important; }

.tsd-index-panel h3 {
  margin: 0 -20px 10px -20px;
  padding: 0 20px 10px 20px;
  border-bottom: 1px solid #eee; }

.tsd-index-panel ul.tsd-index-list {
  -moz-column-count: 3;
  -ms-column-count: 3;
  -o-column-count: 3;
  column-count: 3;
  -moz-column-gap: 20px;
  -ms-column-gap: 20px;
  -o-column-gap: 20px;
  column-gap: 20px;
  padding: 0;
  list-style: none;
  line-height: 1.333em; }
  @media (max-width: 900px) {
    .tsd-index-panel ul.tsd-index-list {
      -moz-column-count: 1;
      -ms-column-count: 1;
      -o-column-count: 1;
      column-count: 1; } }
  @media (min-width: 901px) and (max-width: 1024px) {
    .tsd-index-panel ul.tsd-index-list {
      -moz-column-count: 2;
      -ms-column-count: 2;
      -o-column-count: 2;
      column-count: 2; } }
  .tsd-index-panel ul.tsd-index-list li {
    -webkit-page-break-inside: avoid;
    -moz-page-break-inside: avoid;
    -ms-page-break-inside: avoid;
    -o-page-break-inside: avoid;
    page-break-inside: avoid; }

.tsd-index-panel a,
.tsd-index-panel .tsd-parent-kind-module a {
  color: #9600ff; }

.tsd-index-panel .tsd-parent-kind-interface a {
  color: #7da01f; }

.tsd-index-panel .tsd-parent-kind-enum a {
  color: #cc9900; }

.tsd-index-panel .tsd-parent-kind-class a {
  color: #4da6ff; }

.tsd-index-panel .tsd-kind-module a {
  color: #9600ff; }

.tsd-index-panel .tsd-kind-interface a {
  color: #7da01f; }

.tsd-index-panel .tsd-kind-enum a {
  color: #cc9900; }

.tsd-index-panel .tsd-kind-class a {
  color: #4da6ff; }

.tsd-index-panel .tsd-is-private a {
  color: #808080; }

.tsd-flag {
  display: inline-block;
  padding: 1px 5px;
  border-radius: 4px;
  color: #fff;
  background-color: #808080;
  text-indent: 0;
  font-size: 14px;
  font-weight: normal; }

.tsd-anchor {
  position: absolute;
  top: -100px; }

.tsd-member {
  position: relative; }
  .tsd-member .tsd-anchor + h3 {
    margin-top: 0;
    margin-bottom: 0;
    border-bottom: none; }

.tsd-navigation {
  margin: 0 0 0 40px; }
  .tsd-navigation a {
    display: block;
    padding-top: 2px;
    padding-bottom: 2px;
    border-left: 2px solid transparent;
    color: #222;
    text-decoration: none;
    transition: border-left-color 0.1s; }
    .tsd-navigation a:hover {
      text-decoration: underline; }
  .tsd-navigation ul {
    margin: 0;
    padding: 0;
    list-style: none; }
  .tsd-navigation li {
    padding: 0; }

.tsd-navigation.primary {
  padding-bottom: 40px; }
  .tsd-navigation.primary a {
    display: block;
    padding-top: 6px;
    padding-bottom: 6px; }
  .tsd-navigation.primary ul li a {
    padding-left: 5px; }
  .tsd-navigation.primary ul li li a {
    padding-left: 25px; }
  .tsd-navigation.primary ul li li li a {
    padding-left: 45px; }
  .tsd-navigation.primary ul li li li li a {
    padding-left: 65px; }
  .tsd-navigation.primary ul li li li li li a {
    padding-left: 85px; }
  .tsd-navigation.primary ul li li li li li li a {
    padding-left: 105px; }
  .tsd-navigation.primary > ul {
    border-bottom: 1px solid #eee; }
  .tsd-navigation.primary li {
    border-top: 1px solid #eee; }
    .tsd-navigation.primary li.current > a {
      font-weight: bold; }
    .tsd-navigation.primary li.label span {
      display: block;
      padding: 20px 0 6px 5px;
      color: #808080; }
    .tsd-navigation.primary li.globals + li > span,
    .tsd-navigation.primary li.globals + li > a {
      padding-top: 20px; }

.tsd-navigation.secondary {
  max-height: calc(100vh - 1rem - 40px);
  overflow: auto;
  position: -webkit-sticky;
  position: sticky;
  top: calc(.5rem + 40px);
  transition: .3s; }
  .tsd-navigation.secondary.tsd-navigation--toolbar-hide {
    max-height: calc(100vh - 1rem);
    top: .5rem; }
  .tsd-navigation.secondary ul {
    transition: opacity 0.2s; }
    .tsd-navigation.secondary ul li a {
      padding-left: 25px; }
    .tsd-navigation.secondary ul li li a {
      padding-left: 45px; }
    .tsd-navigation.secondary ul li li li a {
      padding-left: 65px; }
    .tsd-navigation.secondary ul li li li li a {
      padding-left: 85px; }
    .tsd-navigation.secondary ul li li li li li a {
      padding-left: 105px; }
    .tsd-navigation.secondary ul li li li li li li a {
      padding-left: 125px; }
    .tsd-navigation.secondary ul.current a {
      border-left-color: #eee; }
  .tsd-navigation.secondary li.focus > a,
  .tsd-navigation.secondary ul.current li.focus > a {
    border-left-color: #000; }
  .tsd-navigation.secondary li.current {
    margin-top: 20px;
    margin-bottom: 20px;
    border-left-color: #eee; }
    .tsd-navigation.secondary li.current > a {
      font-weight: bold; }

@media (min-width: 901px) {
  .menu-sticky-wrap {
    position: static; } }

.tsd-panel {
  margin: 20px 0;
  padding: 20px;
  background-color: #fff;
  box-shadow: 0 0 4px rgba(0, 0, 0, 0.25); }
  .tsd-panel:empty {
    display: none; }
  .tsd-panel > h1, .tsd-panel > h2, .tsd-panel > h3 {
    margin: 1.5em -20px 10px -20px;
    padding: 0 20px 10px 20px;
    border-bottom: 1px solid #eee; }
    .tsd-panel > h1.tsd-before-signature, .tsd-panel > h2.tsd-before-signature, .tsd-panel > h3.tsd-before-signature {
      margin-bottom: 0;
      border-bottom: 0; }
  .tsd-panel table {
    display: block;
    width: 100%;
    overflow: auto;
    margin-top: 10px;
    word-break: normal;
    word-break: keep-all; }
    .tsd-panel table th {
      font-weight: bold; }
    .tsd-panel table th, .tsd-panel table td {
      padding: 6px 13px;
      border: 1px solid #ddd; }
    .tsd-panel table tr {
      background-color: #fff;
      border-top: 1px solid #ccc; }
      .tsd-panel table tr:nth-child(2n) {
        background-color: #f8f8f8; }

.tsd-panel-group {
  margin: 60px 0; }
  .tsd-panel-group > h1, .tsd-panel-group > h2, .tsd-panel-group > h3 {
    padding-left: 20px;
    padding-right: 20px; }

#tsd-search {
  transition: background-color 0.2s; }
  #tsd-search .title {
    position: relative;
    z-index: 2; }
  #tsd-search .field {
    position: absolute;
    left: 0;
    top: 0;
    right: 40px;
    height: 40px; }
    #tsd-search .field input {
      box-sizing: border-box;
      position: relative;
      top: -50px;
      z-index: 1;
      width: 100%;
      padding: 0 10px;
      opacity: 0;
      outline: 0;
      border: 0;
      background: transparent;
      color: #222; }
    #tsd-search .field label {
      position: absolute;
      overflow: hidden;
      right: -40px; }
  #tsd-search .field input,
  #tsd-search .title {
    transition: opacity 0.2s; }
  #tsd-search .results {
    position: absolute;
    visibility: hidden;
    top: 40px;
    width: 100%;
    margin: 0;
    padding: 0;
    list-style: none;
    box-shadow: 0 0 4px rgba(0, 0, 0, 0.25); }
    #tsd-search .results li {
      padding: 0 10px;
      background-color: #fdfdfd; }
    #tsd-search .results li:nth-child(even) {
      background-color: #fff; }
    #tsd-search .results li.state {
      display: none; }
    #tsd-search .results li.current,
    #tsd-search .results li:hover {
      background-color: #eee; }
    #tsd-search .results a {
      display: block; }
      #tsd-search .results a:before {
        top: 10px; }
    #tsd-search .results span.parent {
      color: #808080;
      font-weight: normal; }
  #tsd-search.has-focus {
    background-color: #eee; }
    #tsd-search.has-focus .field input {
      top: 0;
      opacity: 1; }
    #tsd-search.has-focus .title {
      z-index: 0;
      opacity: 0; }
    #tsd-search.has-focus .results {
      visibility: visible; }
  #tsd-search.loading .results li.state.loading {
    display: block; }
  #tsd-search.failure .results li.state.failure {
    display: block; }

.tsd-signature {
  margin: 0 0 1em 0;
  padding: 10px;
  border: 1px solid #eee;
  font-family: Menlo, Monaco, Consolas, "Courier New", monospace;
  font-size: 14px; }
  .tsd-signature.tsd-kind-icon {
    padding-left: 30px; }
    .tsd-signature.tsd-kind-icon:before {
      top: 10px;
      left: 10px; }
  .tsd-panel > .tsd-signature {
    margin-left: -20px;
    margin-right: -20px;
    border-width: 1px 0; }
    .tsd-panel > .tsd-signature.tsd-kind-icon {
      padding-left: 40px; }
      .tsd-panel > .tsd-signature.tsd-kind-icon:before {
        left: 20px; }

.tsd-signature-symbol {
  color: #808080;
  font-weight: normal; }

.tsd-signature-type {
  font-style: italic;
  font-weight: normal; }

.tsd-signatures {
  padding: 0;
  margin: 0 0 1em 0;
  border: 1px solid #eee; }
  .tsd-signatures .tsd-signature {
    margin: 0;
    border-width: 1px 0 0 0;
    transition: background-color 0.1s; }
    .tsd-signatures .tsd-signature:first-child {
      border-top-width: 0; }
    .tsd-signatures .tsd-signature.current {
      background-color: #eee; }
  .tsd-signatures.active > .tsd-signature {
    cursor: pointer; }
  .tsd-panel > .tsd-signatures {
    margin-left: -20px;
    margin-right: -20px;
    border-width: 1px 0; }
    .tsd-panel > .tsd-signatures .tsd-signature.tsd-kind-icon {
      padding-left: 40px; }
      .tsd-panel > .tsd-signatures .tsd-signature.tsd-kind-icon:before {
        left: 20px; }
  .tsd-panel > a.anchor + .tsd-signatures {
    border-top-width: 0;
    margin-top: -20px; }

ul.tsd-descriptions {
  position: relative;
  overflow: hidden;
  transition: height 0.3s;
  padding: 0;
  list-style: none; }
  ul.tsd-descriptions.active > .tsd-description {
    display: none; }
    ul.tsd-descriptions.active > .tsd-description.current {
      display: block; }
    ul.tsd-descriptions.active > .tsd-description.fade-in {
      animation: fade-in-delayed 0.3s; }
    ul.tsd-descriptions.active > .tsd-description.fade-out {
      animation: fade-out-delayed 0.3s;
      position: absolute;
      display: block;
      top: 0;
      left: 0;
      right: 0;
      opacity: 0;
      visibility: hidden; }
  ul.tsd-descriptions h4, ul.tsd-descriptions .tsd-index-panel h3, .tsd-index-panel ul.tsd-descriptions h3 {
    font-size: 16px;
    margin: 1em 0 0.5em 0; }

ul.tsd-parameters,
ul.tsd-type-parameters {
  list-style: square;
  margin: 0;
  padding-left: 20px; }
  ul.tsd-parameters > li.tsd-parameter-siganture,
  ul.tsd-type-parameters > li.tsd-parameter-siganture {
    list-style: none;
    margin-left: -20px; }
  ul.tsd-parameters h5,
  ul.tsd-type-parameters h5 {
    font-size: 16px;
    margin: 1em 0 0.5em 0; }
  ul.tsd-parameters .tsd-comment,
  ul.tsd-type-parameters .tsd-comment {
    margin-top: -0.5em; }

.tsd-sources {
  font-size: 14px;
  color: #808080;
  margin: 0 0 1em 0; }
  .tsd-sources a {
    color: #808080;
    text-decoration: underline; }
  .tsd-sources ul, .tsd-sources p {
    margin: 0 !important; }
  .tsd-sources ul {
    list-style: none;
    padding: 0; }

.tsd-page-toolbar {
  position: fixed;
  z-index: 1;
  top: 0;
  left: 0;
  width: 100%;
  height: 40px;
  color: #333;
  background: #fff;
  border-bottom: 1px solid #eee;
  transition: transform .3s linear; }
  .tsd-page-toolbar a {
    color: #333;
    text-decoration: none; }
    .tsd-page-toolbar a.title {
      font-weight: bold; }
    .tsd-page-toolbar a.title:hover {
      text-decoration: underline; }
  .tsd-page-toolbar .table-wrap {
    display: table;
    width: 100%;
    height: 40px; }
  .tsd-page-toolbar .table-cell {
    display: table-cell;
    position: relative;
    white-space: nowrap;
    line-height: 40px; }
    .tsd-page-toolbar .table-cell:first-child {
      width: 100%; }

.tsd-page-toolbar--hide {
  transform: translateY(-100%); }

.tsd-widget:before, .tsd-select .tsd-select-label:before, .tsd-select .tsd-select-list li:before {
  content: '';
  display: inline-block;
  width: 40px;
  height: 40px;
  margin: 0 -8px 0 0;
  background-image: url(data:image/png;base64,iVBORw0KGgoAAAANSUhEUgAAAUAAAAAoCAQAAAAlSeuiAAABp0lEQVR4Ae3aUa3jQAyF4QNhIBTCQiiEQlgIhRAGhTAQBkIgBEIgDITZZGXNjZTePiSWYqn/54dGfbAq+SiTutWXAgAAAAAAAAAAAAA8NCz1UFSD2lKDS5d3NVzZj/BVNasaLoRZRUmj2lLrVVHWMUntQ13Wj/i1pWa9lprX6xMRnH4dx6Rjsn26+v+12ms+EcB37P0r+qH+DNQGXgMFcHzbregQ78B8eQCTJk0e979ZW7PdA2O49ceDsYexKgUNoI3EKYDWL3D8miaPh/uXtl6BHqEHFQvgXau/FsCiIWAAbST2fpQRT0sl70j3z5ZiBdD7CG5WZX8kxwmgjbiP5GQA9/3O2XaxnnHi53AEE0AbRh+JQwC3/fzC4hcb6xPvS4i3QaMdwX+0utsRPEY6gm2wNhKHAG77eUi7SIcK4G4NY4GMIan2u2Cxqzncl5DUn7Q8ArjvZ8JFOsl/Ed0jyBom+BomQKSto+9PcblHMM4iuu4X0QQw5hrGQY/gUxFkjZuf4m4alXVU+1De/VhEn5CvDSB/RsBzqWgAAAAAAAAAAAAAAACAfyyYJ5nhVuwIAAAAAElFTkSuQmCC);
  background-repeat: no-repeat;
  text-indent: -1024px;
  vertical-align: bottom; }
  @media (-webkit-min-device-pixel-ratio: 1.5), (min-resolution: 144dpi) {
    .tsd-widget:before, .tsd-select .tsd-select-label:before, .tsd-select .tsd-select-list li:before {
      background-image: url(data:image/png;base64,iVBORw0KGgoAAAANSUhEUgAAAoAAAABQCAMAAAC+sjQXAAAAM1BMVEUAAAAAAAAAAAAAAAAAAAAAAAAAAAAAAAAAAAAAAAAAAAAAAAAAAAAAAAAAAAAAAAAAAACjBUbJAAAAEXRSTlMA3/+/UCBw7xCPYIBAMM+vn1qYQ7QAAALCSURBVHgB7MGBAAAAAICg/akXqQIAAAAAAAAAAAAAAAAAAJids9mdE4bhoDNZCITP93/aSmhV/9uwPWyi8jtkblws2IxsYpz9LwSAaJW8AreE16PxOsMYE6Q4DiYKF7X+8ZHXc/E608xv5snEyIuZrVwMZjbnujR6T3gsXmcLOIRNzD+Ig2UuVtt2+NbAiX/wVLzOlviD9L2BOfGBlL/3D1I+uDjGBJArBPxU3x+K15kCQFo2s21JAOHrKpz4SPrWv4IKA+uFaR6vMwMcb+emA2DWEfDglrkLqEBOKVslA8Dx14oPMiV4CtywWxdQgAwkq2QE0uTXUwJGk2G9s3mTFNBzAkC7HKPsX72AEVjMnAWIpsPCRRjXdQxcjCYpoOcEgHY5Rtk/slWSgM3M2aSeeVgjAOeVpKcdgGMdNAXMuIAqOcZzqF8L+WcAsi8wkTeheCWMegL6mgCorHHyEJ5TVfxrLWDrTUjZdhnhjYqAnlN8TaoELOLVC0gucmoz/3RKcPs2jAs4+J5ET8AEZF+TSgGLeC1V8YuGQQU2IV1Asq9JCwE9XitZVPxr34bpJRj8PqsFLOK108W9aVrWZRrR7Sm2HL4JCToCujHZ6gUs4jUz0P1TEvD+U5wMa363YeziBODIq1YbJrsv9QKW8Ry1nNp+GAHvuingRTfmYcjBf0QpAS37bdUL6PFKtHJq63EsZ5cxcKMkDVIClu1dAK1PcJ5TFQ0M9wZKDCPs3BD7MIJGTs3WfiTfDVQYx5q5ZekCauTU3P5Q0ukGCgh49oFURdobWBY9N/CxEuwGjpGLuPhTdwH1x7HqDDxNgRP2zQ8lraFyF/yJ9vH6QGqtgSbBOU8/j2VORz+Wqfle2d5Ae4R+ML0z7Y+W4P7XHN3AU+tzyK/24EAGAAAAYJC/9T2+CgAAAAAAAAAAAAAAAAAAAADgJpfzHyIKFFBKAAAAAElFTkSuQmCC);
      background-size: 320px 40px; } }

.tsd-widget {
  display: inline-block;
  overflow: hidden;
  opacity: 0.6;
  height: 40px;
  transition: opacity 0.1s, background-color 0.2s;
  vertical-align: bottom;
  cursor: pointer; }
  .tsd-widget:hover {
    opacity: 0.8; }
  .tsd-widget.active {
    opacity: 1;
    background-color: #eee; }
  .tsd-widget.no-caption {
    width: 40px; }
    .tsd-widget.no-caption:before {
      margin: 0; }
  .tsd-widget.search:before {
    background-position: 0 0; }
  .tsd-widget.menu:before {
    background-position: -40px 0; }
  .tsd-widget.options:before {
    background-position: -80px 0; }
  .tsd-widget.options, .tsd-widget.menu {
    display: none; }
    @media (max-width: 900px) {
      .tsd-widget.options, .tsd-widget.menu {
        display: inline-block; } }
  input[type=checkbox] + .tsd-widget:before {
    background-position: -120px 0; }
  input[type=checkbox]:checked + .tsd-widget:before {
    background-position: -160px 0; }

.tsd-select {
  position: relative;
  display: inline-block;
  height: 40px;
  transition: opacity 0.1s, background-color 0.2s;
  vertical-align: bottom;
  cursor: pointer; }
  .tsd-select .tsd-select-label {
    opacity: 0.6;
    transition: opacity 0.2s; }
    .tsd-select .tsd-select-label:before {
      background-position: -240px 0; }
  .tsd-select.active .tsd-select-label {
    opacity: 0.8; }
  .tsd-select.active .tsd-select-list {
    visibility: visible;
    opacity: 1;
    transition-delay: 0s; }
  .tsd-select .tsd-select-list {
    position: absolute;
    visibility: hidden;
    top: 40px;
    left: 0;
    margin: 0;
    padding: 0;
    opacity: 0;
    list-style: none;
    box-shadow: 0 0 4px rgba(0, 0, 0, 0.25);
    transition: visibility 0s 0.2s, opacity 0.2s; }
    .tsd-select .tsd-select-list li {
      padding: 0 20px 0 0;
      background-color: #fdfdfd; }
      .tsd-select .tsd-select-list li:before {
        background-position: 40px 0; }
      .tsd-select .tsd-select-list li:nth-child(even) {
        background-color: #fff; }
      .tsd-select .tsd-select-list li:hover {
        background-color: #eee; }
      .tsd-select .tsd-select-list li.selected:before {
        background-position: -200px 0; }
  @media (max-width: 900px) {
    .tsd-select .tsd-select-list {
      top: 0;
      left: auto;
      right: 100%;
      margin-right: -5px; }
    .tsd-select .tsd-select-label:before {
      background-position: -280px 0; } }

img {
  max-width: 100%; }
</style>
</head>
<body>
<header>
	<div class="tsd-page-toolbar">
		<div class="container">
			<div class="table-wrap">
				<div class="table-cell">
					<strong><a href="../index.html">@auth0/auth0-spa-js - v1.6.5</a></strong>
				</div>
				<div class="table-cell" id="tsd-widgets">
					<div id="tsd-filter">
						<a href="#" class="tsd-widget options no-caption" data-toggle="options">Options</a>
						<div class="tsd-filter-group">
							<div class="tsd-select" id="tsd-filter-visibility">
								<span class="tsd-select-label">All</span>
								<ul class="tsd-select-list">
									<li data-value="public">Public</li>
									<li data-value="protected">Public/Protected</li>
									<li data-value="private" class="selected">All</li>
								</ul>
							</div>
							<input type="checkbox" id="tsd-filter-inherited" checked />
							<label class="tsd-widget" for="tsd-filter-inherited">Inherited</label>
							<input type="checkbox" id="tsd-filter-only-exported" />
							<label class="tsd-widget" for="tsd-filter-only-exported">Only exported</label>
						</div>
					</div>
					<a href="#typedoc-main-index" class="tsd-widget menu no-caption">Menu</a>
				</div>
			</div>
		</div>
	</div>
</header>
<nav class="tsd-navigation secondary">
	<ul>
		<li class=" tsd-kind-class">
			<a href="../classes/auth0client.html" class="tsd-kind-icon">Auth0<wbr>Client</a>
		</li>
		<li class=" tsd-kind-class">
			<a href="../classes/authenticationerror.html" class="tsd-kind-icon">Authentication<wbr>Error</a>
		</li>
		<li class=" tsd-kind-class">
			<a href="../classes/genericerror.html" class="tsd-kind-icon">Generic<wbr>Error</a>
		</li>
		<li class=" tsd-kind-interface">
			<a href="auth0clientoptions.html" class="tsd-kind-icon">Auth0<wbr>Client<wbr>Options</a>
		</li>
		<li class=" tsd-kind-interface">
			<a href="getidtokenclaimsoptions.html" class="tsd-kind-icon">Get<wbr>IdToken<wbr>Claims<wbr>Options</a>
		</li>
		<li class=" tsd-kind-interface">
			<a href="gettokensilentlyoptions.html" class="tsd-kind-icon">Get<wbr>Token<wbr>Silently<wbr>Options</a>
		</li>
		<li class=" tsd-kind-interface">
			<a href="gettokenwithpopupoptions.html" class="tsd-kind-icon">Get<wbr>Token<wbr>With<wbr>Popup<wbr>Options</a>
		</li>
		<li class=" tsd-kind-interface">
			<a href="getuseroptions.html" class="tsd-kind-icon">Get<wbr>User<wbr>Options</a>
		</li>
		<li class="current tsd-kind-interface">
			<a href="logoutoptions.html" class="tsd-kind-icon">Logout<wbr>Options</a>
			<ul>
				<li class=" tsd-kind-property tsd-parent-kind-interface">
					<a href="logoutoptions.html#client_id" class="tsd-kind-icon">client_<wbr>id</a>
				</li>
				<li class=" tsd-kind-property tsd-parent-kind-interface">
					<a href="logoutoptions.html#federated" class="tsd-kind-icon">federated</a>
				</li>
<<<<<<< HEAD
				<li class=" tsd-kind-property tsd-parent-kind-interface">
=======
				<li class=" tsd-kind-property tsd-parent-kind-interface tsd-is-not-exported">
					<a href="logoutoptions.html#localonly" class="tsd-kind-icon">local<wbr>Only</a>
				</li>
				<li class=" tsd-kind-property tsd-parent-kind-interface tsd-is-not-exported">
>>>>>>> 773e87a6
					<a href="logoutoptions.html#returnto" class="tsd-kind-icon">return<wbr>To</a>
				</li>
			</ul>
		</li>
		<li class=" tsd-kind-interface">
			<a href="popupconfigoptions.html" class="tsd-kind-icon">Popup<wbr>Config<wbr>Options</a>
		</li>
		<li class=" tsd-kind-interface">
			<a href="popuploginoptions.html" class="tsd-kind-icon">Popup<wbr>Login<wbr>Options</a>
		</li>
		<li class=" tsd-kind-interface">
			<a href="redirectloginoptions.html" class="tsd-kind-icon">Redirect<wbr>Login<wbr>Options</a>
		</li>
		<li class=" tsd-kind-interface">
			<a href="redirectloginresult.html" class="tsd-kind-icon">Redirect<wbr>Login<wbr>Result</a>
		</li>
		<li class=" tsd-kind-type-alias">
			<a href="../globals.html#cachelocation" class="tsd-kind-icon">Cache<wbr>Location</a>
		</li>
		<li class=" tsd-kind-type-alias">
			<a href="../globals.html#getidtokenclaimsoptions" class="tsd-kind-icon">get<wbr>IdToken<wbr>Claims<wbr>Options</a>
		</li>
		<li class=" tsd-kind-variable">
			<a href="../globals.html#cache_location_local_storage" class="tsd-kind-icon">CACHE_<wbr>LOCATION_<wbr>LOCAL_<wbr>STORAGE</a>
		</li>
		<li class=" tsd-kind-variable">
			<a href="../globals.html#cache_location_memory" class="tsd-kind-icon">CACHE_<wbr>LOCATION_<wbr>MEMORY</a>
		</li>
		<li class=" tsd-kind-function">
			<a href="../globals.html#createauth0client" class="tsd-kind-icon">create<wbr>Auth0<wbr>Client</a>
		</li>
	</ul>
</nav>
<div class="container container-main">
	<div class="content-wrap">
		<section class="tsd-panel tsd-hierarchy">
			<h3>Hierarchy</h3>
			<ul class="tsd-hierarchy">
				<li>
					<span class="target">LogoutOptions</span>
				</li>
			</ul>
		</section>
		<section class="tsd-panel-group tsd-index-group">
			<h2>Index</h2>
			<section class="tsd-panel tsd-index-panel">
				<div class="tsd-index-content">
					<section class="tsd-index-section ">
						<h3>Properties</h3>
						<ul class="tsd-index-list">
<<<<<<< HEAD
							<li class="tsd-kind-property tsd-parent-kind-interface"><a href="logoutoptions.html#client_id" class="tsd-kind-icon">client_<wbr>id</a></li>
							<li class="tsd-kind-property tsd-parent-kind-interface"><a href="logoutoptions.html#federated" class="tsd-kind-icon">federated</a></li>
							<li class="tsd-kind-property tsd-parent-kind-interface"><a href="logoutoptions.html#returnto" class="tsd-kind-icon">return<wbr>To</a></li>
=======
							<li class="tsd-kind-property tsd-parent-kind-interface tsd-is-not-exported"><a href="logoutoptions.html#client_id" class="tsd-kind-icon">client_<wbr>id</a></li>
							<li class="tsd-kind-property tsd-parent-kind-interface tsd-is-not-exported"><a href="logoutoptions.html#federated" class="tsd-kind-icon">federated</a></li>
							<li class="tsd-kind-property tsd-parent-kind-interface tsd-is-not-exported"><a href="logoutoptions.html#localonly" class="tsd-kind-icon">local<wbr>Only</a></li>
							<li class="tsd-kind-property tsd-parent-kind-interface tsd-is-not-exported"><a href="logoutoptions.html#returnto" class="tsd-kind-icon">return<wbr>To</a></li>
>>>>>>> 773e87a6
						</ul>
					</section>
				</div>
			</section>
		</section>
		<section class="tsd-panel-group tsd-member-group ">
			<h2>Properties</h2>
			<section class="tsd-panel tsd-member tsd-kind-property tsd-parent-kind-interface">
				<a name="client_id" class="tsd-anchor"></a>
				<h3><span class="tsd-flag ts-flagOptional">Optional</span> client_<wbr>id</h3>
				<div class="tsd-signature tsd-kind-icon">client_<wbr>id<span class="tsd-signature-symbol">:</span> <span class="tsd-signature-type">string</span></div>
				<aside class="tsd-sources">
					<ul>
<<<<<<< HEAD
						<li>Defined in <a href="https://github.com/auth0/auth0-spa-js/blob/d8a6f06/src/global.ts#L253">global.ts:253</a></li>
=======
						<li>Defined in <a href="https://github.com/auth0/auth0-spa-js/blob/178b65f/src/global.ts#L225">src/global.ts:225</a></li>
>>>>>>> 773e87a6
					</ul>
				</aside>
				<div class="tsd-comment tsd-typography">
					<div class="lead">
						<p>The <code>client_id</code> of your application.</p>
					</div>
				</div>
			</section>
			<section class="tsd-panel tsd-member tsd-kind-property tsd-parent-kind-interface">
				<a name="federated" class="tsd-anchor"></a>
				<h3><span class="tsd-flag ts-flagOptional">Optional</span> federated</h3>
				<div class="tsd-signature tsd-kind-icon">federated<span class="tsd-signature-symbol">:</span> <span class="tsd-signature-type">boolean</span></div>
				<aside class="tsd-sources">
					<ul>
<<<<<<< HEAD
						<li>Defined in <a href="https://github.com/auth0/auth0-spa-js/blob/d8a6f06/src/global.ts#L261">global.ts:261</a></li>
=======
						<li>Defined in <a href="https://github.com/auth0/auth0-spa-js/blob/178b65f/src/global.ts#L234">src/global.ts:234</a></li>
>>>>>>> 773e87a6
					</ul>
				</aside>
				<div class="tsd-comment tsd-typography">
					<div class="lead">
						<p>When supported by the upstream identity provider,
							forces the user to logout of their identity provider
							and from Auth0.
							This option cannot be specified along with the <code>localOnly</code> option.
						<a href="https://auth0.com/docs/logout/guides/logout-idps">Read more about how federated logout works at Auth0</a></p>
					</div>
				</div>
			</section>
<<<<<<< HEAD
			<section class="tsd-panel tsd-member tsd-kind-property tsd-parent-kind-interface">
=======
			<section class="tsd-panel tsd-member tsd-kind-property tsd-parent-kind-interface tsd-is-not-exported">
				<a name="localonly" class="tsd-anchor"></a>
				<h3><span class="tsd-flag ts-flagOptional">Optional</span> local<wbr>Only</h3>
				<div class="tsd-signature tsd-kind-icon">local<wbr>Only<span class="tsd-signature-symbol">:</span> <span class="tsd-signature-type">boolean</span></div>
				<aside class="tsd-sources">
					<ul>
						<li>Defined in <a href="https://github.com/auth0/auth0-spa-js/blob/178b65f/src/global.ts#L242">src/global.ts:242</a></li>
					</ul>
				</aside>
				<div class="tsd-comment tsd-typography">
					<div class="lead">
						<p>When <code>true</code>, this skips the request to the logout endpoint on the authorization server,
							effectively performing a &quot;local&quot; logout of the application. No redirect should take place,
							you should update local logged in state.
						This option cannot be specified along with the <code>federated</code> option.</p>
					</div>
				</div>
			</section>
			<section class="tsd-panel tsd-member tsd-kind-property tsd-parent-kind-interface tsd-is-not-exported">
>>>>>>> 773e87a6
				<a name="returnto" class="tsd-anchor"></a>
				<h3><span class="tsd-flag ts-flagOptional">Optional</span> return<wbr>To</h3>
				<div class="tsd-signature tsd-kind-icon">return<wbr>To<span class="tsd-signature-symbol">:</span> <span class="tsd-signature-type">string</span></div>
				<aside class="tsd-sources">
					<ul>
<<<<<<< HEAD
						<li>Defined in <a href="https://github.com/auth0/auth0-spa-js/blob/d8a6f06/src/global.ts#L248">global.ts:248</a></li>
=======
						<li>Defined in <a href="https://github.com/auth0/auth0-spa-js/blob/178b65f/src/global.ts#L220">src/global.ts:220</a></li>
>>>>>>> 773e87a6
					</ul>
				</aside>
				<div class="tsd-comment tsd-typography">
					<div class="lead">
						<p>The URL where Auth0 will redirect your browser to after the logout.</p>
					</div>
					<blockquote>
						<p>Note that if the <code>client_id</code> parameter is included, the
							<code>returnTo</code> URL that is provided must be listed in the
							Application&#39;s &quot;Allowed Logout URLs&quot; in the Auth0 dashboard.
							However, if the <code>client_id</code> parameter is not included, the
							<code>returnTo</code> URL must be listed in the &quot;Allowed Logout URLs&quot; at
						the account level in the Auth0 dashboard.</p>
					</blockquote>
				</div>
			</section>
		</section>
		<footer>
			<div class="container">
				<h2>Legend</h2>
				<div class="tsd-legend-group">
					<ul class="tsd-legend">
						<li class="tsd-kind-module"><span class="tsd-kind-icon">Module</span></li>
						<li class="tsd-kind-object-literal"><span class="tsd-kind-icon">Object literal</span></li>
						<li class="tsd-kind-variable"><span class="tsd-kind-icon">Variable</span></li>
						<li class="tsd-kind-function"><span class="tsd-kind-icon">Function</span></li>
						<li class="tsd-kind-function tsd-has-type-parameter"><span class="tsd-kind-icon">Function with type parameter</span></li>
						<li class="tsd-kind-index-signature"><span class="tsd-kind-icon">Index signature</span></li>
						<li class="tsd-kind-type-alias"><span class="tsd-kind-icon">Type alias</span></li>
						<li class="tsd-kind-type-alias tsd-has-type-parameter"><span class="tsd-kind-icon">Type alias with type parameter</span></li>
					</ul>
					<ul class="tsd-legend">
						<li class="tsd-kind-enum"><span class="tsd-kind-icon">Enumeration</span></li>
						<li class="tsd-kind-enum-member"><span class="tsd-kind-icon">Enumeration member</span></li>
						<li class="tsd-kind-property tsd-parent-kind-enum"><span class="tsd-kind-icon">Property</span></li>
						<li class="tsd-kind-method tsd-parent-kind-enum"><span class="tsd-kind-icon">Method</span></li>
					</ul>
					<ul class="tsd-legend">
						<li class="tsd-kind-interface"><span class="tsd-kind-icon">Interface</span></li>
						<li class="tsd-kind-interface tsd-has-type-parameter"><span class="tsd-kind-icon">Interface with type parameter</span></li>
						<li class="tsd-kind-constructor tsd-parent-kind-interface"><span class="tsd-kind-icon">Constructor</span></li>
						<li class="tsd-kind-property tsd-parent-kind-interface"><span class="tsd-kind-icon">Property</span></li>
						<li class="tsd-kind-method tsd-parent-kind-interface"><span class="tsd-kind-icon">Method</span></li>
						<li class="tsd-kind-index-signature tsd-parent-kind-interface"><span class="tsd-kind-icon">Index signature</span></li>
					</ul>
					<ul class="tsd-legend">
						<li class="tsd-kind-class"><span class="tsd-kind-icon">Class</span></li>
						<li class="tsd-kind-class tsd-has-type-parameter"><span class="tsd-kind-icon">Class with type parameter</span></li>
						<li class="tsd-kind-constructor tsd-parent-kind-class"><span class="tsd-kind-icon">Constructor</span></li>
						<li class="tsd-kind-property tsd-parent-kind-class"><span class="tsd-kind-icon">Property</span></li>
						<li class="tsd-kind-method tsd-parent-kind-class"><span class="tsd-kind-icon">Method</span></li>
						<li class="tsd-kind-accessor tsd-parent-kind-class"><span class="tsd-kind-icon">Accessor</span></li>
						<li class="tsd-kind-index-signature tsd-parent-kind-class"><span class="tsd-kind-icon">Index signature</span></li>
					</ul>
					<ul class="tsd-legend">
						<li class="tsd-kind-constructor tsd-parent-kind-class tsd-is-inherited"><span class="tsd-kind-icon">Inherited constructor</span></li>
						<li class="tsd-kind-property tsd-parent-kind-class tsd-is-inherited"><span class="tsd-kind-icon">Inherited property</span></li>
						<li class="tsd-kind-method tsd-parent-kind-class tsd-is-inherited"><span class="tsd-kind-icon">Inherited method</span></li>
						<li class="tsd-kind-accessor tsd-parent-kind-class tsd-is-inherited"><span class="tsd-kind-icon">Inherited accessor</span></li>
					</ul>
					<ul class="tsd-legend">
						<li class="tsd-kind-property tsd-parent-kind-class tsd-is-protected"><span class="tsd-kind-icon">Protected property</span></li>
						<li class="tsd-kind-method tsd-parent-kind-class tsd-is-protected"><span class="tsd-kind-icon">Protected method</span></li>
						<li class="tsd-kind-accessor tsd-parent-kind-class tsd-is-protected"><span class="tsd-kind-icon">Protected accessor</span></li>
					</ul>
					<ul class="tsd-legend">
						<li class="tsd-kind-property tsd-parent-kind-class tsd-is-private"><span class="tsd-kind-icon">Private property</span></li>
						<li class="tsd-kind-method tsd-parent-kind-class tsd-is-private"><span class="tsd-kind-icon">Private method</span></li>
						<li class="tsd-kind-accessor tsd-parent-kind-class tsd-is-private"><span class="tsd-kind-icon">Private accessor</span></li>
					</ul>
					<ul class="tsd-legend">
						<li class="tsd-kind-property tsd-parent-kind-class tsd-is-static"><span class="tsd-kind-icon">Static property</span></li>
						<li class="tsd-kind-call-signature tsd-parent-kind-class tsd-is-static"><span class="tsd-kind-icon">Static method</span></li>
					</ul>
				</div>
			</div>
		</footer>
	</div>
</div>
<script type="text/javascript">
!function(e,t){"use strict";"object"==typeof module&&"object"==typeof module.exports?module.exports=e.document?t(e,!0):function(e){if(!e.document)throw new Error("jQuery requires a window with a document");return t(e)}:t(e)}("undefined"!=typeof window?window:this,function(C,e){"use strict";function x(e){return null!=e&&e===e.window}var t=[],E=C.document,r=Object.getPrototypeOf,s=t.slice,g=t.concat,u=t.push,i=t.indexOf,n={},o=n.toString,v=n.hasOwnProperty,a=v.toString,l=a.call(Object),y={},m=function(e){return"function"==typeof e&&"number"!=typeof e.nodeType},c={type:!0,src:!0,nonce:!0,noModule:!0};function b(e,t,n){var r,i,o=(n=n||E).createElement("script");if(o.text=e,t)for(r in c)(i=t[r]||t.getAttribute&&t.getAttribute(r))&&o.setAttribute(r,i);n.head.appendChild(o).parentNode.removeChild(o)}function w(e){return null==e?e+"":"object"==typeof e||"function"==typeof e?n[o.call(e)]||"object":typeof e}var f="3.4.1",k=function(e,t){return new k.fn.init(e,t)},p=/^[\s\uFEFF\xA0]+|[\s\uFEFF\xA0]+$/g;function d(e){var t=!!e&&"length"in e&&e.length,n=w(e);return!m(e)&&!x(e)&&("array"===n||0===t||"number"==typeof t&&0<t&&t-1 in e)}k.fn=k.prototype={jquery:f,constructor:k,length:0,toArray:function(){return s.call(this)},get:function(e){return null==e?s.call(this):e<0?this[e+this.length]:this[e]},pushStack:function(e){var t=k.merge(this.constructor(),e);return t.prevObject=this,t},each:function(e){return k.each(this,e)},map:function(n){return this.pushStack(k.map(this,function(e,t){return n.call(e,t,e)}))},slice:function(){return this.pushStack(s.apply(this,arguments))},first:function(){return this.eq(0)},last:function(){return this.eq(-1)},eq:function(e){var t=this.length,n=+e+(e<0?t:0);return this.pushStack(0<=n&&n<t?[this[n]]:[])},end:function(){return this.prevObject||this.constructor()},push:u,sort:t.sort,splice:t.splice},k.extend=k.fn.extend=function(){var e,t,n,r,i,o,a=arguments[0]||{},s=1,u=arguments.length,l=!1;for("boolean"==typeof a&&(l=a,a=arguments[s]||{},s++),"object"==typeof a||m(a)||(a={}),s===u&&(a=this,s--);s<u;s++)if(null!=(e=arguments[s]))for(t in e)r=e[t],"__proto__"!==t&&a!==r&&(l&&r&&(k.isPlainObject(r)||(i=Array.isArray(r)))?(n=a[t],o=i&&!Array.isArray(n)?[]:i||k.isPlainObject(n)?n:{},i=!1,a[t]=k.extend(l,o,r)):void 0!==r&&(a[t]=r));return a},k.extend({expando:"jQuery"+(f+Math.random()).replace(/\D/g,""),isReady:!0,error:function(e){throw new Error(e)},noop:function(){},isPlainObject:function(e){var t,n;return!(!e||"[object Object]"!==o.call(e)||(t=r(e))&&("function"!=typeof(n=v.call(t,"constructor")&&t.constructor)||a.call(n)!==l))},isEmptyObject:function(e){var t;for(t in e)return!1;return!0},globalEval:function(e,t){b(e,{nonce:t&&t.nonce})},each:function(e,t){var n,r=0;if(d(e))for(n=e.length;r<n&&!1!==t.call(e[r],r,e[r]);r++);else for(r in e)if(!1===t.call(e[r],r,e[r]))break;return e},trim:function(e){return null==e?"":(e+"").replace(p,"")},makeArray:function(e,t){var n=t||[];return null!=e&&(d(Object(e))?k.merge(n,"string"==typeof e?[e]:e):u.call(n,e)),n},inArray:function(e,t,n){return null==t?-1:i.call(t,e,n)},merge:function(e,t){for(var n=+t.length,r=0,i=e.length;r<n;r++)e[i++]=t[r];return e.length=i,e},grep:function(e,t,n){for(var r=[],i=0,o=e.length,a=!n;i<o;i++)!t(e[i],i)!=a&&r.push(e[i]);return r},map:function(e,t,n){var r,i,o=0,a=[];if(d(e))for(r=e.length;o<r;o++)null!=(i=t(e[o],o,n))&&a.push(i);else for(o in e)null!=(i=t(e[o],o,n))&&a.push(i);return g.apply([],a)},guid:1,support:y}),"function"==typeof Symbol&&(k.fn[Symbol.iterator]=t[Symbol.iterator]),k.each("Boolean Number String Function Array Date RegExp Object Error Symbol".split(" "),function(e,t){n["[object "+t+"]"]=t.toLowerCase()});var h=function(n){function ne(e,t,n){var r="0x"+t-65536;return r!=r||n?t:r<0?String.fromCharCode(65536+r):String.fromCharCode(r>>10|55296,1023&r|56320)}function oe(){T()}var e,d,b,o,i,h,f,g,w,u,l,T,C,a,E,v,s,c,y,k="sizzle"+1*new Date,m=n.document,S=0,r=0,p=ue(),x=ue(),N=ue(),A=ue(),D=function(e,t){return e===t&&(l=!0),0},j={}.hasOwnProperty,t=[],q=t.pop,L=t.push,H=t.push,O=t.slice,P=function(e,t){for(var n=0,r=e.length;n<r;n++)if(e[n]===t)return n;return-1},R="checked|selected|async|autofocus|autoplay|controls|defer|disabled|hidden|ismap|loop|multiple|open|readonly|required|scoped",M="[\\x20\\t\\r\\n\\f]",I="(?:\\\\.|[\\w-]|[^\0-\\xa0])+",W="\\["+M+"*("+I+")(?:"+M+"*([*^$|!~]?=)"+M+"*(?:'((?:\\\\.|[^\\\\'])*)'|\"((?:\\\\.|[^\\\\\"])*)\"|("+I+"))|)"+M+"*\\]",$=":("+I+")(?:\\((('((?:\\\\.|[^\\\\'])*)'|\"((?:\\\\.|[^\\\\\"])*)\")|((?:\\\\.|[^\\\\()[\\]]|"+W+")*)|.*)\\)|)",F=new RegExp(M+"+","g"),B=new RegExp("^"+M+"+|((?:^|[^\\\\])(?:\\\\.)*)"+M+"+$","g"),_=new RegExp("^"+M+"*,"+M+"*"),z=new RegExp("^"+M+"*([>+~]|"+M+")"+M+"*"),U=new RegExp(M+"|>"),X=new RegExp($),V=new RegExp("^"+I+"$"),G={ID:new RegExp("^#("+I+")"),CLASS:new RegExp("^\\.("+I+")"),TAG:new RegExp("^("+I+"|[*])"),ATTR:new RegExp("^"+W),PSEUDO:new RegExp("^"+$),CHILD:new RegExp("^:(only|first|last|nth|nth-last)-(child|of-type)(?:\\("+M+"*(even|odd|(([+-]|)(\\d*)n|)"+M+"*(?:([+-]|)"+M+"*(\\d+)|))"+M+"*\\)|)","i"),bool:new RegExp("^(?:"+R+")$","i"),needsContext:new RegExp("^"+M+"*[>+~]|:(even|odd|eq|gt|lt|nth|first|last)(?:\\("+M+"*((?:-\\d)?\\d*)"+M+"*\\)|)(?=[^-]|$)","i")},Y=/HTML$/i,Q=/^(?:input|select|textarea|button)$/i,J=/^h\d$/i,K=/^[^{]+\{\s*\[native \w/,Z=/^(?:#([\w-]+)|(\w+)|\.([\w-]+))$/,ee=/[+~]/,te=new RegExp("\\\\([\\da-f]{1,6}"+M+"?|("+M+")|.)","ig"),re=/([\0-\x1f\x7f]|^-?\d)|^-$|[^\0-\x1f\x7f-\uFFFF\w-]/g,ie=function(e,t){return t?"\0"===e?"�":e.slice(0,-1)+"\\"+e.charCodeAt(e.length-1).toString(16)+" ":"\\"+e},ae=be(function(e){return!0===e.disabled&&"fieldset"===e.nodeName.toLowerCase()},{dir:"parentNode",next:"legend"});try{H.apply(t=O.call(m.childNodes),m.childNodes),t[m.childNodes.length].nodeType}catch(e){H={apply:t.length?function(e,t){L.apply(e,O.call(t))}:function(e,t){for(var n=e.length,r=0;e[n++]=t[r++];);e.length=n-1}}}function se(t,e,n,r){var i,o,a,s,u,l,c,f=e&&e.ownerDocument,p=e?e.nodeType:9;if(n=n||[],"string"!=typeof t||!t||1!==p&&9!==p&&11!==p)return n;if(!r&&((e?e.ownerDocument||e:m)!==C&&T(e),e=e||C,E)){if(11!==p&&(u=Z.exec(t)))if(i=u[1]){if(9===p){if(!(a=e.getElementById(i)))return n;if(a.id===i)return n.push(a),n}else if(f&&(a=f.getElementById(i))&&y(e,a)&&a.id===i)return n.push(a),n}else{if(u[2])return H.apply(n,e.getElementsByTagName(t)),n;if((i=u[3])&&d.getElementsByClassName&&e.getElementsByClassName)return H.apply(n,e.getElementsByClassName(i)),n}if(d.qsa&&!A[t+" "]&&(!v||!v.test(t))&&(1!==p||"object"!==e.nodeName.toLowerCase())){if(c=t,f=e,1===p&&U.test(t)){for((s=e.getAttribute("id"))?s=s.replace(re,ie):e.setAttribute("id",s=k),o=(l=h(t)).length;o--;)l[o]="#"+s+" "+xe(l[o]);c=l.join(","),f=ee.test(t)&&ye(e.parentNode)||e}try{return H.apply(n,f.querySelectorAll(c)),n}catch(e){A(t,!0)}finally{s===k&&e.removeAttribute("id")}}}return g(t.replace(B,"$1"),e,n,r)}function ue(){var r=[];return function e(t,n){return r.push(t+" ")>b.cacheLength&&delete e[r.shift()],e[t+" "]=n}}function le(e){return e[k]=!0,e}function ce(e){var t=C.createElement("fieldset");try{return!!e(t)}catch(e){return!1}finally{t.parentNode&&t.parentNode.removeChild(t),t=null}}function fe(e,t){for(var n=e.split("|"),r=n.length;r--;)b.attrHandle[n[r]]=t}function pe(e,t){var n=t&&e,r=n&&1===e.nodeType&&1===t.nodeType&&e.sourceIndex-t.sourceIndex;if(r)return r;if(n)for(;n=n.nextSibling;)if(n===t)return-1;return e?1:-1}function de(t){return function(e){return"input"===e.nodeName.toLowerCase()&&e.type===t}}function he(n){return function(e){var t=e.nodeName.toLowerCase();return("input"===t||"button"===t)&&e.type===n}}function ge(t){return function(e){return"form"in e?e.parentNode&&!1===e.disabled?"label"in e?"label"in e.parentNode?e.parentNode.disabled===t:e.disabled===t:e.isDisabled===t||e.isDisabled!==!t&&ae(e)===t:e.disabled===t:"label"in e&&e.disabled===t}}function ve(a){return le(function(o){return o=+o,le(function(e,t){for(var n,r=a([],e.length,o),i=r.length;i--;)e[n=r[i]]&&(e[n]=!(t[n]=e[n]))})})}function ye(e){return e&&void 0!==e.getElementsByTagName&&e}for(e in d=se.support={},i=se.isXML=function(e){var t=e.namespaceURI,n=(e.ownerDocument||e).documentElement;return!Y.test(t||n&&n.nodeName||"HTML")},T=se.setDocument=function(e){var t,n,r=e?e.ownerDocument||e:m;return r!==C&&9===r.nodeType&&r.documentElement&&(a=(C=r).documentElement,E=!i(C),m!==C&&(n=C.defaultView)&&n.top!==n&&(n.addEventListener?n.addEventListener("unload",oe,!1):n.attachEvent&&n.attachEvent("onunload",oe)),d.attributes=ce(function(e){return e.className="i",!e.getAttribute("className")}),d.getElementsByTagName=ce(function(e){return e.appendChild(C.createComment("")),!e.getElementsByTagName("*").length}),d.getElementsByClassName=K.test(C.getElementsByClassName),d.getById=ce(function(e){return a.appendChild(e).id=k,!C.getElementsByName||!C.getElementsByName(k).length}),d.getById?(b.filter.ID=function(e){var t=e.replace(te,ne);return function(e){return e.getAttribute("id")===t}},b.find.ID=function(e,t){if(void 0!==t.getElementById&&E){var n=t.getElementById(e);return n?[n]:[]}}):(b.filter.ID=function(e){var n=e.replace(te,ne);return function(e){var t=void 0!==e.getAttributeNode&&e.getAttributeNode("id");return t&&t.value===n}},b.find.ID=function(e,t){if(void 0!==t.getElementById&&E){var n,r,i,o=t.getElementById(e);if(o){if((n=o.getAttributeNode("id"))&&n.value===e)return[o];for(i=t.getElementsByName(e),r=0;o=i[r++];)if((n=o.getAttributeNode("id"))&&n.value===e)return[o]}return[]}}),b.find.TAG=d.getElementsByTagName?function(e,t){return void 0!==t.getElementsByTagName?t.getElementsByTagName(e):d.qsa?t.querySelectorAll(e):void 0}:function(e,t){var n,r=[],i=0,o=t.getElementsByTagName(e);if("*"!==e)return o;for(;n=o[i++];)1===n.nodeType&&r.push(n);return r},b.find.CLASS=d.getElementsByClassName&&function(e,t){if(void 0!==t.getElementsByClassName&&E)return t.getElementsByClassName(e)},s=[],v=[],(d.qsa=K.test(C.querySelectorAll))&&(ce(function(e){a.appendChild(e).innerHTML="<a id='"+k+"'></a><select id='"+k+"-\r\\' msallowcapture=''><option selected=''></option></select>",e.querySelectorAll("[msallowcapture^='']").length&&v.push("[*^$]="+M+"*(?:''|\"\")"),e.querySelectorAll("[selected]").length||v.push("\\["+M+"*(?:value|"+R+")"),e.querySelectorAll("[id~="+k+"-]").length||v.push("~="),e.querySelectorAll(":checked").length||v.push(":checked"),e.querySelectorAll("a#"+k+"+*").length||v.push(".#.+[+~]")}),ce(function(e){e.innerHTML="<a href='' disabled='disabled'></a><select disabled='disabled'><option/></select>";var t=C.createElement("input");t.setAttribute("type","hidden"),e.appendChild(t).setAttribute("name","D"),e.querySelectorAll("[name=d]").length&&v.push("name"+M+"*[*^$|!~]?="),2!==e.querySelectorAll(":enabled").length&&v.push(":enabled",":disabled"),a.appendChild(e).disabled=!0,2!==e.querySelectorAll(":disabled").length&&v.push(":enabled",":disabled"),e.querySelectorAll("*,:x"),v.push(",.*:")})),(d.matchesSelector=K.test(c=a.matches||a.webkitMatchesSelector||a.mozMatchesSelector||a.oMatchesSelector||a.msMatchesSelector))&&ce(function(e){d.disconnectedMatch=c.call(e,"*"),c.call(e,"[s!='']:x"),s.push("!=",$)}),v=v.length&&new RegExp(v.join("|")),s=s.length&&new RegExp(s.join("|")),t=K.test(a.compareDocumentPosition),y=t||K.test(a.contains)?function(e,t){var n=9===e.nodeType?e.documentElement:e,r=t&&t.parentNode;return e===r||!(!r||1!==r.nodeType||!(n.contains?n.contains(r):e.compareDocumentPosition&&16&e.compareDocumentPosition(r)))}:function(e,t){if(t)for(;t=t.parentNode;)if(t===e)return!0;return!1},D=t?function(e,t){if(e===t)return l=!0,0;var n=!e.compareDocumentPosition-!t.compareDocumentPosition;return n||(1&(n=(e.ownerDocument||e)===(t.ownerDocument||t)?e.compareDocumentPosition(t):1)||!d.sortDetached&&t.compareDocumentPosition(e)===n?e===C||e.ownerDocument===m&&y(m,e)?-1:t===C||t.ownerDocument===m&&y(m,t)?1:u?P(u,e)-P(u,t):0:4&n?-1:1)}:function(e,t){if(e===t)return l=!0,0;var n,r=0,i=e.parentNode,o=t.parentNode,a=[e],s=[t];if(!i||!o)return e===C?-1:t===C?1:i?-1:o?1:u?P(u,e)-P(u,t):0;if(i===o)return pe(e,t);for(n=e;n=n.parentNode;)a.unshift(n);for(n=t;n=n.parentNode;)s.unshift(n);for(;a[r]===s[r];)r++;return r?pe(a[r],s[r]):a[r]===m?-1:s[r]===m?1:0}),C},se.matches=function(e,t){return se(e,null,null,t)},se.matchesSelector=function(e,t){if((e.ownerDocument||e)!==C&&T(e),d.matchesSelector&&E&&!A[t+" "]&&(!s||!s.test(t))&&(!v||!v.test(t)))try{var n=c.call(e,t);if(n||d.disconnectedMatch||e.document&&11!==e.document.nodeType)return n}catch(e){A(t,!0)}return 0<se(t,C,null,[e]).length},se.contains=function(e,t){return(e.ownerDocument||e)!==C&&T(e),y(e,t)},se.attr=function(e,t){(e.ownerDocument||e)!==C&&T(e);var n=b.attrHandle[t.toLowerCase()],r=n&&j.call(b.attrHandle,t.toLowerCase())?n(e,t,!E):void 0;return void 0!==r?r:d.attributes||!E?e.getAttribute(t):(r=e.getAttributeNode(t))&&r.specified?r.value:null},se.escape=function(e){return(e+"").replace(re,ie)},se.error=function(e){throw new Error("Syntax error, unrecognized expression: "+e)},se.uniqueSort=function(e){var t,n=[],r=0,i=0;if(l=!d.detectDuplicates,u=!d.sortStable&&e.slice(0),e.sort(D),l){for(;t=e[i++];)t===e[i]&&(r=n.push(i));for(;r--;)e.splice(n[r],1)}return u=null,e},o=se.getText=function(e){var t,n="",r=0,i=e.nodeType;if(i){if(1===i||9===i||11===i){if("string"==typeof e.textContent)return e.textContent;for(e=e.firstChild;e;e=e.nextSibling)n+=o(e)}else if(3===i||4===i)return e.nodeValue}else for(;t=e[r++];)n+=o(t);return n},(b=se.selectors={cacheLength:50,createPseudo:le,match:G,attrHandle:{},find:{},relative:{">":{dir:"parentNode",first:!0}," ":{dir:"parentNode"},"+":{dir:"previousSibling",first:!0},"~":{dir:"previousSibling"}},preFilter:{ATTR:function(e){return e[1]=e[1].replace(te,ne),e[3]=(e[3]||e[4]||e[5]||"").replace(te,ne),"~="===e[2]&&(e[3]=" "+e[3]+" "),e.slice(0,4)},CHILD:function(e){return e[1]=e[1].toLowerCase(),"nth"===e[1].slice(0,3)?(e[3]||se.error(e[0]),e[4]=+(e[4]?e[5]+(e[6]||1):2*("even"===e[3]||"odd"===e[3])),e[5]=+(e[7]+e[8]||"odd"===e[3])):e[3]&&se.error(e[0]),e},PSEUDO:function(e){var t,n=!e[6]&&e[2];return G.CHILD.test(e[0])?null:(e[3]?e[2]=e[4]||e[5]||"":n&&X.test(n)&&(t=h(n,!0))&&(t=n.indexOf(")",n.length-t)-n.length)&&(e[0]=e[0].slice(0,t),e[2]=n.slice(0,t)),e.slice(0,3))}},filter:{TAG:function(e){var t=e.replace(te,ne).toLowerCase();return"*"===e?function(){return!0}:function(e){return e.nodeName&&e.nodeName.toLowerCase()===t}},CLASS:function(e){var t=p[e+" "];return t||(t=new RegExp("(^|"+M+")"+e+"("+M+"|$)"))&&p(e,function(e){return t.test("string"==typeof e.className&&e.className||void 0!==e.getAttribute&&e.getAttribute("class")||"")})},ATTR:function(n,r,i){return function(e){var t=se.attr(e,n);return null==t?"!="===r:!r||(t+="","="===r?t===i:"!="===r?t!==i:"^="===r?i&&0===t.indexOf(i):"*="===r?i&&-1<t.indexOf(i):"$="===r?i&&t.slice(-i.length)===i:"~="===r?-1<(" "+t.replace(F," ")+" ").indexOf(i):"|="===r&&(t===i||t.slice(0,i.length+1)===i+"-"))}},CHILD:function(h,e,t,g,v){var y="nth"!==h.slice(0,3),m="last"!==h.slice(-4),x="of-type"===e;return 1===g&&0===v?function(e){return!!e.parentNode}:function(e,t,n){var r,i,o,a,s,u,l=y!=m?"nextSibling":"previousSibling",c=e.parentNode,f=x&&e.nodeName.toLowerCase(),p=!n&&!x,d=!1;if(c){if(y){for(;l;){for(a=e;a=a[l];)if(x?a.nodeName.toLowerCase()===f:1===a.nodeType)return!1;u=l="only"===h&&!u&&"nextSibling"}return!0}if(u=[m?c.firstChild:c.lastChild],m&&p){for(d=(s=(r=(i=(o=(a=c)[k]||(a[k]={}))[a.uniqueID]||(o[a.uniqueID]={}))[h]||[])[0]===S&&r[1])&&r[2],a=s&&c.childNodes[s];a=++s&&a&&a[l]||(d=s=0)||u.pop();)if(1===a.nodeType&&++d&&a===e){i[h]=[S,s,d];break}}else if(p&&(d=s=(r=(i=(o=(a=e)[k]||(a[k]={}))[a.uniqueID]||(o[a.uniqueID]={}))[h]||[])[0]===S&&r[1]),!1===d)for(;(a=++s&&a&&a[l]||(d=s=0)||u.pop())&&((x?a.nodeName.toLowerCase()!==f:1!==a.nodeType)||!++d||(p&&((i=(o=a[k]||(a[k]={}))[a.uniqueID]||(o[a.uniqueID]={}))[h]=[S,d]),a!==e)););return(d-=v)===g||d%g==0&&0<=d/g}}},PSEUDO:function(e,o){var t,a=b.pseudos[e]||b.setFilters[e.toLowerCase()]||se.error("unsupported pseudo: "+e);return a[k]?a(o):1<a.length?(t=[e,e,"",o],b.setFilters.hasOwnProperty(e.toLowerCase())?le(function(e,t){for(var n,r=a(e,o),i=r.length;i--;)e[n=P(e,r[i])]=!(t[n]=r[i])}):function(e){return a(e,0,t)}):a}},pseudos:{not:le(function(e){var r=[],i=[],s=f(e.replace(B,"$1"));return s[k]?le(function(e,t,n,r){for(var i,o=s(e,null,r,[]),a=e.length;a--;)(i=o[a])&&(e[a]=!(t[a]=i))}):function(e,t,n){return r[0]=e,s(r,null,n,i),r[0]=null,!i.pop()}}),has:le(function(t){return function(e){return 0<se(t,e).length}}),contains:le(function(t){return t=t.replace(te,ne),function(e){return-1<(e.textContent||o(e)).indexOf(t)}}),lang:le(function(n){return V.test(n||"")||se.error("unsupported lang: "+n),n=n.replace(te,ne).toLowerCase(),function(e){var t;do{if(t=E?e.lang:e.getAttribute("xml:lang")||e.getAttribute("lang"))return(t=t.toLowerCase())===n||0===t.indexOf(n+"-")}while((e=e.parentNode)&&1===e.nodeType);return!1}}),target:function(e){var t=n.location&&n.location.hash;return t&&t.slice(1)===e.id},root:function(e){return e===a},focus:function(e){return e===C.activeElement&&(!C.hasFocus||C.hasFocus())&&!!(e.type||e.href||~e.tabIndex)},enabled:ge(!1),disabled:ge(!0),checked:function(e){var t=e.nodeName.toLowerCase();return"input"===t&&!!e.checked||"option"===t&&!!e.selected},selected:function(e){return e.parentNode&&e.parentNode.selectedIndex,!0===e.selected},empty:function(e){for(e=e.firstChild;e;e=e.nextSibling)if(e.nodeType<6)return!1;return!0},parent:function(e){return!b.pseudos.empty(e)},header:function(e){return J.test(e.nodeName)},input:function(e){return Q.test(e.nodeName)},button:function(e){var t=e.nodeName.toLowerCase();return"input"===t&&"button"===e.type||"button"===t},text:function(e){var t;return"input"===e.nodeName.toLowerCase()&&"text"===e.type&&(null==(t=e.getAttribute("type"))||"text"===t.toLowerCase())},first:ve(function(){return[0]}),last:ve(function(e,t){return[t-1]}),eq:ve(function(e,t,n){return[n<0?n+t:n]}),even:ve(function(e,t){for(var n=0;n<t;n+=2)e.push(n);return e}),odd:ve(function(e,t){for(var n=1;n<t;n+=2)e.push(n);return e}),lt:ve(function(e,t,n){for(var r=n<0?n+t:t<n?t:n;0<=--r;)e.push(r);return e}),gt:ve(function(e,t,n){for(var r=n<0?n+t:n;++r<t;)e.push(r);return e})}}).pseudos.nth=b.pseudos.eq,{radio:!0,checkbox:!0,file:!0,password:!0,image:!0})b.pseudos[e]=de(e);for(e in{submit:!0,reset:!0})b.pseudos[e]=he(e);function me(){}function xe(e){for(var t=0,n=e.length,r="";t<n;t++)r+=e[t].value;return r}function be(s,e,t){var u=e.dir,l=e.next,c=l||u,f=t&&"parentNode"===c,p=r++;return e.first?function(e,t,n){for(;e=e[u];)if(1===e.nodeType||f)return s(e,t,n);return!1}:function(e,t,n){var r,i,o,a=[S,p];if(n){for(;e=e[u];)if((1===e.nodeType||f)&&s(e,t,n))return!0}else for(;e=e[u];)if(1===e.nodeType||f)if(i=(o=e[k]||(e[k]={}))[e.uniqueID]||(o[e.uniqueID]={}),l&&l===e.nodeName.toLowerCase())e=e[u]||e;else{if((r=i[c])&&r[0]===S&&r[1]===p)return a[2]=r[2];if((i[c]=a)[2]=s(e,t,n))return!0}return!1}}function we(i){return 1<i.length?function(e,t,n){for(var r=i.length;r--;)if(!i[r](e,t,n))return!1;return!0}:i[0]}function Te(e,t,n,r,i){for(var o,a=[],s=0,u=e.length,l=null!=t;s<u;s++)(o=e[s])&&(n&&!n(o,r,i)||(a.push(o),l&&t.push(s)));return a}function Ce(d,h,g,v,y,e){return v&&!v[k]&&(v=Ce(v)),y&&!y[k]&&(y=Ce(y,e)),le(function(e,t,n,r){var i,o,a,s=[],u=[],l=t.length,c=e||function(e,t,n){for(var r=0,i=t.length;r<i;r++)se(e,t[r],n);return n}(h||"*",n.nodeType?[n]:n,[]),f=!d||!e&&h?c:Te(c,s,d,n,r),p=g?y||(e?d:l||v)?[]:t:f;if(g&&g(f,p,n,r),v)for(i=Te(p,u),v(i,[],n,r),o=i.length;o--;)(a=i[o])&&(p[u[o]]=!(f[u[o]]=a));if(e){if(y||d){if(y){for(i=[],o=p.length;o--;)(a=p[o])&&i.push(f[o]=a);y(null,p=[],i,r)}for(o=p.length;o--;)(a=p[o])&&-1<(i=y?P(e,a):s[o])&&(e[i]=!(t[i]=a))}}else p=Te(p===t?p.splice(l,p.length):p),y?y(null,t,p,r):H.apply(t,p)})}function Ee(e){for(var i,t,n,r=e.length,o=b.relative[e[0].type],a=o||b.relative[" "],s=o?1:0,u=be(function(e){return e===i},a,!0),l=be(function(e){return-1<P(i,e)},a,!0),c=[function(e,t,n){var r=!o&&(n||t!==w)||((i=t).nodeType?u(e,t,n):l(e,t,n));return i=null,r}];s<r;s++)if(t=b.relative[e[s].type])c=[be(we(c),t)];else{if((t=b.filter[e[s].type].apply(null,e[s].matches))[k]){for(n=++s;n<r&&!b.relative[e[n].type];n++);return Ce(1<s&&we(c),1<s&&xe(e.slice(0,s-1).concat({value:" "===e[s-2].type?"*":""})).replace(B,"$1"),t,s<n&&Ee(e.slice(s,n)),n<r&&Ee(e=e.slice(n)),n<r&&xe(e))}c.push(t)}return we(c)}return me.prototype=b.filters=b.pseudos,b.setFilters=new me,h=se.tokenize=function(e,t){var n,r,i,o,a,s,u,l=x[e+" "];if(l)return t?0:l.slice(0);for(a=e,s=[],u=b.preFilter;a;){for(o in n&&!(r=_.exec(a))||(r&&(a=a.slice(r[0].length)||a),s.push(i=[])),n=!1,(r=z.exec(a))&&(n=r.shift(),i.push({value:n,type:r[0].replace(B," ")}),a=a.slice(n.length)),b.filter)!(r=G[o].exec(a))||u[o]&&!(r=u[o](r))||(n=r.shift(),i.push({value:n,type:o,matches:r}),a=a.slice(n.length));if(!n)break}return t?a.length:a?se.error(e):x(e,s).slice(0)},f=se.compile=function(e,t){var n,v,y,m,x,r,i=[],o=[],a=N[e+" "];if(!a){for(t||(t=h(e)),n=t.length;n--;)(a=Ee(t[n]))[k]?i.push(a):o.push(a);(a=N(e,(v=o,m=0<(y=i).length,x=0<v.length,r=function(e,t,n,r,i){var o,a,s,u=0,l="0",c=e&&[],f=[],p=w,d=e||x&&b.find.TAG("*",i),h=S+=null==p?1:Math.random()||.1,g=d.length;for(i&&(w=t===C||t||i);l!==g&&null!=(o=d[l]);l++){if(x&&o){for(a=0,t||o.ownerDocument===C||(T(o),n=!E);s=v[a++];)if(s(o,t||C,n)){r.push(o);break}i&&(S=h)}m&&((o=!s&&o)&&u--,e&&c.push(o))}if(u+=l,m&&l!==u){for(a=0;s=y[a++];)s(c,f,t,n);if(e){if(0<u)for(;l--;)c[l]||f[l]||(f[l]=q.call(r));f=Te(f)}H.apply(r,f),i&&!e&&0<f.length&&1<u+y.length&&se.uniqueSort(r)}return i&&(S=h,w=p),c},m?le(r):r))).selector=e}return a},g=se.select=function(e,t,n,r){var i,o,a,s,u,l="function"==typeof e&&e,c=!r&&h(e=l.selector||e);if(n=n||[],1===c.length){if(2<(o=c[0]=c[0].slice(0)).length&&"ID"===(a=o[0]).type&&9===t.nodeType&&E&&b.relative[o[1].type]){if(!(t=(b.find.ID(a.matches[0].replace(te,ne),t)||[])[0]))return n;l&&(t=t.parentNode),e=e.slice(o.shift().value.length)}for(i=G.needsContext.test(e)?0:o.length;i--&&(a=o[i],!b.relative[s=a.type]);)if((u=b.find[s])&&(r=u(a.matches[0].replace(te,ne),ee.test(o[0].type)&&ye(t.parentNode)||t))){if(o.splice(i,1),!(e=r.length&&xe(o)))return H.apply(n,r),n;break}}return(l||f(e,c))(r,t,!E,n,!t||ee.test(e)&&ye(t.parentNode)||t),n},d.sortStable=k.split("").sort(D).join("")===k,d.detectDuplicates=!!l,T(),d.sortDetached=ce(function(e){return 1&e.compareDocumentPosition(C.createElement("fieldset"))}),ce(function(e){return e.innerHTML="<a href='#'></a>","#"===e.firstChild.getAttribute("href")})||fe("type|href|height|width",function(e,t,n){if(!n)return e.getAttribute(t,"type"===t.toLowerCase()?1:2)}),d.attributes&&ce(function(e){return e.innerHTML="<input/>",e.firstChild.setAttribute("value",""),""===e.firstChild.getAttribute("value")})||fe("value",function(e,t,n){if(!n&&"input"===e.nodeName.toLowerCase())return e.defaultValue}),ce(function(e){return null==e.getAttribute("disabled")})||fe(R,function(e,t,n){var r;if(!n)return!0===e[t]?t.toLowerCase():(r=e.getAttributeNode(t))&&r.specified?r.value:null}),se}(C);k.find=h,k.expr=h.selectors,k.expr[":"]=k.expr.pseudos,k.uniqueSort=k.unique=h.uniqueSort,k.text=h.getText,k.isXMLDoc=h.isXML,k.contains=h.contains,k.escapeSelector=h.escape;function T(e,t,n){for(var r=[],i=void 0!==n;(e=e[t])&&9!==e.nodeType;)if(1===e.nodeType){if(i&&k(e).is(n))break;r.push(e)}return r}function S(e,t){for(var n=[];e;e=e.nextSibling)1===e.nodeType&&e!==t&&n.push(e);return n}var N=k.expr.match.needsContext;function A(e,t){return e.nodeName&&e.nodeName.toLowerCase()===t.toLowerCase()}var D=/^<([a-z][^\/\0>:\x20\t\r\n\f]*)[\x20\t\r\n\f]*\/?>(?:<\/\1>|)$/i;function j(e,n,r){return m(n)?k.grep(e,function(e,t){return!!n.call(e,t,e)!==r}):n.nodeType?k.grep(e,function(e){return e===n!==r}):"string"!=typeof n?k.grep(e,function(e){return-1<i.call(n,e)!==r}):k.filter(n,e,r)}k.filter=function(e,t,n){var r=t[0];return n&&(e=":not("+e+")"),1===t.length&&1===r.nodeType?k.find.matchesSelector(r,e)?[r]:[]:k.find.matches(e,k.grep(t,function(e){return 1===e.nodeType}))},k.fn.extend({find:function(e){var t,n,r=this.length,i=this;if("string"!=typeof e)return this.pushStack(k(e).filter(function(){for(t=0;t<r;t++)if(k.contains(i[t],this))return!0}));for(n=this.pushStack([]),t=0;t<r;t++)k.find(e,i[t],n);return 1<r?k.uniqueSort(n):n},filter:function(e){return this.pushStack(j(this,e||[],!1))},not:function(e){return this.pushStack(j(this,e||[],!0))},is:function(e){return!!j(this,"string"==typeof e&&N.test(e)?k(e):e||[],!1).length}});var q,L=/^(?:\s*(<[\w\W]+>)[^>]*|#([\w-]+))$/;(k.fn.init=function(e,t,n){var r,i;if(!e)return this;if(n=n||q,"string"!=typeof e)return e.nodeType?(this[0]=e,this.length=1,this):m(e)?void 0!==n.ready?n.ready(e):e(k):k.makeArray(e,this);if(!(r="<"===e[0]&&">"===e[e.length-1]&&3<=e.length?[null,e,null]:L.exec(e))||!r[1]&&t)return!t||t.jquery?(t||n).find(e):this.constructor(t).find(e);if(r[1]){if(t=t instanceof k?t[0]:t,k.merge(this,k.parseHTML(r[1],t&&t.nodeType?t.ownerDocument||t:E,!0)),D.test(r[1])&&k.isPlainObject(t))for(r in t)m(this[r])?this[r](t[r]):this.attr(r,t[r]);return this}return(i=E.getElementById(r[2]))&&(this[0]=i,this.length=1),this}).prototype=k.fn,q=k(E);var H=/^(?:parents|prev(?:Until|All))/,O={children:!0,contents:!0,next:!0,prev:!0};function P(e,t){for(;(e=e[t])&&1!==e.nodeType;);return e}k.fn.extend({has:function(e){var t=k(e,this),n=t.length;return this.filter(function(){for(var e=0;e<n;e++)if(k.contains(this,t[e]))return!0})},closest:function(e,t){var n,r=0,i=this.length,o=[],a="string"!=typeof e&&k(e);if(!N.test(e))for(;r<i;r++)for(n=this[r];n&&n!==t;n=n.parentNode)if(n.nodeType<11&&(a?-1<a.index(n):1===n.nodeType&&k.find.matchesSelector(n,e))){o.push(n);break}return this.pushStack(1<o.length?k.uniqueSort(o):o)},index:function(e){return e?"string"==typeof e?i.call(k(e),this[0]):i.call(this,e.jquery?e[0]:e):this[0]&&this[0].parentNode?this.first().prevAll().length:-1},add:function(e,t){return this.pushStack(k.uniqueSort(k.merge(this.get(),k(e,t))))},addBack:function(e){return this.add(null==e?this.prevObject:this.prevObject.filter(e))}}),k.each({parent:function(e){var t=e.parentNode;return t&&11!==t.nodeType?t:null},parents:function(e){return T(e,"parentNode")},parentsUntil:function(e,t,n){return T(e,"parentNode",n)},next:function(e){return P(e,"nextSibling")},prev:function(e){return P(e,"previousSibling")},nextAll:function(e){return T(e,"nextSibling")},prevAll:function(e){return T(e,"previousSibling")},nextUntil:function(e,t,n){return T(e,"nextSibling",n)},prevUntil:function(e,t,n){return T(e,"previousSibling",n)},siblings:function(e){return S((e.parentNode||{}).firstChild,e)},children:function(e){return S(e.firstChild)},contents:function(e){return void 0!==e.contentDocument?e.contentDocument:(A(e,"template")&&(e=e.content||e),k.merge([],e.childNodes))}},function(r,i){k.fn[r]=function(e,t){var n=k.map(this,i,e);return"Until"!==r.slice(-5)&&(t=e),t&&"string"==typeof t&&(n=k.filter(t,n)),1<this.length&&(O[r]||k.uniqueSort(n),H.test(r)&&n.reverse()),this.pushStack(n)}});var R=/[^\x20\t\r\n\f]+/g;function M(e){return e}function I(e){throw e}function W(e,t,n,r){var i;try{e&&m(i=e.promise)?i.call(e).done(t).fail(n):e&&m(i=e.then)?i.call(e,t,n):t.apply(void 0,[e].slice(r))}catch(e){n.apply(void 0,[e])}}k.Callbacks=function(r){var e,n;r="string"==typeof r?(e=r,n={},k.each(e.match(R)||[],function(e,t){n[t]=!0}),n):k.extend({},r);function c(){for(a=a||r.once,o=i=!0;u.length;l=-1)for(t=u.shift();++l<s.length;)!1===s[l].apply(t[0],t[1])&&r.stopOnFalse&&(l=s.length,t=!1);r.memory||(t=!1),i=!1,a&&(s=t?[]:"")}var i,t,o,a,s=[],u=[],l=-1,f={add:function(){return s&&(t&&!i&&(l=s.length-1,u.push(t)),function n(e){k.each(e,function(e,t){m(t)?r.unique&&f.has(t)||s.push(t):t&&t.length&&"string"!==w(t)&&n(t)})}(arguments),t&&!i&&c()),this},remove:function(){return k.each(arguments,function(e,t){for(var n;-1<(n=k.inArray(t,s,n));)s.splice(n,1),n<=l&&l--}),this},has:function(e){return e?-1<k.inArray(e,s):0<s.length},empty:function(){return s&&(s=[]),this},disable:function(){return a=u=[],s=t="",this},disabled:function(){return!s},lock:function(){return a=u=[],t||i||(s=t=""),this},locked:function(){return!!a},fireWith:function(e,t){return a||(t=[e,(t=t||[]).slice?t.slice():t],u.push(t),i||c()),this},fire:function(){return f.fireWith(this,arguments),this},fired:function(){return!!o}};return f},k.extend({Deferred:function(e){var o=[["notify","progress",k.Callbacks("memory"),k.Callbacks("memory"),2],["resolve","done",k.Callbacks("once memory"),k.Callbacks("once memory"),0,"resolved"],["reject","fail",k.Callbacks("once memory"),k.Callbacks("once memory"),1,"rejected"]],i="pending",a={state:function(){return i},always:function(){return s.done(arguments).fail(arguments),this},catch:function(e){return a.then(null,e)},pipe:function(){var i=arguments;return k.Deferred(function(r){k.each(o,function(e,t){var n=m(i[t[4]])&&i[t[4]];s[t[1]](function(){var e=n&&n.apply(this,arguments);e&&m(e.promise)?e.promise().progress(r.notify).done(r.resolve).fail(r.reject):r[t[0]+"With"](this,n?[e]:arguments)})}),i=null}).promise()},then:function(t,n,r){var u=0;function l(i,o,a,s){return function(){var n=this,r=arguments,e=function(){var e,t;if(!(i<u)){if((e=a.apply(n,r))===o.promise())throw new TypeError("Thenable self-resolution");t=e&&("object"==typeof e||"function"==typeof e)&&e.then,m(t)?s?t.call(e,l(u,o,M,s),l(u,o,I,s)):(u++,t.call(e,l(u,o,M,s),l(u,o,I,s),l(u,o,M,o.notifyWith))):(a!==M&&(n=void 0,r=[e]),(s||o.resolveWith)(n,r))}},t=s?e:function(){try{e()}catch(e){k.Deferred.exceptionHook&&k.Deferred.exceptionHook(e,t.stackTrace),u<=i+1&&(a!==I&&(n=void 0,r=[e]),o.rejectWith(n,r))}};i?t():(k.Deferred.getStackHook&&(t.stackTrace=k.Deferred.getStackHook()),C.setTimeout(t))}}return k.Deferred(function(e){o[0][3].add(l(0,e,m(r)?r:M,e.notifyWith)),o[1][3].add(l(0,e,m(t)?t:M)),o[2][3].add(l(0,e,m(n)?n:I))}).promise()},promise:function(e){return null!=e?k.extend(e,a):a}},s={};return k.each(o,function(e,t){var n=t[2],r=t[5];a[t[1]]=n.add,r&&n.add(function(){i=r},o[3-e][2].disable,o[3-e][3].disable,o[0][2].lock,o[0][3].lock),n.add(t[3].fire),s[t[0]]=function(){return s[t[0]+"With"](this===s?void 0:this,arguments),this},s[t[0]+"With"]=n.fireWith}),a.promise(s),e&&e.call(s,s),s},when:function(e){function a(t){return function(e){r[t]=this,i[t]=1<arguments.length?s.call(arguments):e,--n||o.resolveWith(r,i)}}var n=arguments.length,t=n,r=Array(t),i=s.call(arguments),o=k.Deferred();if(n<=1&&(W(e,o.done(a(t)).resolve,o.reject,!n),"pending"===o.state()||m(i[t]&&i[t].then)))return o.then();for(;t--;)W(i[t],a(t),o.reject);return o.promise()}});var $=/^(Eval|Internal|Range|Reference|Syntax|Type|URI)Error$/;k.Deferred.exceptionHook=function(e,t){C.console&&C.console.warn&&e&&$.test(e.name)&&C.console.warn("jQuery.Deferred exception: "+e.message,e.stack,t)},k.readyException=function(e){C.setTimeout(function(){throw e})};var F=k.Deferred();function B(){E.removeEventListener("DOMContentLoaded",B),C.removeEventListener("load",B),k.ready()}k.fn.ready=function(e){return F.then(e).catch(function(e){k.readyException(e)}),this},k.extend({isReady:!1,readyWait:1,ready:function(e){(!0===e?--k.readyWait:k.isReady)||(k.isReady=!0)!==e&&0<--k.readyWait||F.resolveWith(E,[k])}}),k.ready.then=F.then,"complete"===E.readyState||"loading"!==E.readyState&&!E.documentElement.doScroll?C.setTimeout(k.ready):(E.addEventListener("DOMContentLoaded",B),C.addEventListener("load",B));var _=function(e,t,n,r,i,o,a){var s=0,u=e.length,l=null==n;if("object"===w(n))for(s in i=!0,n)_(e,t,s,n[s],!0,o,a);else if(void 0!==r&&(i=!0,m(r)||(a=!0),l&&(t=a?(t.call(e,r),null):(l=t,function(e,t,n){return l.call(k(e),n)})),t))for(;s<u;s++)t(e[s],n,a?r:r.call(e[s],s,t(e[s],n)));return i?e:l?t.call(e):u?t(e[0],n):o},z=/^-ms-/,U=/-([a-z])/g;function X(e,t){return t.toUpperCase()}function V(e){return e.replace(z,"ms-").replace(U,X)}function G(e){return 1===e.nodeType||9===e.nodeType||!+e.nodeType}function Y(){this.expando=k.expando+Y.uid++}Y.uid=1,Y.prototype={cache:function(e){var t=e[this.expando];return t||(t={},G(e)&&(e.nodeType?e[this.expando]=t:Object.defineProperty(e,this.expando,{value:t,configurable:!0}))),t},set:function(e,t,n){var r,i=this.cache(e);if("string"==typeof t)i[V(t)]=n;else for(r in t)i[V(r)]=t[r];return i},get:function(e,t){return void 0===t?this.cache(e):e[this.expando]&&e[this.expando][V(t)]},access:function(e,t,n){return void 0===t||t&&"string"==typeof t&&void 0===n?this.get(e,t):(this.set(e,t,n),void 0!==n?n:t)},remove:function(e,t){var n,r=e[this.expando];if(void 0!==r){if(void 0!==t){n=(t=Array.isArray(t)?t.map(V):(t=V(t))in r?[t]:t.match(R)||[]).length;for(;n--;)delete r[t[n]]}void 0!==t&&!k.isEmptyObject(r)||(e.nodeType?e[this.expando]=void 0:delete e[this.expando])}},hasData:function(e){var t=e[this.expando];return void 0!==t&&!k.isEmptyObject(t)}};var Q=new Y,J=new Y,K=/^(?:\{[\w\W]*\}|\[[\w\W]*\])$/,Z=/[A-Z]/g;function ee(e,t,n){var r,i;if(void 0===n&&1===e.nodeType)if(r="data-"+t.replace(Z,"-$&").toLowerCase(),"string"==typeof(n=e.getAttribute(r))){try{n="true"===(i=n)||"false"!==i&&("null"===i?null:i===+i+""?+i:K.test(i)?JSON.parse(i):i)}catch(e){}J.set(e,t,n)}else n=void 0;return n}k.extend({hasData:function(e){return J.hasData(e)||Q.hasData(e)},data:function(e,t,n){return J.access(e,t,n)},removeData:function(e,t){J.remove(e,t)},_data:function(e,t,n){return Q.access(e,t,n)},_removeData:function(e,t){Q.remove(e,t)}}),k.fn.extend({data:function(n,e){var t,r,i,o=this[0],a=o&&o.attributes;if(void 0!==n)return"object"==typeof n?this.each(function(){J.set(this,n)}):_(this,function(e){var t;if(o&&void 0===e)return void 0!==(t=J.get(o,n))?t:void 0!==(t=ee(o,n))?t:void 0;this.each(function(){J.set(this,n,e)})},null,e,1<arguments.length,null,!0);if(this.length&&(i=J.get(o),1===o.nodeType&&!Q.get(o,"hasDataAttrs"))){for(t=a.length;t--;)a[t]&&0===(r=a[t].name).indexOf("data-")&&(r=V(r.slice(5)),ee(o,r,i[r]));Q.set(o,"hasDataAttrs",!0)}return i},removeData:function(e){return this.each(function(){J.remove(this,e)})}}),k.extend({queue:function(e,t,n){var r;if(e)return t=(t||"fx")+"queue",r=Q.get(e,t),n&&(!r||Array.isArray(n)?r=Q.access(e,t,k.makeArray(n)):r.push(n)),r||[]},dequeue:function(e,t){t=t||"fx";var n=k.queue(e,t),r=n.length,i=n.shift(),o=k._queueHooks(e,t);"inprogress"===i&&(i=n.shift(),r--),i&&("fx"===t&&n.unshift("inprogress"),delete o.stop,i.call(e,function(){k.dequeue(e,t)},o)),!r&&o&&o.empty.fire()},_queueHooks:function(e,t){var n=t+"queueHooks";return Q.get(e,n)||Q.access(e,n,{empty:k.Callbacks("once memory").add(function(){Q.remove(e,[t+"queue",n])})})}}),k.fn.extend({queue:function(t,n){var e=2;return"string"!=typeof t&&(n=t,t="fx",e--),arguments.length<e?k.queue(this[0],t):void 0===n?this:this.each(function(){var e=k.queue(this,t,n);k._queueHooks(this,t),"fx"===t&&"inprogress"!==e[0]&&k.dequeue(this,t)})},dequeue:function(e){return this.each(function(){k.dequeue(this,e)})},clearQueue:function(e){return this.queue(e||"fx",[])},promise:function(e,t){function s(){--r||i.resolveWith(o,[o])}var n,r=1,i=k.Deferred(),o=this,a=this.length;for("string"!=typeof e&&(t=e,e=void 0),e=e||"fx";a--;)(n=Q.get(o[a],e+"queueHooks"))&&n.empty&&(r++,n.empty.add(s));return s(),i.promise(t)}});var te=/[+-]?(?:\d*\.|)\d+(?:[eE][+-]?\d+|)/.source,ne=new RegExp("^(?:([+-])=|)("+te+")([a-z%]*)$","i"),re=["Top","Right","Bottom","Left"],ie=E.documentElement,oe=function(e){return k.contains(e.ownerDocument,e)},ae={composed:!0};ie.getRootNode&&(oe=function(e){return k.contains(e.ownerDocument,e)||e.getRootNode(ae)===e.ownerDocument});function se(e,t){return"none"===(e=t||e).style.display||""===e.style.display&&oe(e)&&"none"===k.css(e,"display")}function ue(e,t,n,r){var i,o,a={};for(o in t)a[o]=e.style[o],e.style[o]=t[o];for(o in i=n.apply(e,r||[]),t)e.style[o]=a[o];return i}function le(e,t,n,r){var i,o,a=20,s=r?function(){return r.cur()}:function(){return k.css(e,t,"")},u=s(),l=n&&n[3]||(k.cssNumber[t]?"":"px"),c=e.nodeType&&(k.cssNumber[t]||"px"!==l&&+u)&&ne.exec(k.css(e,t));if(c&&c[3]!==l){for(u/=2,l=l||c[3],c=+u||1;a--;)k.style(e,t,c+l),(1-o)*(1-(o=s()/u||.5))<=0&&(a=0),c/=o;c*=2,k.style(e,t,c+l),n=n||[]}return n&&(c=+c||+u||0,i=n[1]?c+(n[1]+1)*n[2]:+n[2],r&&(r.unit=l,r.start=c,r.end=i)),i}var ce={};function fe(e,t){for(var n,r,i,o,a,s,u,l=[],c=0,f=e.length;c<f;c++)(r=e[c]).style&&(n=r.style.display,t?("none"===n&&(l[c]=Q.get(r,"display")||null,l[c]||(r.style.display="")),""===r.style.display&&se(r)&&(l[c]=(u=a=o=void 0,a=(i=r).ownerDocument,s=i.nodeName,(u=ce[s])||(o=a.body.appendChild(a.createElement(s)),u=k.css(o,"display"),o.parentNode.removeChild(o),"none"===u&&(u="block"),ce[s]=u)))):"none"!==n&&(l[c]="none",Q.set(r,"display",n)));for(c=0;c<f;c++)null!=l[c]&&(e[c].style.display=l[c]);return e}k.fn.extend({show:function(){return fe(this,!0)},hide:function(){return fe(this)},toggle:function(e){return"boolean"==typeof e?e?this.show():this.hide():this.each(function(){se(this)?k(this).show():k(this).hide()})}});var pe=/^(?:checkbox|radio)$/i,de=/<([a-z][^\/\0>\x20\t\r\n\f]*)/i,he=/^$|^module$|\/(?:java|ecma)script/i,ge={option:[1,"<select multiple='multiple'>","</select>"],thead:[1,"<table>","</table>"],col:[2,"<table><colgroup>","</colgroup></table>"],tr:[2,"<table><tbody>","</tbody></table>"],td:[3,"<table><tbody><tr>","</tr></tbody></table>"],_default:[0,"",""]};function ve(e,t){var n;return n=void 0!==e.getElementsByTagName?e.getElementsByTagName(t||"*"):void 0!==e.querySelectorAll?e.querySelectorAll(t||"*"):[],void 0===t||t&&A(e,t)?k.merge([e],n):n}function ye(e,t){for(var n=0,r=e.length;n<r;n++)Q.set(e[n],"globalEval",!t||Q.get(t[n],"globalEval"))}ge.optgroup=ge.option,ge.tbody=ge.tfoot=ge.colgroup=ge.caption=ge.thead,ge.th=ge.td;var me,xe,be=/<|&#?\w+;/;function we(e,t,n,r,i){for(var o,a,s,u,l,c,f=t.createDocumentFragment(),p=[],d=0,h=e.length;d<h;d++)if((o=e[d])||0===o)if("object"===w(o))k.merge(p,o.nodeType?[o]:o);else if(be.test(o)){for(a=a||f.appendChild(t.createElement("div")),s=(de.exec(o)||["",""])[1].toLowerCase(),u=ge[s]||ge._default,a.innerHTML=u[1]+k.htmlPrefilter(o)+u[2],c=u[0];c--;)a=a.lastChild;k.merge(p,a.childNodes),(a=f.firstChild).textContent=""}else p.push(t.createTextNode(o));for(f.textContent="",d=0;o=p[d++];)if(r&&-1<k.inArray(o,r))i&&i.push(o);else if(l=oe(o),a=ve(f.appendChild(o),"script"),l&&ye(a),n)for(c=0;o=a[c++];)he.test(o.type||"")&&n.push(o);return f}me=E.createDocumentFragment().appendChild(E.createElement("div")),(xe=E.createElement("input")).setAttribute("type","radio"),xe.setAttribute("checked","checked"),xe.setAttribute("name","t"),me.appendChild(xe),y.checkClone=me.cloneNode(!0).cloneNode(!0).lastChild.checked,me.innerHTML="<textarea>x</textarea>",y.noCloneChecked=!!me.cloneNode(!0).lastChild.defaultValue;var Te=/^key/,Ce=/^(?:mouse|pointer|contextmenu|drag|drop)|click/,Ee=/^([^.]*)(?:\.(.+)|)/;function ke(){return!0}function Se(){return!1}function Ne(e,t){return e===function(){try{return E.activeElement}catch(e){}}()==("focus"===t)}function Ae(e,t,n,r,i,o){var a,s;if("object"==typeof t){for(s in"string"!=typeof n&&(r=r||n,n=void 0),t)Ae(e,s,n,r,t[s],o);return e}if(null==r&&null==i?(i=n,r=n=void 0):null==i&&("string"==typeof n?(i=r,r=void 0):(i=r,r=n,n=void 0)),!1===i)i=Se;else if(!i)return e;return 1===o&&(a=i,(i=function(e){return k().off(e),a.apply(this,arguments)}).guid=a.guid||(a.guid=k.guid++)),e.each(function(){k.event.add(this,t,i,r,n)})}function De(e,i,o){o?(Q.set(e,i,!1),k.event.add(e,i,{namespace:!1,handler:function(e){var t,n,r=Q.get(this,i);if(1&e.isTrigger&&this[i]){if(r.length)(k.event.special[i]||{}).delegateType&&e.stopPropagation();else if(r=s.call(arguments),Q.set(this,i,r),t=o(this,i),this[i](),r!==(n=Q.get(this,i))||t?Q.set(this,i,!1):n={},r!==n)return e.stopImmediatePropagation(),e.preventDefault(),n.value}else r.length&&(Q.set(this,i,{value:k.event.trigger(k.extend(r[0],k.Event.prototype),r.slice(1),this)}),e.stopImmediatePropagation())}})):void 0===Q.get(e,i)&&k.event.add(e,i,ke)}k.event={global:{},add:function(t,e,n,r,i){var o,a,s,u,l,c,f,p,d,h,g,v=Q.get(t);if(v)for(n.handler&&(n=(o=n).handler,i=o.selector),i&&k.find.matchesSelector(ie,i),n.guid||(n.guid=k.guid++),(u=v.events)||(u=v.events={}),(a=v.handle)||(a=v.handle=function(e){return void 0!==k&&k.event.triggered!==e.type?k.event.dispatch.apply(t,arguments):void 0}),l=(e=(e||"").match(R)||[""]).length;l--;)d=g=(s=Ee.exec(e[l])||[])[1],h=(s[2]||"").split(".").sort(),d&&(f=k.event.special[d]||{},d=(i?f.delegateType:f.bindType)||d,f=k.event.special[d]||{},c=k.extend({type:d,origType:g,data:r,handler:n,guid:n.guid,selector:i,needsContext:i&&k.expr.match.needsContext.test(i),namespace:h.join(".")},o),(p=u[d])||((p=u[d]=[]).delegateCount=0,f.setup&&!1!==f.setup.call(t,r,h,a)||t.addEventListener&&t.addEventListener(d,a)),f.add&&(f.add.call(t,c),c.handler.guid||(c.handler.guid=n.guid)),i?p.splice(p.delegateCount++,0,c):p.push(c),k.event.global[d]=!0)},remove:function(e,t,n,r,i){var o,a,s,u,l,c,f,p,d,h,g,v=Q.hasData(e)&&Q.get(e);if(v&&(u=v.events)){for(l=(t=(t||"").match(R)||[""]).length;l--;)if(d=g=(s=Ee.exec(t[l])||[])[1],h=(s[2]||"").split(".").sort(),d){for(f=k.event.special[d]||{},p=u[d=(r?f.delegateType:f.bindType)||d]||[],s=s[2]&&new RegExp("(^|\\.)"+h.join("\\.(?:.*\\.|)")+"(\\.|$)"),a=o=p.length;o--;)c=p[o],!i&&g!==c.origType||n&&n.guid!==c.guid||s&&!s.test(c.namespace)||r&&r!==c.selector&&("**"!==r||!c.selector)||(p.splice(o,1),c.selector&&p.delegateCount--,f.remove&&f.remove.call(e,c));a&&!p.length&&(f.teardown&&!1!==f.teardown.call(e,h,v.handle)||k.removeEvent(e,d,v.handle),delete u[d])}else for(d in u)k.event.remove(e,d+t[l],n,r,!0);k.isEmptyObject(u)&&Q.remove(e,"handle events")}},dispatch:function(e){var t,n,r,i,o,a,s=k.event.fix(e),u=new Array(arguments.length),l=(Q.get(this,"events")||{})[s.type]||[],c=k.event.special[s.type]||{};for(u[0]=s,t=1;t<arguments.length;t++)u[t]=arguments[t];if(s.delegateTarget=this,!c.preDispatch||!1!==c.preDispatch.call(this,s)){for(a=k.event.handlers.call(this,s,l),t=0;(i=a[t++])&&!s.isPropagationStopped();)for(s.currentTarget=i.elem,n=0;(o=i.handlers[n++])&&!s.isImmediatePropagationStopped();)s.rnamespace&&!1!==o.namespace&&!s.rnamespace.test(o.namespace)||(s.handleObj=o,s.data=o.data,void 0!==(r=((k.event.special[o.origType]||{}).handle||o.handler).apply(i.elem,u))&&!1===(s.result=r)&&(s.preventDefault(),s.stopPropagation()));return c.postDispatch&&c.postDispatch.call(this,s),s.result}},handlers:function(e,t){var n,r,i,o,a,s=[],u=t.delegateCount,l=e.target;if(u&&l.nodeType&&!("click"===e.type&&1<=e.button))for(;l!==this;l=l.parentNode||this)if(1===l.nodeType&&("click"!==e.type||!0!==l.disabled)){for(o=[],a={},n=0;n<u;n++)void 0===a[i=(r=t[n]).selector+" "]&&(a[i]=r.needsContext?-1<k(i,this).index(l):k.find(i,this,null,[l]).length),a[i]&&o.push(r);o.length&&s.push({elem:l,handlers:o})}return l=this,u<t.length&&s.push({elem:l,handlers:t.slice(u)}),s},addProp:function(t,e){Object.defineProperty(k.Event.prototype,t,{enumerable:!0,configurable:!0,get:m(e)?function(){if(this.originalEvent)return e(this.originalEvent)}:function(){if(this.originalEvent)return this.originalEvent[t]},set:function(e){Object.defineProperty(this,t,{enumerable:!0,configurable:!0,writable:!0,value:e})}})},fix:function(e){return e[k.expando]?e:new k.Event(e)},special:{load:{noBubble:!0},click:{setup:function(e){var t=this||e;return pe.test(t.type)&&t.click&&A(t,"input")&&De(t,"click",ke),!1},trigger:function(e){var t=this||e;return pe.test(t.type)&&t.click&&A(t,"input")&&De(t,"click"),!0},_default:function(e){var t=e.target;return pe.test(t.type)&&t.click&&A(t,"input")&&Q.get(t,"click")||A(t,"a")}},beforeunload:{postDispatch:function(e){void 0!==e.result&&e.originalEvent&&(e.originalEvent.returnValue=e.result)}}}},k.removeEvent=function(e,t,n){e.removeEventListener&&e.removeEventListener(t,n)},k.Event=function(e,t){if(!(this instanceof k.Event))return new k.Event(e,t);e&&e.type?(this.originalEvent=e,this.type=e.type,this.isDefaultPrevented=e.defaultPrevented||void 0===e.defaultPrevented&&!1===e.returnValue?ke:Se,this.target=e.target&&3===e.target.nodeType?e.target.parentNode:e.target,this.currentTarget=e.currentTarget,this.relatedTarget=e.relatedTarget):this.type=e,t&&k.extend(this,t),this.timeStamp=e&&e.timeStamp||Date.now(),this[k.expando]=!0},k.Event.prototype={constructor:k.Event,isDefaultPrevented:Se,isPropagationStopped:Se,isImmediatePropagationStopped:Se,isSimulated:!1,preventDefault:function(){var e=this.originalEvent;this.isDefaultPrevented=ke,e&&!this.isSimulated&&e.preventDefault()},stopPropagation:function(){var e=this.originalEvent;this.isPropagationStopped=ke,e&&!this.isSimulated&&e.stopPropagation()},stopImmediatePropagation:function(){var e=this.originalEvent;this.isImmediatePropagationStopped=ke,e&&!this.isSimulated&&e.stopImmediatePropagation(),this.stopPropagation()}},k.each({altKey:!0,bubbles:!0,cancelable:!0,changedTouches:!0,ctrlKey:!0,detail:!0,eventPhase:!0,metaKey:!0,pageX:!0,pageY:!0,shiftKey:!0,view:!0,char:!0,code:!0,charCode:!0,key:!0,keyCode:!0,button:!0,buttons:!0,clientX:!0,clientY:!0,offsetX:!0,offsetY:!0,pointerId:!0,pointerType:!0,screenX:!0,screenY:!0,targetTouches:!0,toElement:!0,touches:!0,which:function(e){var t=e.button;return null==e.which&&Te.test(e.type)?null!=e.charCode?e.charCode:e.keyCode:!e.which&&void 0!==t&&Ce.test(e.type)?1&t?1:2&t?3:4&t?2:0:e.which}},k.event.addProp),k.each({focus:"focusin",blur:"focusout"},function(e,t){k.event.special[e]={setup:function(){return De(this,e,Ne),!1},trigger:function(){return De(this,e),!0},delegateType:t}}),k.each({mouseenter:"mouseover",mouseleave:"mouseout",pointerenter:"pointerover",pointerleave:"pointerout"},function(e,i){k.event.special[e]={delegateType:i,bindType:i,handle:function(e){var t,n=e.relatedTarget,r=e.handleObj;return n&&(n===this||k.contains(this,n))||(e.type=r.origType,t=r.handler.apply(this,arguments),e.type=i),t}}}),k.fn.extend({on:function(e,t,n,r){return Ae(this,e,t,n,r)},one:function(e,t,n,r){return Ae(this,e,t,n,r,1)},off:function(e,t,n){var r,i;if(e&&e.preventDefault&&e.handleObj)return r=e.handleObj,k(e.delegateTarget).off(r.namespace?r.origType+"."+r.namespace:r.origType,r.selector,r.handler),this;if("object"!=typeof e)return!1!==t&&"function"!=typeof t||(n=t,t=void 0),!1===n&&(n=Se),this.each(function(){k.event.remove(this,e,n,t)});for(i in e)this.off(i,t,e[i]);return this}});var je=/<(?!area|br|col|embed|hr|img|input|link|meta|param)(([a-z][^\/\0>\x20\t\r\n\f]*)[^>]*)\/>/gi,qe=/<script|<style|<link/i,Le=/checked\s*(?:[^=]|=\s*.checked.)/i,He=/^\s*<!(?:\[CDATA\[|--)|(?:\]\]|--)>\s*$/g;function Oe(e,t){return A(e,"table")&&A(11!==t.nodeType?t:t.firstChild,"tr")&&k(e).children("tbody")[0]||e}function Pe(e){return e.type=(null!==e.getAttribute("type"))+"/"+e.type,e}function Re(e){return"true/"===(e.type||"").slice(0,5)?e.type=e.type.slice(5):e.removeAttribute("type"),e}function Me(e,t){var n,r,i,o,a,s,u,l;if(1===t.nodeType){if(Q.hasData(e)&&(o=Q.access(e),a=Q.set(t,o),l=o.events))for(i in delete a.handle,a.events={},l)for(n=0,r=l[i].length;n<r;n++)k.event.add(t,i,l[i][n]);J.hasData(e)&&(s=J.access(e),u=k.extend({},s),J.set(t,u))}}function Ie(n,r,i,o){r=g.apply([],r);var e,t,a,s,u,l,c=0,f=n.length,p=f-1,d=r[0],h=m(d);if(h||1<f&&"string"==typeof d&&!y.checkClone&&Le.test(d))return n.each(function(e){var t=n.eq(e);h&&(r[0]=d.call(this,e,t.html())),Ie(t,r,i,o)});if(f&&(t=(e=we(r,n[0].ownerDocument,!1,n,o)).firstChild,1===e.childNodes.length&&(e=t),t||o)){for(s=(a=k.map(ve(e,"script"),Pe)).length;c<f;c++)u=e,c!==p&&(u=k.clone(u,!0,!0),s&&k.merge(a,ve(u,"script"))),i.call(n[c],u,c);if(s)for(l=a[a.length-1].ownerDocument,k.map(a,Re),c=0;c<s;c++)u=a[c],he.test(u.type||"")&&!Q.access(u,"globalEval")&&k.contains(l,u)&&(u.src&&"module"!==(u.type||"").toLowerCase()?k._evalUrl&&!u.noModule&&k._evalUrl(u.src,{nonce:u.nonce||u.getAttribute("nonce")}):b(u.textContent.replace(He,""),u,l))}return n}function We(e,t,n){for(var r,i=t?k.filter(t,e):e,o=0;null!=(r=i[o]);o++)n||1!==r.nodeType||k.cleanData(ve(r)),r.parentNode&&(n&&oe(r)&&ye(ve(r,"script")),r.parentNode.removeChild(r));return e}k.extend({htmlPrefilter:function(e){return e.replace(je,"<$1></$2>")},clone:function(e,t,n){var r,i,o,a,s,u,l,c=e.cloneNode(!0),f=oe(e);if(!(y.noCloneChecked||1!==e.nodeType&&11!==e.nodeType||k.isXMLDoc(e)))for(a=ve(c),r=0,i=(o=ve(e)).length;r<i;r++)s=o[r],"input"===(l=(u=a[r]).nodeName.toLowerCase())&&pe.test(s.type)?u.checked=s.checked:"input"!==l&&"textarea"!==l||(u.defaultValue=s.defaultValue);if(t)if(n)for(o=o||ve(e),a=a||ve(c),r=0,i=o.length;r<i;r++)Me(o[r],a[r]);else Me(e,c);return 0<(a=ve(c,"script")).length&&ye(a,!f&&ve(e,"script")),c},cleanData:function(e){for(var t,n,r,i=k.event.special,o=0;void 0!==(n=e[o]);o++)if(G(n)){if(t=n[Q.expando]){if(t.events)for(r in t.events)i[r]?k.event.remove(n,r):k.removeEvent(n,r,t.handle);n[Q.expando]=void 0}n[J.expando]&&(n[J.expando]=void 0)}}}),k.fn.extend({detach:function(e){return We(this,e,!0)},remove:function(e){return We(this,e)},text:function(e){return _(this,function(e){return void 0===e?k.text(this):this.empty().each(function(){1!==this.nodeType&&11!==this.nodeType&&9!==this.nodeType||(this.textContent=e)})},null,e,arguments.length)},append:function(){return Ie(this,arguments,function(e){1!==this.nodeType&&11!==this.nodeType&&9!==this.nodeType||Oe(this,e).appendChild(e)})},prepend:function(){return Ie(this,arguments,function(e){if(1===this.nodeType||11===this.nodeType||9===this.nodeType){var t=Oe(this,e);t.insertBefore(e,t.firstChild)}})},before:function(){return Ie(this,arguments,function(e){this.parentNode&&this.parentNode.insertBefore(e,this)})},after:function(){return Ie(this,arguments,function(e){this.parentNode&&this.parentNode.insertBefore(e,this.nextSibling)})},empty:function(){for(var e,t=0;null!=(e=this[t]);t++)1===e.nodeType&&(k.cleanData(ve(e,!1)),e.textContent="");return this},clone:function(e,t){return e=null!=e&&e,t=null==t?e:t,this.map(function(){return k.clone(this,e,t)})},html:function(e){return _(this,function(e){var t=this[0]||{},n=0,r=this.length;if(void 0===e&&1===t.nodeType)return t.innerHTML;if("string"==typeof e&&!qe.test(e)&&!ge[(de.exec(e)||["",""])[1].toLowerCase()]){e=k.htmlPrefilter(e);try{for(;n<r;n++)1===(t=this[n]||{}).nodeType&&(k.cleanData(ve(t,!1)),t.innerHTML=e);t=0}catch(e){}}t&&this.empty().append(e)},null,e,arguments.length)},replaceWith:function(){var n=[];return Ie(this,arguments,function(e){var t=this.parentNode;k.inArray(this,n)<0&&(k.cleanData(ve(this)),t&&t.replaceChild(e,this))},n)}}),k.each({appendTo:"append",prependTo:"prepend",insertBefore:"before",insertAfter:"after",replaceAll:"replaceWith"},function(e,a){k.fn[e]=function(e){for(var t,n=[],r=k(e),i=r.length-1,o=0;o<=i;o++)t=o===i?this:this.clone(!0),k(r[o])[a](t),u.apply(n,t.get());return this.pushStack(n)}});var $e=new RegExp("^("+te+")(?!px)[a-z%]+$","i"),Fe=function(e){var t=e.ownerDocument.defaultView;return t&&t.opener||(t=C),t.getComputedStyle(e)},Be=new RegExp(re.join("|"),"i");function _e(e,t,n){var r,i,o,a,s=e.style;return(n=n||Fe(e))&&(""!==(a=n.getPropertyValue(t)||n[t])||oe(e)||(a=k.style(e,t)),!y.pixelBoxStyles()&&$e.test(a)&&Be.test(t)&&(r=s.width,i=s.minWidth,o=s.maxWidth,s.minWidth=s.maxWidth=s.width=a,a=n.width,s.width=r,s.minWidth=i,s.maxWidth=o)),void 0!==a?a+"":a}function ze(e,t){return{get:function(){if(!e())return(this.get=t).apply(this,arguments);delete this.get}}}!function(){function e(){if(u){s.style.cssText="position:absolute;left:-11111px;width:60px;margin-top:1px;padding:0;border:0",u.style.cssText="position:relative;display:block;box-sizing:border-box;overflow:scroll;margin:auto;border:1px;padding:1px;width:60%;top:1%",ie.appendChild(s).appendChild(u);var e=C.getComputedStyle(u);n="1%"!==e.top,a=12===t(e.marginLeft),u.style.right="60%",o=36===t(e.right),r=36===t(e.width),u.style.position="absolute",i=12===t(u.offsetWidth/3),ie.removeChild(s),u=null}}function t(e){return Math.round(parseFloat(e))}var n,r,i,o,a,s=E.createElement("div"),u=E.createElement("div");u.style&&(u.style.backgroundClip="content-box",u.cloneNode(!0).style.backgroundClip="",y.clearCloneStyle="content-box"===u.style.backgroundClip,k.extend(y,{boxSizingReliable:function(){return e(),r},pixelBoxStyles:function(){return e(),o},pixelPosition:function(){return e(),n},reliableMarginLeft:function(){return e(),a},scrollboxSize:function(){return e(),i}}))}();var Ue=["Webkit","Moz","ms"],Xe=E.createElement("div").style,Ve={};function Ge(e){return k.cssProps[e]||Ve[e]||(e in Xe?e:Ve[e]=function(e){for(var t=e[0].toUpperCase()+e.slice(1),n=Ue.length;n--;)if((e=Ue[n]+t)in Xe)return e}(e)||e)}var Ye=/^(none|table(?!-c[ea]).+)/,Qe=/^--/,Je={position:"absolute",visibility:"hidden",display:"block"},Ke={letterSpacing:"0",fontWeight:"400"};function Ze(e,t,n){var r=ne.exec(t);return r?Math.max(0,r[2]-(n||0))+(r[3]||"px"):t}function et(e,t,n,r,i,o){var a="width"===t?1:0,s=0,u=0;if(n===(r?"border":"content"))return 0;for(;a<4;a+=2)"margin"===n&&(u+=k.css(e,n+re[a],!0,i)),r?("content"===n&&(u-=k.css(e,"padding"+re[a],!0,i)),"margin"!==n&&(u-=k.css(e,"border"+re[a]+"Width",!0,i))):(u+=k.css(e,"padding"+re[a],!0,i),"padding"!==n?u+=k.css(e,"border"+re[a]+"Width",!0,i):s+=k.css(e,"border"+re[a]+"Width",!0,i));return!r&&0<=o&&(u+=Math.max(0,Math.ceil(e["offset"+t[0].toUpperCase()+t.slice(1)]-o-u-s-.5))||0),u}function tt(e,t,n){var r=Fe(e),i=(!y.boxSizingReliable()||n)&&"border-box"===k.css(e,"boxSizing",!1,r),o=i,a=_e(e,t,r),s="offset"+t[0].toUpperCase()+t.slice(1);if($e.test(a)){if(!n)return a;a="auto"}return(!y.boxSizingReliable()&&i||"auto"===a||!parseFloat(a)&&"inline"===k.css(e,"display",!1,r))&&e.getClientRects().length&&(i="border-box"===k.css(e,"boxSizing",!1,r),(o=s in e)&&(a=e[s])),(a=parseFloat(a)||0)+et(e,t,n||(i?"border":"content"),o,r,a)+"px"}function nt(e,t,n,r,i){return new nt.prototype.init(e,t,n,r,i)}k.extend({cssHooks:{opacity:{get:function(e,t){if(t){var n=_e(e,"opacity");return""===n?"1":n}}}},cssNumber:{animationIterationCount:!0,columnCount:!0,fillOpacity:!0,flexGrow:!0,flexShrink:!0,fontWeight:!0,gridArea:!0,gridColumn:!0,gridColumnEnd:!0,gridColumnStart:!0,gridRow:!0,gridRowEnd:!0,gridRowStart:!0,lineHeight:!0,opacity:!0,order:!0,orphans:!0,widows:!0,zIndex:!0,zoom:!0},cssProps:{},style:function(e,t,n,r){if(e&&3!==e.nodeType&&8!==e.nodeType&&e.style){var i,o,a,s=V(t),u=Qe.test(t),l=e.style;if(u||(t=Ge(s)),a=k.cssHooks[t]||k.cssHooks[s],void 0===n)return a&&"get"in a&&void 0!==(i=a.get(e,!1,r))?i:l[t];"string"==(o=typeof n)&&(i=ne.exec(n))&&i[1]&&(n=le(e,t,i),o="number"),null!=n&&n==n&&("number"!==o||u||(n+=i&&i[3]||(k.cssNumber[s]?"":"px")),y.clearCloneStyle||""!==n||0!==t.indexOf("background")||(l[t]="inherit"),a&&"set"in a&&void 0===(n=a.set(e,n,r))||(u?l.setProperty(t,n):l[t]=n))}},css:function(e,t,n,r){var i,o,a,s=V(t);return Qe.test(t)||(t=Ge(s)),(a=k.cssHooks[t]||k.cssHooks[s])&&"get"in a&&(i=a.get(e,!0,n)),void 0===i&&(i=_e(e,t,r)),"normal"===i&&t in Ke&&(i=Ke[t]),""===n||n?(o=parseFloat(i),!0===n||isFinite(o)?o||0:i):i}}),k.each(["height","width"],function(e,u){k.cssHooks[u]={get:function(e,t,n){if(t)return!Ye.test(k.css(e,"display"))||e.getClientRects().length&&e.getBoundingClientRect().width?tt(e,u,n):ue(e,Je,function(){return tt(e,u,n)})},set:function(e,t,n){var r,i=Fe(e),o=!y.scrollboxSize()&&"absolute"===i.position,a=(o||n)&&"border-box"===k.css(e,"boxSizing",!1,i),s=n?et(e,u,n,a,i):0;return a&&o&&(s-=Math.ceil(e["offset"+u[0].toUpperCase()+u.slice(1)]-parseFloat(i[u])-et(e,u,"border",!1,i)-.5)),s&&(r=ne.exec(t))&&"px"!==(r[3]||"px")&&(e.style[u]=t,t=k.css(e,u)),Ze(0,t,s)}}}),k.cssHooks.marginLeft=ze(y.reliableMarginLeft,function(e,t){if(t)return(parseFloat(_e(e,"marginLeft"))||e.getBoundingClientRect().left-ue(e,{marginLeft:0},function(){return e.getBoundingClientRect().left}))+"px"}),k.each({margin:"",padding:"",border:"Width"},function(i,o){k.cssHooks[i+o]={expand:function(e){for(var t=0,n={},r="string"==typeof e?e.split(" "):[e];t<4;t++)n[i+re[t]+o]=r[t]||r[t-2]||r[0];return n}},"margin"!==i&&(k.cssHooks[i+o].set=Ze)}),k.fn.extend({css:function(e,t){return _(this,function(e,t,n){var r,i,o={},a=0;if(Array.isArray(t)){for(r=Fe(e),i=t.length;a<i;a++)o[t[a]]=k.css(e,t[a],!1,r);return o}return void 0!==n?k.style(e,t,n):k.css(e,t)},e,t,1<arguments.length)}}),((k.Tween=nt).prototype={constructor:nt,init:function(e,t,n,r,i,o){this.elem=e,this.prop=n,this.easing=i||k.easing._default,this.options=t,this.start=this.now=this.cur(),this.end=r,this.unit=o||(k.cssNumber[n]?"":"px")},cur:function(){var e=nt.propHooks[this.prop];return e&&e.get?e.get(this):nt.propHooks._default.get(this)},run:function(e){var t,n=nt.propHooks[this.prop];return this.options.duration?this.pos=t=k.easing[this.easing](e,this.options.duration*e,0,1,this.options.duration):this.pos=t=e,this.now=(this.end-this.start)*t+this.start,this.options.step&&this.options.step.call(this.elem,this.now,this),n&&n.set?n.set(this):nt.propHooks._default.set(this),this}}).init.prototype=nt.prototype,(nt.propHooks={_default:{get:function(e){var t;return 1!==e.elem.nodeType||null!=e.elem[e.prop]&&null==e.elem.style[e.prop]?e.elem[e.prop]:(t=k.css(e.elem,e.prop,""))&&"auto"!==t?t:0},set:function(e){k.fx.step[e.prop]?k.fx.step[e.prop](e):1!==e.elem.nodeType||!k.cssHooks[e.prop]&&null==e.elem.style[Ge(e.prop)]?e.elem[e.prop]=e.now:k.style(e.elem,e.prop,e.now+e.unit)}}}).scrollTop=nt.propHooks.scrollLeft={set:function(e){e.elem.nodeType&&e.elem.parentNode&&(e.elem[e.prop]=e.now)}},k.easing={linear:function(e){return e},swing:function(e){return.5-Math.cos(e*Math.PI)/2},_default:"swing"},k.fx=nt.prototype.init,k.fx.step={};var rt,it,ot,at,st=/^(?:toggle|show|hide)$/,ut=/queueHooks$/;function lt(){it&&(!1===E.hidden&&C.requestAnimationFrame?C.requestAnimationFrame(lt):C.setTimeout(lt,k.fx.interval),k.fx.tick())}function ct(){return C.setTimeout(function(){rt=void 0}),rt=Date.now()}function ft(e,t){var n,r=0,i={height:e};for(t=t?1:0;r<4;r+=2-t)i["margin"+(n=re[r])]=i["padding"+n]=e;return t&&(i.opacity=i.width=e),i}function pt(e,t,n){for(var r,i=(dt.tweeners[t]||[]).concat(dt.tweeners["*"]),o=0,a=i.length;o<a;o++)if(r=i[o].call(n,t,e))return r}function dt(o,e,t){var n,a,r=0,i=dt.prefilters.length,s=k.Deferred().always(function(){delete u.elem}),u=function(){if(a)return!1;for(var e=rt||ct(),t=Math.max(0,l.startTime+l.duration-e),n=1-(t/l.duration||0),r=0,i=l.tweens.length;r<i;r++)l.tweens[r].run(n);return s.notifyWith(o,[l,n,t]),n<1&&i?t:(i||s.notifyWith(o,[l,1,0]),s.resolveWith(o,[l]),!1)},l=s.promise({elem:o,props:k.extend({},e),opts:k.extend(!0,{specialEasing:{},easing:k.easing._default},t),originalProperties:e,originalOptions:t,startTime:rt||ct(),duration:t.duration,tweens:[],createTween:function(e,t){var n=k.Tween(o,l.opts,e,t,l.opts.specialEasing[e]||l.opts.easing);return l.tweens.push(n),n},stop:function(e){var t=0,n=e?l.tweens.length:0;if(a)return this;for(a=!0;t<n;t++)l.tweens[t].run(1);return e?(s.notifyWith(o,[l,1,0]),s.resolveWith(o,[l,e])):s.rejectWith(o,[l,e]),this}}),c=l.props;for(function(e,t){var n,r,i,o,a;for(n in e)if(i=t[r=V(n)],o=e[n],Array.isArray(o)&&(i=o[1],o=e[n]=o[0]),n!==r&&(e[r]=o,delete e[n]),(a=k.cssHooks[r])&&"expand"in a)for(n in o=a.expand(o),delete e[r],o)n in e||(e[n]=o[n],t[n]=i);else t[r]=i}(c,l.opts.specialEasing);r<i;r++)if(n=dt.prefilters[r].call(l,o,c,l.opts))return m(n.stop)&&(k._queueHooks(l.elem,l.opts.queue).stop=n.stop.bind(n)),n;return k.map(c,pt,l),m(l.opts.start)&&l.opts.start.call(o,l),l.progress(l.opts.progress).done(l.opts.done,l.opts.complete).fail(l.opts.fail).always(l.opts.always),k.fx.timer(k.extend(u,{elem:o,anim:l,queue:l.opts.queue})),l}k.Animation=k.extend(dt,{tweeners:{"*":[function(e,t){var n=this.createTween(e,t);return le(n.elem,e,ne.exec(t),n),n}]},tweener:function(e,t){for(var n,r=0,i=(e=m(e)?(t=e,["*"]):e.match(R)).length;r<i;r++)n=e[r],dt.tweeners[n]=dt.tweeners[n]||[],dt.tweeners[n].unshift(t)},prefilters:[function(e,t,n){var r,i,o,a,s,u,l,c,f="width"in t||"height"in t,p=this,d={},h=e.style,g=e.nodeType&&se(e),v=Q.get(e,"fxshow");for(r in n.queue||(null==(a=k._queueHooks(e,"fx")).unqueued&&(a.unqueued=0,s=a.empty.fire,a.empty.fire=function(){a.unqueued||s()}),a.unqueued++,p.always(function(){p.always(function(){a.unqueued--,k.queue(e,"fx").length||a.empty.fire()})})),t)if(i=t[r],st.test(i)){if(delete t[r],o=o||"toggle"===i,i===(g?"hide":"show")){if("show"!==i||!v||void 0===v[r])continue;g=!0}d[r]=v&&v[r]||k.style(e,r)}if((u=!k.isEmptyObject(t))||!k.isEmptyObject(d))for(r in f&&1===e.nodeType&&(n.overflow=[h.overflow,h.overflowX,h.overflowY],null==(l=v&&v.display)&&(l=Q.get(e,"display")),"none"===(c=k.css(e,"display"))&&(l?c=l:(fe([e],!0),l=e.style.display||l,c=k.css(e,"display"),fe([e]))),("inline"===c||"inline-block"===c&&null!=l)&&"none"===k.css(e,"float")&&(u||(p.done(function(){h.display=l}),null==l&&(c=h.display,l="none"===c?"":c)),h.display="inline-block")),n.overflow&&(h.overflow="hidden",p.always(function(){h.overflow=n.overflow[0],h.overflowX=n.overflow[1],h.overflowY=n.overflow[2]})),u=!1,d)u||(v?"hidden"in v&&(g=v.hidden):v=Q.access(e,"fxshow",{display:l}),o&&(v.hidden=!g),g&&fe([e],!0),p.done(function(){for(r in g||fe([e]),Q.remove(e,"fxshow"),d)k.style(e,r,d[r])})),u=pt(g?v[r]:0,r,p),r in v||(v[r]=u.start,g&&(u.end=u.start,u.start=0))}],prefilter:function(e,t){t?dt.prefilters.unshift(e):dt.prefilters.push(e)}}),k.speed=function(e,t,n){var r=e&&"object"==typeof e?k.extend({},e):{complete:n||!n&&t||m(e)&&e,duration:e,easing:n&&t||t&&!m(t)&&t};return k.fx.off?r.duration=0:"number"!=typeof r.duration&&(r.duration in k.fx.speeds?r.duration=k.fx.speeds[r.duration]:r.duration=k.fx.speeds._default),null!=r.queue&&!0!==r.queue||(r.queue="fx"),r.old=r.complete,r.complete=function(){m(r.old)&&r.old.call(this),r.queue&&k.dequeue(this,r.queue)},r},k.fn.extend({fadeTo:function(e,t,n,r){return this.filter(se).css("opacity",0).show().end().animate({opacity:t},e,n,r)},animate:function(t,e,n,r){function a(){var e=dt(this,k.extend({},t),o);(i||Q.get(this,"finish"))&&e.stop(!0)}var i=k.isEmptyObject(t),o=k.speed(e,n,r);return a.finish=a,i||!1===o.queue?this.each(a):this.queue(o.queue,a)},stop:function(i,e,o){function a(e){var t=e.stop;delete e.stop,t(o)}return"string"!=typeof i&&(o=e,e=i,i=void 0),e&&!1!==i&&this.queue(i||"fx",[]),this.each(function(){var e=!0,t=null!=i&&i+"queueHooks",n=k.timers,r=Q.get(this);if(t)r[t]&&r[t].stop&&a(r[t]);else for(t in r)r[t]&&r[t].stop&&ut.test(t)&&a(r[t]);for(t=n.length;t--;)n[t].elem!==this||null!=i&&n[t].queue!==i||(n[t].anim.stop(o),e=!1,n.splice(t,1));!e&&o||k.dequeue(this,i)})},finish:function(a){return!1!==a&&(a=a||"fx"),this.each(function(){var e,t=Q.get(this),n=t[a+"queue"],r=t[a+"queueHooks"],i=k.timers,o=n?n.length:0;for(t.finish=!0,k.queue(this,a,[]),r&&r.stop&&r.stop.call(this,!0),e=i.length;e--;)i[e].elem===this&&i[e].queue===a&&(i[e].anim.stop(!0),i.splice(e,1));for(e=0;e<o;e++)n[e]&&n[e].finish&&n[e].finish.call(this);delete t.finish})}}),k.each(["toggle","show","hide"],function(e,r){var i=k.fn[r];k.fn[r]=function(e,t,n){return null==e||"boolean"==typeof e?i.apply(this,arguments):this.animate(ft(r,!0),e,t,n)}}),k.each({slideDown:ft("show"),slideUp:ft("hide"),slideToggle:ft("toggle"),fadeIn:{opacity:"show"},fadeOut:{opacity:"hide"},fadeToggle:{opacity:"toggle"}},function(e,r){k.fn[e]=function(e,t,n){return this.animate(r,e,t,n)}}),k.timers=[],k.fx.tick=function(){var e,t=0,n=k.timers;for(rt=Date.now();t<n.length;t++)(e=n[t])()||n[t]!==e||n.splice(t--,1);n.length||k.fx.stop(),rt=void 0},k.fx.timer=function(e){k.timers.push(e),k.fx.start()},k.fx.interval=13,k.fx.start=function(){it||(it=!0,lt())},k.fx.stop=function(){it=null},k.fx.speeds={slow:600,fast:200,_default:400},k.fn.delay=function(r,e){return r=k.fx&&k.fx.speeds[r]||r,e=e||"fx",this.queue(e,function(e,t){var n=C.setTimeout(e,r);t.stop=function(){C.clearTimeout(n)}})},ot=E.createElement("input"),at=E.createElement("select").appendChild(E.createElement("option")),ot.type="checkbox",y.checkOn=""!==ot.value,y.optSelected=at.selected,(ot=E.createElement("input")).value="t",ot.type="radio",y.radioValue="t"===ot.value;var ht,gt=k.expr.attrHandle;k.fn.extend({attr:function(e,t){return _(this,k.attr,e,t,1<arguments.length)},removeAttr:function(e){return this.each(function(){k.removeAttr(this,e)})}}),k.extend({attr:function(e,t,n){var r,i,o=e.nodeType;if(3!==o&&8!==o&&2!==o)return void 0===e.getAttribute?k.prop(e,t,n):(1===o&&k.isXMLDoc(e)||(i=k.attrHooks[t.toLowerCase()]||(k.expr.match.bool.test(t)?ht:void 0)),void 0!==n?null===n?void k.removeAttr(e,t):i&&"set"in i&&void 0!==(r=i.set(e,n,t))?r:(e.setAttribute(t,n+""),n):i&&"get"in i&&null!==(r=i.get(e,t))?r:null==(r=k.find.attr(e,t))?void 0:r)},attrHooks:{type:{set:function(e,t){if(!y.radioValue&&"radio"===t&&A(e,"input")){var n=e.value;return e.setAttribute("type",t),n&&(e.value=n),t}}}},removeAttr:function(e,t){var n,r=0,i=t&&t.match(R);if(i&&1===e.nodeType)for(;n=i[r++];)e.removeAttribute(n)}}),ht={set:function(e,t,n){return!1===t?k.removeAttr(e,n):e.setAttribute(n,n),n}},k.each(k.expr.match.bool.source.match(/\w+/g),function(e,t){var a=gt[t]||k.find.attr;gt[t]=function(e,t,n){var r,i,o=t.toLowerCase();return n||(i=gt[o],gt[o]=r,r=null!=a(e,t,n)?o:null,gt[o]=i),r}});var vt=/^(?:input|select|textarea|button)$/i,yt=/^(?:a|area)$/i;function mt(e){return(e.match(R)||[]).join(" ")}function xt(e){return e.getAttribute&&e.getAttribute("class")||""}function bt(e){return Array.isArray(e)?e:"string"==typeof e&&e.match(R)||[]}k.fn.extend({prop:function(e,t){return _(this,k.prop,e,t,1<arguments.length)},removeProp:function(e){return this.each(function(){delete this[k.propFix[e]||e]})}}),k.extend({prop:function(e,t,n){var r,i,o=e.nodeType;if(3!==o&&8!==o&&2!==o)return 1===o&&k.isXMLDoc(e)||(t=k.propFix[t]||t,i=k.propHooks[t]),void 0!==n?i&&"set"in i&&void 0!==(r=i.set(e,n,t))?r:e[t]=n:i&&"get"in i&&null!==(r=i.get(e,t))?r:e[t]},propHooks:{tabIndex:{get:function(e){var t=k.find.attr(e,"tabindex");return t?parseInt(t,10):vt.test(e.nodeName)||yt.test(e.nodeName)&&e.href?0:-1}}},propFix:{for:"htmlFor",class:"className"}}),y.optSelected||(k.propHooks.selected={get:function(e){var t=e.parentNode;return t&&t.parentNode&&t.parentNode.selectedIndex,null},set:function(e){var t=e.parentNode;t&&(t.selectedIndex,t.parentNode&&t.parentNode.selectedIndex)}}),k.each(["tabIndex","readOnly","maxLength","cellSpacing","cellPadding","rowSpan","colSpan","useMap","frameBorder","contentEditable"],function(){k.propFix[this.toLowerCase()]=this}),k.fn.extend({addClass:function(t){var e,n,r,i,o,a,s,u=0;if(m(t))return this.each(function(e){k(this).addClass(t.call(this,e,xt(this)))});if((e=bt(t)).length)for(;n=this[u++];)if(i=xt(n),r=1===n.nodeType&&" "+mt(i)+" "){for(a=0;o=e[a++];)r.indexOf(" "+o+" ")<0&&(r+=o+" ");i!==(s=mt(r))&&n.setAttribute("class",s)}return this},removeClass:function(t){var e,n,r,i,o,a,s,u=0;if(m(t))return this.each(function(e){k(this).removeClass(t.call(this,e,xt(this)))});if(!arguments.length)return this.attr("class","");if((e=bt(t)).length)for(;n=this[u++];)if(i=xt(n),r=1===n.nodeType&&" "+mt(i)+" "){for(a=0;o=e[a++];)for(;-1<r.indexOf(" "+o+" ");)r=r.replace(" "+o+" "," ");i!==(s=mt(r))&&n.setAttribute("class",s)}return this},toggleClass:function(i,t){var o=typeof i,a="string"==o||Array.isArray(i);return"boolean"==typeof t&&a?t?this.addClass(i):this.removeClass(i):m(i)?this.each(function(e){k(this).toggleClass(i.call(this,e,xt(this),t),t)}):this.each(function(){var e,t,n,r;if(a)for(t=0,n=k(this),r=bt(i);e=r[t++];)n.hasClass(e)?n.removeClass(e):n.addClass(e);else void 0!==i&&"boolean"!=o||((e=xt(this))&&Q.set(this,"__className__",e),this.setAttribute&&this.setAttribute("class",e||!1===i?"":Q.get(this,"__className__")||""))})},hasClass:function(e){var t,n,r=0;for(t=" "+e+" ";n=this[r++];)if(1===n.nodeType&&-1<(" "+mt(xt(n))+" ").indexOf(t))return!0;return!1}});var wt=/\r/g;k.fn.extend({val:function(n){var r,e,i,t=this[0];return arguments.length?(i=m(n),this.each(function(e){var t;1===this.nodeType&&(null==(t=i?n.call(this,e,k(this).val()):n)?t="":"number"==typeof t?t+="":Array.isArray(t)&&(t=k.map(t,function(e){return null==e?"":e+""})),(r=k.valHooks[this.type]||k.valHooks[this.nodeName.toLowerCase()])&&"set"in r&&void 0!==r.set(this,t,"value")||(this.value=t))})):t?(r=k.valHooks[t.type]||k.valHooks[t.nodeName.toLowerCase()])&&"get"in r&&void 0!==(e=r.get(t,"value"))?e:"string"==typeof(e=t.value)?e.replace(wt,""):null==e?"":e:void 0}}),k.extend({valHooks:{option:{get:function(e){var t=k.find.attr(e,"value");return null!=t?t:mt(k.text(e))}},select:{get:function(e){var t,n,r,i=e.options,o=e.selectedIndex,a="select-one"===e.type,s=a?null:[],u=a?o+1:i.length;for(r=o<0?u:a?o:0;r<u;r++)if(((n=i[r]).selected||r===o)&&!n.disabled&&(!n.parentNode.disabled||!A(n.parentNode,"optgroup"))){if(t=k(n).val(),a)return t;s.push(t)}return s},set:function(e,t){for(var n,r,i=e.options,o=k.makeArray(t),a=i.length;a--;)((r=i[a]).selected=-1<k.inArray(k.valHooks.option.get(r),o))&&(n=!0);return n||(e.selectedIndex=-1),o}}}}),k.each(["radio","checkbox"],function(){k.valHooks[this]={set:function(e,t){if(Array.isArray(t))return e.checked=-1<k.inArray(k(e).val(),t)}},y.checkOn||(k.valHooks[this].get=function(e){return null===e.getAttribute("value")?"on":e.value})}),y.focusin="onfocusin"in C;function Ct(e){e.stopPropagation()}var Tt=/^(?:focusinfocus|focusoutblur)$/;k.extend(k.event,{trigger:function(e,t,n,r){var i,o,a,s,u,l,c,f,p=[n||E],d=v.call(e,"type")?e.type:e,h=v.call(e,"namespace")?e.namespace.split("."):[];if(o=f=a=n=n||E,3!==n.nodeType&&8!==n.nodeType&&!Tt.test(d+k.event.triggered)&&(-1<d.indexOf(".")&&(d=(h=d.split(".")).shift(),h.sort()),u=d.indexOf(":")<0&&"on"+d,(e=e[k.expando]?e:new k.Event(d,"object"==typeof e&&e)).isTrigger=r?2:3,e.namespace=h.join("."),e.rnamespace=e.namespace?new RegExp("(^|\\.)"+h.join("\\.(?:.*\\.|)")+"(\\.|$)"):null,e.result=void 0,e.target||(e.target=n),t=null==t?[e]:k.makeArray(t,[e]),c=k.event.special[d]||{},r||!c.trigger||!1!==c.trigger.apply(n,t))){if(!r&&!c.noBubble&&!x(n)){for(s=c.delegateType||d,Tt.test(s+d)||(o=o.parentNode);o;o=o.parentNode)p.push(o),a=o;a===(n.ownerDocument||E)&&p.push(a.defaultView||a.parentWindow||C)}for(i=0;(o=p[i++])&&!e.isPropagationStopped();)f=o,e.type=1<i?s:c.bindType||d,(l=(Q.get(o,"events")||{})[e.type]&&Q.get(o,"handle"))&&l.apply(o,t),(l=u&&o[u])&&l.apply&&G(o)&&(e.result=l.apply(o,t),!1===e.result&&e.preventDefault());return e.type=d,r||e.isDefaultPrevented()||c._default&&!1!==c._default.apply(p.pop(),t)||!G(n)||u&&m(n[d])&&!x(n)&&((a=n[u])&&(n[u]=null),k.event.triggered=d,e.isPropagationStopped()&&f.addEventListener(d,Ct),n[d](),e.isPropagationStopped()&&f.removeEventListener(d,Ct),k.event.triggered=void 0,a&&(n[u]=a)),e.result}},simulate:function(e,t,n){var r=k.extend(new k.Event,n,{type:e,isSimulated:!0});k.event.trigger(r,null,t)}}),k.fn.extend({trigger:function(e,t){return this.each(function(){k.event.trigger(e,t,this)})},triggerHandler:function(e,t){var n=this[0];if(n)return k.event.trigger(e,t,n,!0)}}),y.focusin||k.each({focus:"focusin",blur:"focusout"},function(n,r){function i(e){k.event.simulate(r,e.target,k.event.fix(e))}k.event.special[r]={setup:function(){var e=this.ownerDocument||this,t=Q.access(e,r);t||e.addEventListener(n,i,!0),Q.access(e,r,(t||0)+1)},teardown:function(){var e=this.ownerDocument||this,t=Q.access(e,r)-1;t?Q.access(e,r,t):(e.removeEventListener(n,i,!0),Q.remove(e,r))}}});var Et=C.location,kt=Date.now(),St=/\?/;k.parseXML=function(e){var t;if(!e||"string"!=typeof e)return null;try{t=(new C.DOMParser).parseFromString(e,"text/xml")}catch(e){t=void 0}return t&&!t.getElementsByTagName("parsererror").length||k.error("Invalid XML: "+e),t};var Nt=/\[\]$/,At=/\r?\n/g,Dt=/^(?:submit|button|image|reset|file)$/i,jt=/^(?:input|select|textarea|keygen)/i;function qt(n,e,r,i){var t;if(Array.isArray(e))k.each(e,function(e,t){r||Nt.test(n)?i(n,t):qt(n+"["+("object"==typeof t&&null!=t?e:"")+"]",t,r,i)});else if(r||"object"!==w(e))i(n,e);else for(t in e)qt(n+"["+t+"]",e[t],r,i)}k.param=function(e,t){function i(e,t){var n=m(t)?t():t;r[r.length]=encodeURIComponent(e)+"="+encodeURIComponent(null==n?"":n)}var n,r=[];if(null==e)return"";if(Array.isArray(e)||e.jquery&&!k.isPlainObject(e))k.each(e,function(){i(this.name,this.value)});else for(n in e)qt(n,e[n],t,i);return r.join("&")},k.fn.extend({serialize:function(){return k.param(this.serializeArray())},serializeArray:function(){return this.map(function(){var e=k.prop(this,"elements");return e?k.makeArray(e):this}).filter(function(){var e=this.type;return this.name&&!k(this).is(":disabled")&&jt.test(this.nodeName)&&!Dt.test(e)&&(this.checked||!pe.test(e))}).map(function(e,t){var n=k(this).val();return null==n?null:Array.isArray(n)?k.map(n,function(e){return{name:t.name,value:e.replace(At,"\r\n")}}):{name:t.name,value:n.replace(At,"\r\n")}}).get()}});var Lt=/%20/g,Ht=/#.*$/,Ot=/([?&])_=[^&]*/,Pt=/^(.*?):[ \t]*([^\r\n]*)$/gm,Rt=/^(?:GET|HEAD)$/,Mt=/^\/\//,It={},Wt={},$t="*/".concat("*"),Ft=E.createElement("a");function Bt(o){return function(e,t){"string"!=typeof e&&(t=e,e="*");var n,r=0,i=e.toLowerCase().match(R)||[];if(m(t))for(;n=i[r++];)"+"===n[0]?(n=n.slice(1)||"*",(o[n]=o[n]||[]).unshift(t)):(o[n]=o[n]||[]).push(t)}}function _t(t,i,o,a){var s={},u=t===Wt;function l(e){var r;return s[e]=!0,k.each(t[e]||[],function(e,t){var n=t(i,o,a);return"string"!=typeof n||u||s[n]?u?!(r=n):void 0:(i.dataTypes.unshift(n),l(n),!1)}),r}return l(i.dataTypes[0])||!s["*"]&&l("*")}function zt(e,t){var n,r,i=k.ajaxSettings.flatOptions||{};for(n in t)void 0!==t[n]&&((i[n]?e:r||(r={}))[n]=t[n]);return r&&k.extend(!0,e,r),e}Ft.href=Et.href,k.extend({active:0,lastModified:{},etag:{},ajaxSettings:{url:Et.href,type:"GET",isLocal:/^(?:about|app|app-storage|.+-extension|file|res|widget):$/.test(Et.protocol),global:!0,processData:!0,async:!0,contentType:"application/x-www-form-urlencoded; charset=UTF-8",accepts:{"*":$t,text:"text/plain",html:"text/html",xml:"application/xml, text/xml",json:"application/json, text/javascript"},contents:{xml:/\bxml\b/,html:/\bhtml/,json:/\bjson\b/},responseFields:{xml:"responseXML",text:"responseText",json:"responseJSON"},converters:{"* text":String,"text html":!0,"text json":JSON.parse,"text xml":k.parseXML},flatOptions:{url:!0,context:!0}},ajaxSetup:function(e,t){return t?zt(zt(e,k.ajaxSettings),t):zt(k.ajaxSettings,e)},ajaxPrefilter:Bt(It),ajaxTransport:Bt(Wt),ajax:function(e,t){"object"==typeof e&&(t=e,e=void 0),t=t||{};var c,f,p,n,d,r,h,g,i,o,v=k.ajaxSetup({},t),y=v.context||v,m=v.context&&(y.nodeType||y.jquery)?k(y):k.event,x=k.Deferred(),b=k.Callbacks("once memory"),w=v.statusCode||{},a={},s={},u="canceled",T={readyState:0,getResponseHeader:function(e){var t;if(h){if(!n)for(n={};t=Pt.exec(p);)n[t[1].toLowerCase()+" "]=(n[t[1].toLowerCase()+" "]||[]).concat(t[2]);t=n[e.toLowerCase()+" "]}return null==t?null:t.join(", ")},getAllResponseHeaders:function(){return h?p:null},setRequestHeader:function(e,t){return null==h&&(e=s[e.toLowerCase()]=s[e.toLowerCase()]||e,a[e]=t),this},overrideMimeType:function(e){return null==h&&(v.mimeType=e),this},statusCode:function(e){var t;if(e)if(h)T.always(e[T.status]);else for(t in e)w[t]=[w[t],e[t]];return this},abort:function(e){var t=e||u;return c&&c.abort(t),l(0,t),this}};if(x.promise(T),v.url=((e||v.url||Et.href)+"").replace(Mt,Et.protocol+"//"),v.type=t.method||t.type||v.method||v.type,v.dataTypes=(v.dataType||"*").toLowerCase().match(R)||[""],null==v.crossDomain){r=E.createElement("a");try{r.href=v.url,r.href=r.href,v.crossDomain=Ft.protocol+"//"+Ft.host!=r.protocol+"//"+r.host}catch(e){v.crossDomain=!0}}if(v.data&&v.processData&&"string"!=typeof v.data&&(v.data=k.param(v.data,v.traditional)),_t(It,v,t,T),h)return T;for(i in(g=k.event&&v.global)&&0==k.active++&&k.event.trigger("ajaxStart"),v.type=v.type.toUpperCase(),v.hasContent=!Rt.test(v.type),f=v.url.replace(Ht,""),v.hasContent?v.data&&v.processData&&0===(v.contentType||"").indexOf("application/x-www-form-urlencoded")&&(v.data=v.data.replace(Lt,"+")):(o=v.url.slice(f.length),v.data&&(v.processData||"string"==typeof v.data)&&(f+=(St.test(f)?"&":"?")+v.data,delete v.data),!1===v.cache&&(f=f.replace(Ot,"$1"),o=(St.test(f)?"&":"?")+"_="+kt+++o),v.url=f+o),v.ifModified&&(k.lastModified[f]&&T.setRequestHeader("If-Modified-Since",k.lastModified[f]),k.etag[f]&&T.setRequestHeader("If-None-Match",k.etag[f])),(v.data&&v.hasContent&&!1!==v.contentType||t.contentType)&&T.setRequestHeader("Content-Type",v.contentType),T.setRequestHeader("Accept",v.dataTypes[0]&&v.accepts[v.dataTypes[0]]?v.accepts[v.dataTypes[0]]+("*"!==v.dataTypes[0]?", "+$t+"; q=0.01":""):v.accepts["*"]),v.headers)T.setRequestHeader(i,v.headers[i]);if(v.beforeSend&&(!1===v.beforeSend.call(y,T,v)||h))return T.abort();if(u="abort",b.add(v.complete),T.done(v.success),T.fail(v.error),c=_t(Wt,v,t,T)){if(T.readyState=1,g&&m.trigger("ajaxSend",[T,v]),h)return T;v.async&&0<v.timeout&&(d=C.setTimeout(function(){T.abort("timeout")},v.timeout));try{h=!1,c.send(a,l)}catch(e){if(h)throw e;l(-1,e)}}else l(-1,"No Transport");function l(e,t,n,r){var i,o,a,s,u,l=t;h||(h=!0,d&&C.clearTimeout(d),c=void 0,p=r||"",T.readyState=0<e?4:0,i=200<=e&&e<300||304===e,n&&(s=function(e,t,n){for(var r,i,o,a,s=e.contents,u=e.dataTypes;"*"===u[0];)u.shift(),void 0===r&&(r=e.mimeType||t.getResponseHeader("Content-Type"));if(r)for(i in s)if(s[i]&&s[i].test(r)){u.unshift(i);break}if(u[0]in n)o=u[0];else{for(i in n){if(!u[0]||e.converters[i+" "+u[0]]){o=i;break}a||(a=i)}o=o||a}if(o)return o!==u[0]&&u.unshift(o),n[o]}(v,T,n)),s=function(e,t,n,r){var i,o,a,s,u,l={},c=e.dataTypes.slice();if(c[1])for(a in e.converters)l[a.toLowerCase()]=e.converters[a];for(o=c.shift();o;)if(e.responseFields[o]&&(n[e.responseFields[o]]=t),!u&&r&&e.dataFilter&&(t=e.dataFilter(t,e.dataType)),u=o,o=c.shift())if("*"===o)o=u;else if("*"!==u&&u!==o){if(!(a=l[u+" "+o]||l["* "+o]))for(i in l)if((s=i.split(" "))[1]===o&&(a=l[u+" "+s[0]]||l["* "+s[0]])){!0===a?a=l[i]:!0!==l[i]&&(o=s[0],c.unshift(s[1]));break}if(!0!==a)if(a&&e.throws)t=a(t);else try{t=a(t)}catch(e){return{state:"parsererror",error:a?e:"No conversion from "+u+" to "+o}}}return{state:"success",data:t}}(v,s,T,i),i?(v.ifModified&&((u=T.getResponseHeader("Last-Modified"))&&(k.lastModified[f]=u),(u=T.getResponseHeader("etag"))&&(k.etag[f]=u)),204===e||"HEAD"===v.type?l="nocontent":304===e?l="notmodified":(l=s.state,o=s.data,i=!(a=s.error))):(a=l,!e&&l||(l="error",e<0&&(e=0))),T.status=e,T.statusText=(t||l)+"",i?x.resolveWith(y,[o,l,T]):x.rejectWith(y,[T,l,a]),T.statusCode(w),w=void 0,g&&m.trigger(i?"ajaxSuccess":"ajaxError",[T,v,i?o:a]),b.fireWith(y,[T,l]),g&&(m.trigger("ajaxComplete",[T,v]),--k.active||k.event.trigger("ajaxStop")))}return T},getJSON:function(e,t,n){return k.get(e,t,n,"json")},getScript:function(e,t){return k.get(e,void 0,t,"script")}}),k.each(["get","post"],function(e,i){k[i]=function(e,t,n,r){return m(t)&&(r=r||n,n=t,t=void 0),k.ajax(k.extend({url:e,type:i,dataType:r,data:t,success:n},k.isPlainObject(e)&&e))}}),k._evalUrl=function(e,t){return k.ajax({url:e,type:"GET",dataType:"script",cache:!0,async:!1,global:!1,converters:{"text script":function(){}},dataFilter:function(e){k.globalEval(e,t)}})},k.fn.extend({wrapAll:function(e){var t;return this[0]&&(m(e)&&(e=e.call(this[0])),t=k(e,this[0].ownerDocument).eq(0).clone(!0),this[0].parentNode&&t.insertBefore(this[0]),t.map(function(){for(var e=this;e.firstElementChild;)e=e.firstElementChild;return e}).append(this)),this},wrapInner:function(n){return m(n)?this.each(function(e){k(this).wrapInner(n.call(this,e))}):this.each(function(){var e=k(this),t=e.contents();t.length?t.wrapAll(n):e.append(n)})},wrap:function(t){var n=m(t);return this.each(function(e){k(this).wrapAll(n?t.call(this,e):t)})},unwrap:function(e){return this.parent(e).not("body").each(function(){k(this).replaceWith(this.childNodes)}),this}}),k.expr.pseudos.hidden=function(e){return!k.expr.pseudos.visible(e)},k.expr.pseudos.visible=function(e){return!!(e.offsetWidth||e.offsetHeight||e.getClientRects().length)},k.ajaxSettings.xhr=function(){try{return new C.XMLHttpRequest}catch(e){}};var Ut={0:200,1223:204},Xt=k.ajaxSettings.xhr();y.cors=!!Xt&&"withCredentials"in Xt,y.ajax=Xt=!!Xt,k.ajaxTransport(function(i){var o,a;if(y.cors||Xt&&!i.crossDomain)return{send:function(e,t){var n,r=i.xhr();if(r.open(i.type,i.url,i.async,i.username,i.password),i.xhrFields)for(n in i.xhrFields)r[n]=i.xhrFields[n];for(n in i.mimeType&&r.overrideMimeType&&r.overrideMimeType(i.mimeType),i.crossDomain||e["X-Requested-With"]||(e["X-Requested-With"]="XMLHttpRequest"),e)r.setRequestHeader(n,e[n]);o=function(e){return function(){o&&(o=a=r.onload=r.onerror=r.onabort=r.ontimeout=r.onreadystatechange=null,"abort"===e?r.abort():"error"===e?"number"!=typeof r.status?t(0,"error"):t(r.status,r.statusText):t(Ut[r.status]||r.status,r.statusText,"text"!==(r.responseType||"text")||"string"!=typeof r.responseText?{binary:r.response}:{text:r.responseText},r.getAllResponseHeaders()))}},r.onload=o(),a=r.onerror=r.ontimeout=o("error"),void 0!==r.onabort?r.onabort=a:r.onreadystatechange=function(){4===r.readyState&&C.setTimeout(function(){o&&a()})},o=o("abort");try{r.send(i.hasContent&&i.data||null)}catch(e){if(o)throw e}},abort:function(){o&&o()}}}),k.ajaxPrefilter(function(e){e.crossDomain&&(e.contents.script=!1)}),k.ajaxSetup({accepts:{script:"text/javascript, application/javascript, application/ecmascript, application/x-ecmascript"},contents:{script:/\b(?:java|ecma)script\b/},converters:{"text script":function(e){return k.globalEval(e),e}}}),k.ajaxPrefilter("script",function(e){void 0===e.cache&&(e.cache=!1),e.crossDomain&&(e.type="GET")}),k.ajaxTransport("script",function(n){var r,i;if(n.crossDomain||n.scriptAttrs)return{send:function(e,t){r=k("<script>").attr(n.scriptAttrs||{}).prop({charset:n.scriptCharset,src:n.url}).on("load error",i=function(e){r.remove(),i=null,e&&t("error"===e.type?404:200,e.type)}),E.head.appendChild(r[0])},abort:function(){i&&i()}}});var Vt,Gt=[],Yt=/(=)\?(?=&|$)|\?\?/;k.ajaxSetup({jsonp:"callback",jsonpCallback:function(){var e=Gt.pop()||k.expando+"_"+kt++;return this[e]=!0,e}}),k.ajaxPrefilter("json jsonp",function(e,t,n){var r,i,o,a=!1!==e.jsonp&&(Yt.test(e.url)?"url":"string"==typeof e.data&&0===(e.contentType||"").indexOf("application/x-www-form-urlencoded")&&Yt.test(e.data)&&"data");if(a||"jsonp"===e.dataTypes[0])return r=e.jsonpCallback=m(e.jsonpCallback)?e.jsonpCallback():e.jsonpCallback,a?e[a]=e[a].replace(Yt,"$1"+r):!1!==e.jsonp&&(e.url+=(St.test(e.url)?"&":"?")+e.jsonp+"="+r),e.converters["script json"]=function(){return o||k.error(r+" was not called"),o[0]},e.dataTypes[0]="json",i=C[r],C[r]=function(){o=arguments},n.always(function(){void 0===i?k(C).removeProp(r):C[r]=i,e[r]&&(e.jsonpCallback=t.jsonpCallback,Gt.push(r)),o&&m(i)&&i(o[0]),o=i=void 0}),"script"}),y.createHTMLDocument=((Vt=E.implementation.createHTMLDocument("").body).innerHTML="<form></form><form></form>",2===Vt.childNodes.length),k.parseHTML=function(e,t,n){return"string"!=typeof e?[]:("boolean"==typeof t&&(n=t,t=!1),t||(y.createHTMLDocument?((r=(t=E.implementation.createHTMLDocument("")).createElement("base")).href=E.location.href,t.head.appendChild(r)):t=E),o=!n&&[],(i=D.exec(e))?[t.createElement(i[1])]:(i=we([e],t,o),o&&o.length&&k(o).remove(),k.merge([],i.childNodes)));var r,i,o},k.fn.load=function(e,t,n){var r,i,o,a=this,s=e.indexOf(" ");return-1<s&&(r=mt(e.slice(s)),e=e.slice(0,s)),m(t)?(n=t,t=void 0):t&&"object"==typeof t&&(i="POST"),0<a.length&&k.ajax({url:e,type:i||"GET",dataType:"html",data:t}).done(function(e){o=arguments,a.html(r?k("<div>").append(k.parseHTML(e)).find(r):e)}).always(n&&function(e,t){a.each(function(){n.apply(this,o||[e.responseText,t,e])})}),this},k.each(["ajaxStart","ajaxStop","ajaxComplete","ajaxError","ajaxSuccess","ajaxSend"],function(e,t){k.fn[t]=function(e){return this.on(t,e)}}),k.expr.pseudos.animated=function(t){return k.grep(k.timers,function(e){return t===e.elem}).length},k.offset={setOffset:function(e,t,n){var r,i,o,a,s,u,l=k.css(e,"position"),c=k(e),f={};"static"===l&&(e.style.position="relative"),s=c.offset(),o=k.css(e,"top"),u=k.css(e,"left"),i=("absolute"===l||"fixed"===l)&&-1<(o+u).indexOf("auto")?(a=(r=c.position()).top,r.left):(a=parseFloat(o)||0,parseFloat(u)||0),m(t)&&(t=t.call(e,n,k.extend({},s))),null!=t.top&&(f.top=t.top-s.top+a),null!=t.left&&(f.left=t.left-s.left+i),"using"in t?t.using.call(e,f):c.css(f)}},k.fn.extend({offset:function(t){if(arguments.length)return void 0===t?this:this.each(function(e){k.offset.setOffset(this,t,e)});var e,n,r=this[0];return r?r.getClientRects().length?(e=r.getBoundingClientRect(),n=r.ownerDocument.defaultView,{top:e.top+n.pageYOffset,left:e.left+n.pageXOffset}):{top:0,left:0}:void 0},position:function(){if(this[0]){var e,t,n,r=this[0],i={top:0,left:0};if("fixed"===k.css(r,"position"))t=r.getBoundingClientRect();else{for(t=this.offset(),n=r.ownerDocument,e=r.offsetParent||n.documentElement;e&&(e===n.body||e===n.documentElement)&&"static"===k.css(e,"position");)e=e.parentNode;e&&e!==r&&1===e.nodeType&&((i=k(e).offset()).top+=k.css(e,"borderTopWidth",!0),i.left+=k.css(e,"borderLeftWidth",!0))}return{top:t.top-i.top-k.css(r,"marginTop",!0),left:t.left-i.left-k.css(r,"marginLeft",!0)}}},offsetParent:function(){return this.map(function(){for(var e=this.offsetParent;e&&"static"===k.css(e,"position");)e=e.offsetParent;return e||ie})}}),k.each({scrollLeft:"pageXOffset",scrollTop:"pageYOffset"},function(t,i){var o="pageYOffset"===i;k.fn[t]=function(e){return _(this,function(e,t,n){var r;if(x(e)?r=e:9===e.nodeType&&(r=e.defaultView),void 0===n)return r?r[i]:e[t];r?r.scrollTo(o?r.pageXOffset:n,o?n:r.pageYOffset):e[t]=n},t,e,arguments.length)}}),k.each(["top","left"],function(e,n){k.cssHooks[n]=ze(y.pixelPosition,function(e,t){if(t)return t=_e(e,n),$e.test(t)?k(e).position()[n]+"px":t})}),k.each({Height:"height",Width:"width"},function(a,s){k.each({padding:"inner"+a,content:s,"":"outer"+a},function(r,o){k.fn[o]=function(e,t){var n=arguments.length&&(r||"boolean"!=typeof e),i=r||(!0===e||!0===t?"margin":"border");return _(this,function(e,t,n){var r;return x(e)?0===o.indexOf("outer")?e["inner"+a]:e.document.documentElement["client"+a]:9===e.nodeType?(r=e.documentElement,Math.max(e.body["scroll"+a],r["scroll"+a],e.body["offset"+a],r["offset"+a],r["client"+a])):void 0===n?k.css(e,t,i):k.style(e,t,n,i)},s,n?e:void 0,n)}})}),k.each("blur focus focusin focusout resize scroll click dblclick mousedown mouseup mousemove mouseover mouseout mouseenter mouseleave change select submit keydown keypress keyup contextmenu".split(" "),function(e,n){k.fn[n]=function(e,t){return 0<arguments.length?this.on(n,null,e,t):this.trigger(n)}}),k.fn.extend({hover:function(e,t){return this.mouseenter(e).mouseleave(t||e)}}),k.fn.extend({bind:function(e,t,n){return this.on(e,null,t,n)},unbind:function(e,t){return this.off(e,null,t)},delegate:function(e,t,n,r){return this.on(t,e,n,r)},undelegate:function(e,t,n){return 1===arguments.length?this.off(e,"**"):this.off(t,e||"**",n)}}),k.proxy=function(e,t){var n,r,i;if("string"==typeof t&&(n=e[t],t=e,e=n),m(e))return r=s.call(arguments,2),(i=function(){return e.apply(t||this,r.concat(s.call(arguments)))}).guid=e.guid=e.guid||k.guid++,i},k.holdReady=function(e){e?k.readyWait++:k.ready(!0)},k.isArray=Array.isArray,k.parseJSON=JSON.parse,k.nodeName=A,k.isFunction=m,k.isWindow=x,k.camelCase=V,k.type=w,k.now=Date.now,k.isNumeric=function(e){var t=k.type(e);return("number"===t||"string"===t)&&!isNaN(e-parseFloat(e))},"function"==typeof define&&define.amd&&define("jquery",[],function(){return k});var Qt=C.jQuery,Jt=C.$;return k.noConflict=function(e){return C.$===k&&(C.$=Jt),e&&C.jQuery===k&&(C.jQuery=Qt),k},e||(C.jQuery=C.$=k),k}),function(){function f(){}var n="object"==typeof self&&self.self===self&&self||"object"==typeof global&&global.global===global&&global||this||{},r=n._,e=Array.prototype,o=Object.prototype,s="undefined"!=typeof Symbol?Symbol.prototype:null,u=e.push,c=e.slice,p=o.toString,i=o.hasOwnProperty,t=Array.isArray,a=Object.keys,l=Object.create,h=function(n){return n instanceof h?n:this instanceof h?void(this._wrapped=n):new h(n)};"undefined"==typeof exports||exports.nodeType?n._=h:("undefined"!=typeof module&&!module.nodeType&&module.exports&&(exports=module.exports=h),exports._=h),h.VERSION="1.9.1";function y(u,i,n){if(void 0===i)return u;switch(null==n?3:n){case 1:return function(n){return u.call(i,n)};case 3:return function(n,r,t){return u.call(i,n,r,t)};case 4:return function(n,r,t,e){return u.call(i,n,r,t,e)}}return function(){return u.apply(i,arguments)}}function d(n,r,t){return h.iteratee!==v?h.iteratee(n,r):null==n?h.identity:h.isFunction(n)?y(n,r,t):h.isObject(n)&&!h.isArray(n)?h.matcher(n):h.property(n)}var v;h.iteratee=v=function(n,r){return d(n,r,1/0)};function g(u,i){return i=null==i?u.length-1:+i,function(){for(var n=Math.max(arguments.length-i,0),r=Array(n),t=0;t<n;t++)r[t]=arguments[t+i];switch(i){case 0:return u.call(this,r);case 1:return u.call(this,arguments[0],r);case 2:return u.call(this,arguments[0],arguments[1],r)}var e=Array(i+1);for(t=0;t<i;t++)e[t]=arguments[t];return e[i]=r,u.apply(this,e)}}function m(n){if(!h.isObject(n))return{};if(l)return l(n);f.prototype=n;var r=new f;return f.prototype=null,r}function b(r){return function(n){return null==n?void 0:n[r]}}function j(n,r){return null!=n&&i.call(n,r)}function x(n,r){for(var t=r.length,e=0;e<t;e++){if(null==n)return;n=n[r[e]]}return t?n:void 0}function w(n){var r=A(n);return"number"==typeof r&&0<=r&&r<=_}var _=Math.pow(2,53)-1,A=b("length");h.each=h.forEach=function(n,r,t){var e,u;if(r=y(r,t),w(n))for(e=0,u=n.length;e<u;e++)r(n[e],e,n);else{var i=h.keys(n);for(e=0,u=i.length;e<u;e++)r(n[i[e]],i[e],n)}return n},h.map=h.collect=function(n,r,t){r=d(r,t);for(var e=!w(n)&&h.keys(n),u=(e||n).length,i=Array(u),o=0;o<u;o++){var a=e?e[o]:o;i[o]=r(n[a],a,n)}return i};function O(c){return function(n,r,t,e){var u=3<=arguments.length;return function(n,r,t,e){var u=!w(n)&&h.keys(n),i=(u||n).length,o=0<c?0:i-1;for(e||(t=n[u?u[o]:o],o+=c);0<=o&&o<i;o+=c){var a=u?u[o]:o;t=r(t,n[a],a,n)}return t}(n,y(r,e,4),t,u)}}h.reduce=h.foldl=h.inject=O(1),h.reduceRight=h.foldr=O(-1),h.find=h.detect=function(n,r,t){var e=(w(n)?h.findIndex:h.findKey)(n,r,t);if(void 0!==e&&-1!==e)return n[e]},h.filter=h.select=function(n,e,r){var u=[];return e=d(e,r),h.each(n,function(n,r,t){e(n,r,t)&&u.push(n)}),u},h.reject=function(n,r,t){return h.filter(n,h.negate(d(r)),t)},h.every=h.all=function(n,r,t){r=d(r,t);for(var e=!w(n)&&h.keys(n),u=(e||n).length,i=0;i<u;i++){var o=e?e[i]:i;if(!r(n[o],o,n))return!1}return!0},h.some=h.any=function(n,r,t){r=d(r,t);for(var e=!w(n)&&h.keys(n),u=(e||n).length,i=0;i<u;i++){var o=e?e[i]:i;if(r(n[o],o,n))return!0}return!1},h.contains=h.includes=h.include=function(n,r,t,e){return w(n)||(n=h.values(n)),"number"==typeof t&&!e||(t=0),0<=h.indexOf(n,r,t)},h.invoke=g(function(n,t,e){var u,i;return h.isFunction(t)?i=t:h.isArray(t)&&(u=t.slice(0,-1),t=t[t.length-1]),h.map(n,function(n){var r=i;if(!r){if(u&&u.length&&(n=x(n,u)),null==n)return;r=n[t]}return null==r?r:r.apply(n,e)})}),h.pluck=function(n,r){return h.map(n,h.property(r))},h.where=function(n,r){return h.filter(n,h.matcher(r))},h.findWhere=function(n,r){return h.find(n,h.matcher(r))},h.max=function(n,e,r){var t,u,i=-1/0,o=-1/0;if(null==e||"number"==typeof e&&"object"!=typeof n[0]&&null!=n)for(var a=0,c=(n=w(n)?n:h.values(n)).length;a<c;a++)null!=(t=n[a])&&i<t&&(i=t);else e=d(e,r),h.each(n,function(n,r,t){u=e(n,r,t),(o<u||u===-1/0&&i===-1/0)&&(i=n,o=u)});return i},h.min=function(n,e,r){var t,u,i=1/0,o=1/0;if(null==e||"number"==typeof e&&"object"!=typeof n[0]&&null!=n)for(var a=0,c=(n=w(n)?n:h.values(n)).length;a<c;a++)null!=(t=n[a])&&t<i&&(i=t);else e=d(e,r),h.each(n,function(n,r,t){((u=e(n,r,t))<o||u===1/0&&i===1/0)&&(i=n,o=u)});return i},h.shuffle=function(n){return h.sample(n,1/0)},h.sample=function(n,r,t){if(null==r||t)return w(n)||(n=h.values(n)),n[h.random(n.length-1)];var e=w(n)?h.clone(n):h.values(n),u=A(e);r=Math.max(Math.min(r,u),0);for(var i=u-1,o=0;o<r;o++){var a=h.random(o,i),c=e[o];e[o]=e[a],e[a]=c}return e.slice(0,r)},h.sortBy=function(n,e,r){var u=0;return e=d(e,r),h.pluck(h.map(n,function(n,r,t){return{value:n,index:u++,criteria:e(n,r,t)}}).sort(function(n,r){var t=n.criteria,e=r.criteria;if(t!==e){if(e<t||void 0===t)return 1;if(t<e||void 0===e)return-1}return n.index-r.index}),"value")};function k(o,r){return function(e,u,n){var i=r?[[],[]]:{};return u=d(u,n),h.each(e,function(n,r){var t=u(n,r,e);o(i,n,t)}),i}}h.groupBy=k(function(n,r,t){j(n,t)?n[t].push(r):n[t]=[r]}),h.indexBy=k(function(n,r,t){n[t]=r}),h.countBy=k(function(n,r,t){j(n,t)?n[t]++:n[t]=1});var S=/[^\ud800-\udfff]|[\ud800-\udbff][\udc00-\udfff]|[\ud800-\udfff]/g;h.toArray=function(n){return n?h.isArray(n)?c.call(n):h.isString(n)?n.match(S):w(n)?h.map(n,h.identity):h.values(n):[]},h.size=function(n){return null==n?0:w(n)?n.length:h.keys(n).length},h.partition=k(function(n,r,t){n[t?0:1].push(r)},!0),h.first=h.head=h.take=function(n,r,t){return null==n||n.length<1?null==r?void 0:[]:null==r||t?n[0]:h.initial(n,n.length-r)},h.initial=function(n,r,t){return c.call(n,0,Math.max(0,n.length-(null==r||t?1:r)))},h.last=function(n,r,t){return null==n||n.length<1?null==r?void 0:[]:null==r||t?n[n.length-1]:h.rest(n,Math.max(0,n.length-r))},h.rest=h.tail=h.drop=function(n,r,t){return c.call(n,null==r||t?1:r)},h.compact=function(n){return h.filter(n,Boolean)};var M=function(n,r,t,e){for(var u=(e=e||[]).length,i=0,o=A(n);i<o;i++){var a=n[i];if(w(a)&&(h.isArray(a)||h.isArguments(a)))if(r)for(var c=0,l=a.length;c<l;)e[u++]=a[c++];else M(a,r,t,e),u=e.length;else t||(e[u++]=a)}return e};h.flatten=function(n,r){return M(n,r,!1)},h.without=g(function(n,r){return h.difference(n,r)}),h.uniq=h.unique=function(n,r,t,e){h.isBoolean(r)||(e=t,t=r,r=!1),null!=t&&(t=d(t,e));for(var u=[],i=[],o=0,a=A(n);o<a;o++){var c=n[o],l=t?t(c,o,n):c;r&&!t?(o&&i===l||u.push(c),i=l):t?h.contains(i,l)||(i.push(l),u.push(c)):h.contains(u,c)||u.push(c)}return u},h.union=g(function(n){return h.uniq(M(n,!0,!0))}),h.intersection=function(n){for(var r=[],t=arguments.length,e=0,u=A(n);e<u;e++){var i=n[e];if(!h.contains(r,i)){var o;for(o=1;o<t&&h.contains(arguments[o],i);o++);o===t&&r.push(i)}}return r},h.difference=g(function(n,r){return r=M(r,!0,!0),h.filter(n,function(n){return!h.contains(r,n)})}),h.unzip=function(n){for(var r=n&&h.max(n,A).length||0,t=Array(r),e=0;e<r;e++)t[e]=h.pluck(n,e);return t},h.zip=g(h.unzip),h.object=function(n,r){for(var t={},e=0,u=A(n);e<u;e++)r?t[n[e]]=r[e]:t[n[e][0]]=n[e][1];return t};function F(i){return function(n,r,t){r=d(r,t);for(var e=A(n),u=0<i?0:e-1;0<=u&&u<e;u+=i)if(r(n[u],u,n))return u;return-1}}h.findIndex=F(1),h.findLastIndex=F(-1),h.sortedIndex=function(n,r,t,e){for(var u=(t=d(t,e,1))(r),i=0,o=A(n);i<o;){var a=Math.floor((i+o)/2);t(n[a])<u?i=a+1:o=a}return i};function E(i,o,a){return function(n,r,t){var e=0,u=A(n);if("number"==typeof t)0<i?e=0<=t?t:Math.max(t+u,e):u=0<=t?Math.min(t+1,u):t+u+1;else if(a&&t&&u)return n[t=a(n,r)]===r?t:-1;if(r!=r)return 0<=(t=o(c.call(n,e,u),h.isNaN))?t+e:-1;for(t=0<i?e:u-1;0<=t&&t<u;t+=i)if(n[t]===r)return t;return-1}}h.indexOf=E(1,h.findIndex,h.sortedIndex),h.lastIndexOf=E(-1,h.findLastIndex),h.range=function(n,r,t){null==r&&(r=n||0,n=0),t||(t=r<n?-1:1);for(var e=Math.max(Math.ceil((r-n)/t),0),u=Array(e),i=0;i<e;i++,n+=t)u[i]=n;return u},h.chunk=function(n,r){if(null==r||r<1)return[];for(var t=[],e=0,u=n.length;e<u;)t.push(c.call(n,e,e+=r));return t};function N(n,r,t,e,u){if(!(e instanceof r))return n.apply(t,u);var i=m(n.prototype),o=n.apply(i,u);return h.isObject(o)?o:i}h.bind=g(function(r,t,e){if(!h.isFunction(r))throw new TypeError("Bind must be called on a function");var u=g(function(n){return N(r,u,t,this,e.concat(n))});return u}),h.partial=g(function(u,i){var o=h.partial.placeholder,a=function(){for(var n=0,r=i.length,t=Array(r),e=0;e<r;e++)t[e]=i[e]===o?arguments[n++]:i[e];for(;n<arguments.length;)t.push(arguments[n++]);return N(u,a,this,this,t)};return a}),(h.partial.placeholder=h).bindAll=g(function(n,r){var t=(r=M(r,!1,!1)).length;if(t<1)throw new Error("bindAll must be passed function names");for(;t--;){var e=r[t];n[e]=h.bind(n[e],n)}}),h.memoize=function(e,u){var i=function(n){var r=i.cache,t=""+(u?u.apply(this,arguments):n);return j(r,t)||(r[t]=e.apply(this,arguments)),r[t]};return i.cache={},i},h.delay=g(function(n,r,t){return setTimeout(function(){return n.apply(null,t)},r)}),h.defer=h.partial(h.delay,h,1),h.throttle=function(t,e,u){var i,o,a,c,l=0;u||(u={});function f(){l=!1===u.leading?0:h.now(),i=null,c=t.apply(o,a),i||(o=a=null)}var n=function(){var n=h.now();l||!1!==u.leading||(l=n);var r=e-(n-l);return o=this,a=arguments,r<=0||e<r?(i&&(clearTimeout(i),i=null),l=n,c=t.apply(o,a),i||(o=a=null)):i||!1===u.trailing||(i=setTimeout(f,r)),c};return n.cancel=function(){clearTimeout(i),l=0,i=o=a=null},n},h.debounce=function(t,e,u){function a(n,r){i=null,r&&(o=t.apply(n,r))}var i,o,n=g(function(n){if(i&&clearTimeout(i),u){var r=!i;i=setTimeout(a,e),r&&(o=t.apply(this,n))}else i=h.delay(a,e,this,n);return o});return n.cancel=function(){clearTimeout(i),i=null},n},h.wrap=function(n,r){return h.partial(r,n)},h.negate=function(n){return function(){return!n.apply(this,arguments)}},h.compose=function(){var t=arguments,e=t.length-1;return function(){for(var n=e,r=t[e].apply(this,arguments);n--;)r=t[n].call(this,r);return r}},h.after=function(n,r){return function(){if(--n<1)return r.apply(this,arguments)}},h.before=function(n,r){var t;return function(){return 0<--n&&(t=r.apply(this,arguments)),n<=1&&(r=null),t}},h.once=h.partial(h.before,2),h.restArguments=g;function B(n,r){var t=T.length,e=n.constructor,u=h.isFunction(e)&&e.prototype||o,i="constructor";for(j(n,i)&&!h.contains(r,i)&&r.push(i);t--;)(i=T[t])in n&&n[i]!==u[i]&&!h.contains(r,i)&&r.push(i)}var I=!{toString:null}.propertyIsEnumerable("toString"),T=["valueOf","isPrototypeOf","toString","propertyIsEnumerable","hasOwnProperty","toLocaleString"];h.keys=function(n){if(!h.isObject(n))return[];if(a)return a(n);var r=[];for(var t in n)j(n,t)&&r.push(t);return I&&B(n,r),r},h.allKeys=function(n){if(!h.isObject(n))return[];var r=[];for(var t in n)r.push(t);return I&&B(n,r),r},h.values=function(n){for(var r=h.keys(n),t=r.length,e=Array(t),u=0;u<t;u++)e[u]=n[r[u]];return e},h.mapObject=function(n,r,t){r=d(r,t);for(var e=h.keys(n),u=e.length,i={},o=0;o<u;o++){var a=e[o];i[a]=r(n[a],a,n)}return i},h.pairs=function(n){for(var r=h.keys(n),t=r.length,e=Array(t),u=0;u<t;u++)e[u]=[r[u],n[r[u]]];return e},h.invert=function(n){for(var r={},t=h.keys(n),e=0,u=t.length;e<u;e++)r[n[t[e]]]=t[e];return r},h.functions=h.methods=function(n){var r=[];for(var t in n)h.isFunction(n[t])&&r.push(t);return r.sort()};function R(c,l){return function(n){var r=arguments.length;if(l&&(n=Object(n)),r<2||null==n)return n;for(var t=1;t<r;t++)for(var e=arguments[t],u=c(e),i=u.length,o=0;o<i;o++){var a=u[o];l&&void 0!==n[a]||(n[a]=e[a])}return n}}h.extend=R(h.allKeys),h.extendOwn=h.assign=R(h.keys),h.findKey=function(n,r,t){r=d(r,t);for(var e,u=h.keys(n),i=0,o=u.length;i<o;i++)if(r(n[e=u[i]],e,n))return e};function z(n,r,t){return r in t}var q,K;h.pick=g(function(n,r){var t={},e=r[0];if(null==n)return t;h.isFunction(e)?(1<r.length&&(e=y(e,r[1])),r=h.allKeys(n)):(e=z,r=M(r,!1,!1),n=Object(n));for(var u=0,i=r.length;u<i;u++){var o=r[u],a=n[o];e(a,o,n)&&(t[o]=a)}return t}),h.omit=g(function(n,t){var r,e=t[0];return h.isFunction(e)?(e=h.negate(e),1<t.length&&(r=t[1])):(t=h.map(M(t,!1,!1),String),e=function(n,r){return!h.contains(t,r)}),h.pick(n,e,r)}),h.defaults=R(h.allKeys,!0),h.create=function(n,r){var t=m(n);return r&&h.extendOwn(t,r),t},h.clone=function(n){return h.isObject(n)?h.isArray(n)?n.slice():h.extend({},n):n},h.tap=function(n,r){return r(n),n},h.isMatch=function(n,r){var t=h.keys(r),e=t.length;if(null==n)return!e;for(var u=Object(n),i=0;i<e;i++){var o=t[i];if(r[o]!==u[o]||!(o in u))return!1}return!0},q=function(n,r,t,e){if(n===r)return 0!==n||1/n==1/r;if(null==n||null==r)return!1;if(n!=n)return r!=r;var u=typeof n;return("function"==u||"object"==u||"object"==typeof r)&&K(n,r,t,e)},K=function(n,r,t,e){n instanceof h&&(n=n._wrapped),r instanceof h&&(r=r._wrapped);var u=p.call(n);if(u!==p.call(r))return!1;switch(u){case"[object RegExp]":case"[object String]":return""+n==""+r;case"[object Number]":return+n!=+n?+r!=+r:0==+n?1/+n==1/r:+n==+r;case"[object Date]":case"[object Boolean]":return+n==+r;case"[object Symbol]":return s.valueOf.call(n)===s.valueOf.call(r)}var i="[object Array]"===u;if(!i){if("object"!=typeof n||"object"!=typeof r)return!1;var o=n.constructor,a=r.constructor;if(o!==a&&!(h.isFunction(o)&&o instanceof o&&h.isFunction(a)&&a instanceof a)&&"constructor"in n&&"constructor"in r)return!1}e=e||[];for(var c=(t=t||[]).length;c--;)if(t[c]===n)return e[c]===r;if(t.push(n),e.push(r),i){if((c=n.length)!==r.length)return!1;for(;c--;)if(!q(n[c],r[c],t,e))return!1}else{var l,f=h.keys(n);if(c=f.length,h.keys(r).length!==c)return!1;for(;c--;)if(l=f[c],!j(r,l)||!q(n[l],r[l],t,e))return!1}return t.pop(),e.pop(),!0},h.isEqual=function(n,r){return q(n,r)},h.isEmpty=function(n){return null==n||(w(n)&&(h.isArray(n)||h.isString(n)||h.isArguments(n))?0===n.length:0===h.keys(n).length)},h.isElement=function(n){return!(!n||1!==n.nodeType)},h.isArray=t||function(n){return"[object Array]"===p.call(n)},h.isObject=function(n){var r=typeof n;return"function"==r||"object"==r&&!!n},h.each(["Arguments","Function","String","Number","Date","RegExp","Error","Symbol","Map","WeakMap","Set","WeakSet"],function(r){h["is"+r]=function(n){return p.call(n)==="[object "+r+"]"}}),h.isArguments(arguments)||(h.isArguments=function(n){return j(n,"callee")});var D=n.document&&n.document.childNodes;"function"!=typeof/./&&"object"!=typeof Int8Array&&"function"!=typeof D&&(h.isFunction=function(n){return"function"==typeof n||!1}),h.isFinite=function(n){return!h.isSymbol(n)&&isFinite(n)&&!isNaN(parseFloat(n))},h.isNaN=function(n){return h.isNumber(n)&&isNaN(n)},h.isBoolean=function(n){return!0===n||!1===n||"[object Boolean]"===p.call(n)},h.isNull=function(n){return null===n},h.isUndefined=function(n){return void 0===n},h.has=function(n,r){if(!h.isArray(r))return j(n,r);for(var t=r.length,e=0;e<t;e++){var u=r[e];if(null==n||!i.call(n,u))return!1;n=n[u]}return!!t},h.noConflict=function(){return n._=r,this},h.identity=function(n){return n},h.constant=function(n){return function(){return n}},h.noop=function(){},h.property=function(r){return h.isArray(r)?function(n){return x(n,r)}:b(r)},h.propertyOf=function(r){return null==r?function(){}:function(n){return h.isArray(n)?x(r,n):r[n]}},h.matcher=h.matches=function(r){return r=h.extendOwn({},r),function(n){return h.isMatch(n,r)}},h.times=function(n,r,t){var e=Array(Math.max(0,n));r=y(r,t,1);for(var u=0;u<n;u++)e[u]=r(u);return e},h.random=function(n,r){return null==r&&(r=n,n=0),n+Math.floor(Math.random()*(r-n+1))},h.now=Date.now||function(){return(new Date).getTime()};function W(r){function t(n){return r[n]}var n="(?:"+h.keys(r).join("|")+")",e=RegExp(n),u=RegExp(n,"g");return function(n){return n=null==n?"":""+n,e.test(n)?n.replace(u,t):n}}var L={"&":"&amp;","<":"&lt;",">":"&gt;",'"':"&quot;","'":"&#x27;","`":"&#x60;"},P=h.invert(L);h.escape=W(L),h.unescape=W(P),h.result=function(n,r,t){h.isArray(r)||(r=[r]);var e=r.length;if(!e)return h.isFunction(t)?t.call(n):t;for(var u=0;u<e;u++){var i=null==n?void 0:n[r[u]];void 0===i&&(i=t,u=e),n=h.isFunction(i)?i.call(n):i}return n};var C=0;h.uniqueId=function(n){var r=++C+"";return n?n+r:r},h.templateSettings={evaluate:/<%([\s\S]+?)%>/g,interpolate:/<%=([\s\S]+?)%>/g,escape:/<%-([\s\S]+?)%>/g};function $(n){return"\\"+U[n]}var J=/(.)^/,U={"'":"'","\\":"\\","\r":"r","\n":"n","\u2028":"u2028","\u2029":"u2029"},V=/\\|'|\r|\n|\u2028|\u2029/g;h.template=function(i,n,r){!n&&r&&(n=r),n=h.defaults({},n,h.templateSettings);var t,e=RegExp([(n.escape||J).source,(n.interpolate||J).source,(n.evaluate||J).source].join("|")+"|$","g"),o=0,a="__p+='";i.replace(e,function(n,r,t,e,u){return a+=i.slice(o,u).replace(V,$),o=u+n.length,r?a+="'+\n((__t=("+r+"))==null?'':_.escape(__t))+\n'":t?a+="'+\n((__t=("+t+"))==null?'':__t)+\n'":e&&(a+="';\n"+e+"\n__p+='"),n}),a+="';\n",n.variable||(a="with(obj||{}){\n"+a+"}\n"),a="var __t,__p='',__j=Array.prototype.join,print=function(){__p+=__j.call(arguments,'');};\n"+a+"return __p;\n";try{t=new Function(n.variable||"obj","_",a)}catch(n){throw n.source=a,n}function u(n){return t.call(this,n,h)}var c=n.variable||"obj";return u.source="function("+c+"){\n"+a+"}",u},h.chain=function(n){var r=h(n);return r._chain=!0,r};function G(n,r){return n._chain?h(r).chain():r}h.mixin=function(t){return h.each(h.functions(t),function(n){var r=h[n]=t[n];h.prototype[n]=function(){var n=[this._wrapped];return u.apply(n,arguments),G(this,r.apply(h,n))}}),h},h.mixin(h),h.each(["pop","push","reverse","shift","sort","splice","unshift"],function(r){var t=e[r];h.prototype[r]=function(){var n=this._wrapped;return t.apply(n,arguments),"shift"!==r&&"splice"!==r||0!==n.length||delete n[0],G(this,n)}}),h.each(["concat","join","slice"],function(n){var r=e[n];h.prototype[n]=function(){return G(this,r.apply(this._wrapped,arguments))}}),h.prototype.value=function(){return this._wrapped},h.prototype.valueOf=h.prototype.toJSON=h.prototype.value,h.prototype.toString=function(){return String(this._wrapped)},"function"==typeof define&&define.amd&&define("underscore",[],function(){return h})}(),function(t){var e="object"==typeof self&&self.self===self&&self||"object"==typeof global&&global.global===global&&global;if("function"==typeof define&&define.amd)define(["underscore","jquery","exports"],function(i,n,r){e.Backbone=t(e,r,i,n)});else if("undefined"!=typeof exports){var n,i=require("underscore");try{n=require("jquery")}catch(r){}t(e,exports,i,n)}else e.Backbone=t(e,{},e._,e.jQuery||e.Zepto||e.ender||e.$)}(function(t,e,i,n){var r=t.Backbone,s=Array.prototype.slice;e.VERSION="1.4.0",e.$=n,e.noConflict=function(){return t.Backbone=r,this},e.emulateHTTP=!1,e.emulateJSON=!1;var h,a=e.Events={},o=/\s+/,u=function(t,e,n,r,s){var h,a=0;if(n&&"object"==typeof n){void 0!==r&&"context"in s&&void 0===s.context&&(s.context=r);for(h=i.keys(n);a<h.length;a++)e=u(t,e,h[a],n[h[a]],s)}else if(n&&o.test(n))for(h=n.split(o);a<h.length;a++)e=t(e,h[a],r,s);else e=t(e,n,r,s);return e};a.on=function(t,e,i){this._events=u(l,this._events||{},t,e,{context:i,ctx:this,listening:h}),h&&(((this._listeners||(this._listeners={}))[h.id]=h).interop=!1);return this},a.listenTo=function(t,e,n){if(!t)return this;var r=t._listenId||(t._listenId=i.uniqueId("l")),s=this._listeningTo||(this._listeningTo={}),a=h=s[r];a||(this._listenId||(this._listenId=i.uniqueId("l")),a=h=s[r]=new g(this,t));var o=c(t,e,n,this);if(h=void 0,o)throw o;return a.interop&&a.on(e,n),this};var l=function(t,e,i,n){if(i){var r=t[e]||(t[e]=[]),s=n.context,a=n.ctx,o=n.listening;o&&o.count++,r.push({callback:i,context:s,ctx:s||a,listening:o})}return t},c=function(t,e,i,n){try{t.on(e,i,n)}catch(r){return r}};a.off=function(t,e,i){return this._events&&(this._events=u(f,this._events,t,e,{context:i,listeners:this._listeners})),this},a.stopListening=function(t,e,n){var r=this._listeningTo;if(!r)return this;for(var s=t?[t._listenId]:i.keys(r),a=0;a<s.length;a++){var o=r[s[a]];if(!o)break;o.obj.off(e,n,this),o.interop&&o.off(e,n)}return i.isEmpty(r)&&(this._listeningTo=void 0),this};var f=function(t,e,n,r){if(t){var h,s=r.context,a=r.listeners,o=0;if(e||s||n){for(h=e?[e]:i.keys(t);o<h.length;o++){var u=t[e=h[o]];if(!u)break;for(var l=[],c=0;c<u.length;c++){var f=u[c];if(n&&n!==f.callback&&n!==f.callback._callback||s&&s!==f.context)l.push(f);else{var d=f.listening;d&&d.off(e,n)}}l.length?t[e]=l:delete t[e]}return t}for(h=i.keys(a);o<h.length;o++)a[h[o]].cleanup()}};a.once=function(t,e,i){var n=u(d,{},t,e,this.off.bind(this));return"string"==typeof t&&null==i&&(e=void 0),this.on(n,e,i)},a.listenToOnce=function(t,e,i){var n=u(d,{},e,i,this.stopListening.bind(this,t));return this.listenTo(t,n)};var d=function(t,e,n,r){if(n){var s=t[e]=i.once(function(){r(e,s),n.apply(this,arguments)});s._callback=n}return t};a.trigger=function(t){if(!this._events)return this;for(var e=Math.max(0,arguments.length-1),i=Array(e),n=0;n<e;n++)i[n]=arguments[n+1];return u(v,this._events,t,void 0,i),this};var v=function(t,e,i,n){if(t){var r=t[e],s=t.all;r&&s&&(s=s.slice()),r&&p(r,n),s&&p(s,[e].concat(n))}return t},p=function(t,e){var i,n=-1,r=t.length,s=e[0],a=e[1],o=e[2];switch(e.length){case 0:for(;++n<r;)(i=t[n]).callback.call(i.ctx);return;case 1:for(;++n<r;)(i=t[n]).callback.call(i.ctx,s);return;case 2:for(;++n<r;)(i=t[n]).callback.call(i.ctx,s,a);return;case 3:for(;++n<r;)(i=t[n]).callback.call(i.ctx,s,a,o);return;default:for(;++n<r;)(i=t[n]).callback.apply(i.ctx,e);return}},g=function(t,e){this.id=t._listenId,this.listener=t,this.obj=e,this.interop=!0,this.count=0,this._events=void 0};g.prototype.on=a.on,g.prototype.off=function(t,e){(this.interop?(this._events=u(f,this._events,t,e,{context:void 0,listeners:void 0}),this._events):(this.count--,0!==this.count))||this.cleanup()},g.prototype.cleanup=function(){delete this.listener._listeningTo[this.obj._listenId],this.interop||delete this.obj._listeners[this.id]},a.bind=a.on,a.unbind=a.off,i.extend(e,a);var m=e.Model=function(t,e){var n=t||{};e||(e={}),this.preinitialize.apply(this,arguments),this.cid=i.uniqueId(this.cidPrefix),this.attributes={},e.collection&&(this.collection=e.collection),e.parse&&(n=this.parse(n,e)||{});var r=i.result(this,"defaults");n=i.defaults(i.extend({},r,n),r),this.set(n,e),this.changed={},this.initialize.apply(this,arguments)};i.extend(m.prototype,a,{changed:null,validationError:null,idAttribute:"id",cidPrefix:"c",preinitialize:function(){},initialize:function(){},toJSON:function(t){return i.clone(this.attributes)},sync:function(){return e.sync.apply(this,arguments)},get:function(t){return this.attributes[t]},escape:function(t){return i.escape(this.get(t))},has:function(t){return null!=this.get(t)},matches:function(t){return!!i.iteratee(t,this)(this.attributes)},set:function(t,e,n){if(null==t)return this;var r;if("object"==typeof t?(r=t,n=e):(r={})[t]=e,n||(n={}),!this._validate(r,n))return!1;var s=n.unset,a=n.silent,o=[],h=this._changing;this._changing=!0,h||(this._previousAttributes=i.clone(this.attributes),this.changed={});var u=this.attributes,l=this.changed,c=this._previousAttributes;for(var f in r)e=r[f],i.isEqual(u[f],e)||o.push(f),i.isEqual(c[f],e)?delete l[f]:l[f]=e,s?delete u[f]:u[f]=e;if(this.idAttribute in r&&(this.id=this.get(this.idAttribute)),!a){o.length&&(this._pending=n);for(var d=0;d<o.length;d++)this.trigger("change:"+o[d],this,u[o[d]],n)}if(h)return this;if(!a)for(;this._pending;)n=this._pending,this._pending=!1,this.trigger("change",this,n);return this._pending=!1,this._changing=!1,this},unset:function(t,e){return this.set(t,void 0,i.extend({},e,{unset:!0}))},clear:function(t){var e={};for(var n in this.attributes)e[n]=void 0;return this.set(e,i.extend({},t,{unset:!0}))},hasChanged:function(t){return null==t?!i.isEmpty(this.changed):i.has(this.changed,t)},changedAttributes:function(t){if(!t)return!!this.hasChanged()&&i.clone(this.changed);var r,e=this._changing?this._previousAttributes:this.attributes,n={};for(var s in t){var a=t[s];i.isEqual(e[s],a)||(n[s]=a,r=!0)}return!!r&&n},previous:function(t){return null!=t&&this._previousAttributes?this._previousAttributes[t]:null},previousAttributes:function(){return i.clone(this._previousAttributes)},fetch:function(t){t=i.extend({parse:!0},t);var e=this,n=t.success;return t.success=function(i){var r=t.parse?e.parse(i,t):i;if(!e.set(r,t))return!1;n&&n.call(t.context,e,i,t),e.trigger("sync",e,i,t)},G(this,t),this.sync("read",this,t)},save:function(t,e,n){var r;null==t||"object"==typeof t?(r=t,n=e):(r={})[t]=e;var s=(n=i.extend({validate:!0,parse:!0},n)).wait;if(r&&!s){if(!this.set(r,n))return!1}else if(!this._validate(r,n))return!1;var a=this,o=n.success,h=this.attributes;n.success=function(t){a.attributes=h;var e=n.parse?a.parse(t,n):t;if(s&&(e=i.extend({},r,e)),e&&!a.set(e,n))return!1;o&&o.call(n.context,a,t,n),a.trigger("sync",a,t,n)},G(this,n),r&&s&&(this.attributes=i.extend({},h,r));var u=this.isNew()?"create":n.patch?"patch":"update";"patch"!=u||n.attrs||(n.attrs=r);var l=this.sync(u,this,n);return this.attributes=h,l},destroy:function(t){t=t?i.clone(t):{};function s(){e.stopListening(),e.trigger("destroy",e,e.collection,t)}var e=this,n=t.success,r=t.wait,a=!(t.success=function(i){r&&s(),n&&n.call(t.context,e,i,t),e.isNew()||e.trigger("sync",e,i,t)});return this.isNew()?i.defer(t.success):(G(this,t),a=this.sync("delete",this,t)),r||s(),a},url:function(){var t=i.result(this,"urlRoot")||i.result(this.collection,"url")||V();if(this.isNew())return t;var e=this.get(this.idAttribute);return t.replace(/[^\/]$/,"$&/")+encodeURIComponent(e)},parse:function(t,e){return t},clone:function(){return new this.constructor(this.attributes)},isNew:function(){return!this.has(this.idAttribute)},isValid:function(t){return this._validate({},i.extend({},t,{validate:!0}))},_validate:function(t,e){if(!e.validate||!this.validate)return!0;t=i.extend({},this.attributes,t);var n=this.validationError=this.validate(t,e)||null;return!n||(this.trigger("invalid",this,n,i.extend(e,{validationError:n})),!1)}});function x(t,e,i){i=Math.min(Math.max(i,0),t.length);var s,n=Array(t.length-i),r=e.length;for(s=0;s<n.length;s++)n[s]=t[s+i];for(s=0;s<r;s++)t[s+i]=e[s];for(s=0;s<n.length;s++)t[s+r+i]=n[s]}var _=e.Collection=function(t,e){e||(e={}),this.preinitialize.apply(this,arguments),e.model&&(this.model=e.model),void 0!==e.comparator&&(this.comparator=e.comparator),this._reset(),this.initialize.apply(this,arguments),t&&this.reset(t,i.extend({silent:!0},e))},y={add:!0,remove:!0,merge:!0},b={add:!0,remove:!1};i.extend(_.prototype,a,{model:m,preinitialize:function(){},initialize:function(){},toJSON:function(t){return this.map(function(e){return e.toJSON(t)})},sync:function(){return e.sync.apply(this,arguments)},add:function(t,e){return this.set(t,i.extend({merge:!1},e,b))},remove:function(t,e){e=i.extend({},e);var n=!i.isArray(t);t=n?[t]:t.slice();var r=this._removeModels(t,e);return!e.silent&&r.length&&(e.changes={added:[],merged:[],removed:r},this.trigger("update",this,e)),n?r[0]:r},set:function(t,e){if(null!=t){(e=i.extend({},y,e)).parse&&!this._isModel(t)&&(t=this.parse(t,e)||[]);var n=!i.isArray(t);t=n?[t]:t.slice();var r=e.at;null!=r&&(r=+r),r>this.length&&(r=this.length),r<0&&(r+=this.length+1);var g,m,s=[],a=[],o=[],h=[],u={},l=e.add,c=e.merge,f=e.remove,d=!1,v=this.comparator&&null==r&&!1!==e.sort,p=i.isString(this.comparator)?this.comparator:null;for(m=0;m<t.length;m++){g=t[m];var _=this.get(g);if(_){if(c&&g!==_){var b=this._isModel(g)?g.attributes:g;e.parse&&(b=_.parse(b,e)),_.set(b,e),o.push(_),v&&!d&&(d=_.hasChanged(p))}u[_.cid]||(u[_.cid]=!0,s.push(_)),t[m]=_}else l&&(g=t[m]=this._prepareModel(g,e))&&(a.push(g),this._addReference(g,e),u[g.cid]=!0,s.push(g))}if(f){for(m=0;m<this.length;m++)u[(g=this.models[m]).cid]||h.push(g);h.length&&this._removeModels(h,e)}var w=!1,E=!v&&l&&f;if(s.length&&E?(w=this.length!==s.length||i.some(this.models,function(t,e){return t!==s[e]}),this.models.length=0,x(this.models,s,0),this.length=this.models.length):a.length&&(v&&(d=!0),x(this.models,a,null==r?this.length:r),this.length=this.models.length),d&&this.sort({silent:!0}),!e.silent){for(m=0;m<a.length;m++)null!=r&&(e.index=r+m),(g=a[m]).trigger("add",g,this,e);(d||w)&&this.trigger("sort",this,e),(a.length||h.length||o.length)&&(e.changes={added:a,removed:h,merged:o},this.trigger("update",this,e))}return n?t[0]:t}},reset:function(t,e){e=e?i.clone(e):{};for(var n=0;n<this.models.length;n++)this._removeReference(this.models[n],e);return e.previousModels=this.models,this._reset(),t=this.add(t,i.extend({silent:!0},e)),e.silent||this.trigger("reset",this,e),t},push:function(t,e){return this.add(t,i.extend({at:this.length},e))},pop:function(t){var e=this.at(this.length-1);return this.remove(e,t)},unshift:function(t,e){return this.add(t,i.extend({at:0},e))},shift:function(t){var e=this.at(0);return this.remove(e,t)},slice:function(){return s.apply(this.models,arguments)},get:function(t){if(null!=t)return this._byId[t]||this._byId[this.modelId(this._isModel(t)?t.attributes:t)]||t.cid&&this._byId[t.cid]},has:function(t){return null!=this.get(t)},at:function(t){return t<0&&(t+=this.length),this.models[t]},where:function(t,e){return this[e?"find":"filter"](t)},findWhere:function(t){return this.where(t,!0)},sort:function(t){var e=this.comparator;if(!e)throw new Error("Cannot sort a set without a comparator");t||(t={});var n=e.length;return i.isFunction(e)&&(e=e.bind(this)),1===n||i.isString(e)?this.models=this.sortBy(e):this.models.sort(e),t.silent||this.trigger("sort",this,t),this},pluck:function(t){return this.map(t+"")},fetch:function(t){var e=(t=i.extend({parse:!0},t)).success,n=this;return t.success=function(i){var r=t.reset?"reset":"set";n[r](i,t),e&&e.call(t.context,n,i,t),n.trigger("sync",n,i,t)},G(this,t),this.sync("read",this,t)},create:function(t,e){var n=(e=e?i.clone(e):{}).wait;if(!(t=this._prepareModel(t,e)))return!1;n||this.add(t,e);var r=this,s=e.success;return e.success=function(t,e,i){n&&r.add(t,i),s&&s.call(i.context,t,e,i)},t.save(null,e),t},parse:function(t,e){return t},clone:function(){return new this.constructor(this.models,{model:this.model,comparator:this.comparator})},modelId:function(t){return t[this.model.prototype.idAttribute||"id"]},values:function(){return new E(this,k)},keys:function(){return new E(this,I)},entries:function(){return new E(this,S)},_reset:function(){this.length=0,this.models=[],this._byId={}},_prepareModel:function(t,e){if(this._isModel(t))return t.collection||(t.collection=this),t;var n=new(((e=e?i.clone(e):{}).collection=this).model)(t,e);return n.validationError?(this.trigger("invalid",this,n.validationError,e),!1):n},_removeModels:function(t,e){for(var i=[],n=0;n<t.length;n++){var r=this.get(t[n]);if(r){var s=this.indexOf(r);this.models.splice(s,1),this.length--,delete this._byId[r.cid];var a=this.modelId(r.attributes);null!=a&&delete this._byId[a],e.silent||(e.index=s,r.trigger("remove",r,this,e)),i.push(r),this._removeReference(r,e)}}return i},_isModel:function(t){return t instanceof m},_addReference:function(t,e){this._byId[t.cid]=t;var i=this.modelId(t.attributes);null!=i&&(this._byId[i]=t),t.on("all",this._onModelEvent,this)},_removeReference:function(t,e){delete this._byId[t.cid];var i=this.modelId(t.attributes);null!=i&&delete this._byId[i],this===t.collection&&delete t.collection,t.off("all",this._onModelEvent,this)},_onModelEvent:function(t,e,i,n){if(e){if(("add"===t||"remove"===t)&&i!==this)return;if("destroy"===t&&this.remove(e,n),"change"===t){var r=this.modelId(e.previousAttributes()),s=this.modelId(e.attributes);r!==s&&(null!=r&&delete this._byId[r],null!=s&&(this._byId[s]=e))}}this.trigger.apply(this,arguments)}});var w="function"==typeof Symbol&&Symbol.iterator;w&&(_.prototype[w]=_.prototype.values);var E=function(t,e){this._collection=t,this._kind=e,this._index=0},k=1,I=2,S=3;w&&(E.prototype[w]=function(){return this}),E.prototype.next=function(){if(this._collection){if(this._index<this._collection.length){var e,t=this._collection.at(this._index);if(this._index++,this._kind===k)e=t;else{var i=this._collection.modelId(t.attributes);e=this._kind===I?i:[i,t]}return{value:e,done:!1}}this._collection=void 0}return{value:void 0,done:!0}};var T=e.View=function(t){this.cid=i.uniqueId("view"),this.preinitialize.apply(this,arguments),i.extend(this,i.pick(t,H)),this._ensureElement(),this.initialize.apply(this,arguments)},P=/^(\S+)\s*(.*)$/,H=["model","collection","el","id","attributes","className","tagName","events"];i.extend(T.prototype,a,{tagName:"div",$:function(t){return this.$el.find(t)},preinitialize:function(){},initialize:function(){},render:function(){return this},remove:function(){return this._removeElement(),this.stopListening(),this},_removeElement:function(){this.$el.remove()},setElement:function(t){return this.undelegateEvents(),this._setElement(t),this.delegateEvents(),this},_setElement:function(t){this.$el=t instanceof e.$?t:e.$(t),this.el=this.$el[0]},delegateEvents:function(t){if(t||(t=i.result(this,"events")),!t)return this;for(var e in this.undelegateEvents(),t){var n=t[e];if(i.isFunction(n)||(n=this[n]),n){var r=e.match(P);this.delegate(r[1],r[2],n.bind(this))}}return this},delegate:function(t,e,i){return this.$el.on(t+".delegateEvents"+this.cid,e,i),this},undelegateEvents:function(){return this.$el&&this.$el.off(".delegateEvents"+this.cid),this},undelegate:function(t,e,i){return this.$el.off(t+".delegateEvents"+this.cid,e,i),this},_createElement:function(t){return document.createElement(t)},_ensureElement:function(){if(this.el)this.setElement(i.result(this,"el"));else{var t=i.extend({},i.result(this,"attributes"));this.id&&(t.id=i.result(this,"id")),this.className&&(t.class=i.result(this,"className")),this.setElement(this._createElement(i.result(this,"tagName"))),this._setAttributes(t)}},_setAttributes:function(t){this.$el.attr(t)}});function A(t,e,n,r){i.each(n,function(i,n){e[n]&&(t.prototype[n]=function(t,e,i,n){switch(e){case 1:return function(){return t[i](this[n])};case 2:return function(e){return t[i](this[n],e)};case 3:return function(e,r){return t[i](this[n],C(e,this),r)};case 4:return function(e,r,s){return t[i](this[n],C(e,this),r,s)};default:return function(){var e=s.call(arguments);return e.unshift(this[n]),t[i].apply(t,e)}}}(e,i,n,r))})}var C=function(t,e){return i.isFunction(t)?t:i.isObject(t)&&!e._isModel(t)?R(t):i.isString(t)?function(e){return e.get(t)}:t},R=function(t){var e=i.matches(t);return function(t){return e(t.attributes)}};i.each([[_,{forEach:3,each:3,map:3,collect:3,reduce:0,foldl:0,inject:0,reduceRight:0,foldr:0,find:3,detect:3,filter:3,select:3,reject:3,every:3,all:3,some:3,any:3,include:3,includes:3,contains:3,invoke:0,max:3,min:3,toArray:1,size:1,first:3,head:3,take:3,initial:3,rest:3,tail:3,drop:3,last:3,without:0,difference:0,indexOf:3,shuffle:1,lastIndexOf:3,isEmpty:1,chain:1,sample:3,partition:3,groupBy:3,countBy:3,sortBy:3,indexBy:3,findIndex:3,findLastIndex:3},"models"],[m,{keys:1,values:1,pairs:1,invert:1,pick:0,omit:0,chain:1,isEmpty:1},"attributes"]],function(t){var e=t[0],n=t[1],r=t[2];e.mixin=function(t){var n=i.reduce(i.functions(t),function(t,e){return t[e]=0,t},{});A(e,t,n,r)},A(e,i,n,r)}),e.sync=function(t,n,r){var s=j[t];i.defaults(r||(r={}),{emulateHTTP:e.emulateHTTP,emulateJSON:e.emulateJSON});var a={type:s,dataType:"json"};if(r.url||(a.url=i.result(n,"url")||V()),null!=r.data||!n||"create"!==t&&"update"!==t&&"patch"!==t||(a.contentType="application/json",a.data=JSON.stringify(r.attrs||n.toJSON(r))),r.emulateJSON&&(a.contentType="application/x-www-form-urlencoded",a.data=a.data?{model:a.data}:{}),r.emulateHTTP&&("PUT"===s||"DELETE"===s||"PATCH"===s)){a.type="POST",r.emulateJSON&&(a.data._method=s);var o=r.beforeSend;r.beforeSend=function(t){if(t.setRequestHeader("X-HTTP-Method-Override",s),o)return o.apply(this,arguments)}}"GET"===a.type||r.emulateJSON||(a.processData=!1);var h=r.error;r.error=function(t,e,i){r.textStatus=e,r.errorThrown=i,h&&h.call(r.context,t,e,i)};var u=r.xhr=e.ajax(i.extend(a,r));return n.trigger("request",n,u,r),u};var j={create:"POST",update:"PUT",patch:"PATCH",delete:"DELETE",read:"GET"};e.ajax=function(){return e.$.ajax.apply(e.$,arguments)};var O=e.Router=function(t){t||(t={}),this.preinitialize.apply(this,arguments),t.routes&&(this.routes=t.routes),this._bindRoutes(),this.initialize.apply(this,arguments)},U=/\((.*?)\)/g,z=/(\(\?)?:\w+/g,q=/\*\w+/g,F=/[\-{}\[\]+?.,\\\^$|#\s]/g;i.extend(O.prototype,a,{preinitialize:function(){},initialize:function(){},route:function(t,n,r){i.isRegExp(t)||(t=this._routeToRegExp(t)),i.isFunction(n)&&(r=n,n=""),r||(r=this[n]);var s=this;return e.history.route(t,function(i){var a=s._extractParameters(t,i);!1!==s.execute(r,a,n)&&(s.trigger.apply(s,["route:"+n].concat(a)),s.trigger("route",n,a),e.history.trigger("route",s,n,a))}),this},execute:function(t,e,i){t&&t.apply(this,e)},navigate:function(t,i){return e.history.navigate(t,i),this},_bindRoutes:function(){if(this.routes){this.routes=i.result(this,"routes");for(var t,e=i.keys(this.routes);null!=(t=e.pop());)this.route(t,this.routes[t])}},_routeToRegExp:function(t){return t=t.replace(F,"\\$&").replace(U,"(?:$1)?").replace(z,function(t,e){return e?t:"([^/?]+)"}).replace(q,"([^?]*?)"),new RegExp("^"+t+"(?:\\?([\\s\\S]*))?$")},_extractParameters:function(t,e){var n=t.exec(e).slice(1);return i.map(n,function(t,e){return e===n.length-1?t||null:t?decodeURIComponent(t):null})}});var B=e.History=function(){this.handlers=[],this.checkUrl=this.checkUrl.bind(this),"undefined"!=typeof window&&(this.location=window.location,this.history=window.history)},J=/^[#\/]|\s+$/g,L=/^\/+|\/+$/g,W=/#.*$/;B.started=!1,i.extend(B.prototype,a,{interval:50,atRoot:function(){return this.location.pathname.replace(/[^\/]$/,"$&/")===this.root&&!this.getSearch()},matchRoot:function(){return this.decodeFragment(this.location.pathname).slice(0,this.root.length-1)+"/"===this.root},decodeFragment:function(t){return decodeURI(t.replace(/%25/g,"%2525"))},getSearch:function(){var t=this.location.href.replace(/#.*/,"").match(/\?.+/);return t?t[0]:""},getHash:function(t){var e=(t||this).location.href.match(/#(.*)$/);return e?e[1]:""},getPath:function(){var t=this.decodeFragment(this.location.pathname+this.getSearch()).slice(this.root.length-1);return"/"===t.charAt(0)?t.slice(1):t},getFragment:function(t){return null==t&&(t=this._usePushState||!this._wantsHashChange?this.getPath():this.getHash()),t.replace(J,"")},start:function(t){if(B.started)throw new Error("Backbone.history has already been started");if(B.started=!0,this.options=i.extend({root:"/"},this.options,t),this.root=this.options.root,this._wantsHashChange=!1!==this.options.hashChange,this._hasHashChange="onhashchange"in window&&(void 0===document.documentMode||7<document.documentMode),this._useHashChange=this._wantsHashChange&&this._hasHashChange,this._wantsPushState=!!this.options.pushState,this._hasPushState=!(!this.history||!this.history.pushState),this._usePushState=this._wantsPushState&&this._hasPushState,this.fragment=this.getFragment(),this.root=("/"+this.root+"/").replace(L,"/"),this._wantsHashChange&&this._wantsPushState){if(!this._hasPushState&&!this.atRoot()){var e=this.root.slice(0,-1)||"/";return this.location.replace(e+"#"+this.getPath()),!0}this._hasPushState&&this.atRoot()&&this.navigate(this.getHash(),{replace:!0})}if(!this._hasHashChange&&this._wantsHashChange&&!this._usePushState){this.iframe=document.createElement("iframe"),this.iframe.src="javascript:0",this.iframe.style.display="none",this.iframe.tabIndex=-1;var n=document.body,r=n.insertBefore(this.iframe,n.firstChild).contentWindow;r.document.open(),r.document.close(),r.location.hash="#"+this.fragment}var s=window.addEventListener||function(t,e){return attachEvent("on"+t,e)};if(this._usePushState?s("popstate",this.checkUrl,!1):this._useHashChange&&!this.iframe?s("hashchange",this.checkUrl,!1):this._wantsHashChange&&(this._checkUrlInterval=setInterval(this.checkUrl,this.interval)),!this.options.silent)return this.loadUrl()},stop:function(){var t=window.removeEventListener||function(t,e){return detachEvent("on"+t,e)};this._usePushState?t("popstate",this.checkUrl,!1):this._useHashChange&&!this.iframe&&t("hashchange",this.checkUrl,!1),this.iframe&&(document.body.removeChild(this.iframe),this.iframe=null),this._checkUrlInterval&&clearInterval(this._checkUrlInterval),B.started=!1},route:function(t,e){this.handlers.unshift({route:t,callback:e})},checkUrl:function(t){var e=this.getFragment();if(e===this.fragment&&this.iframe&&(e=this.getHash(this.iframe.contentWindow)),e===this.fragment)return!1;this.iframe&&this.navigate(e),this.loadUrl()},loadUrl:function(t){return!!this.matchRoot()&&(t=this.fragment=this.getFragment(t),i.some(this.handlers,function(e){if(e.route.test(t))return e.callback(t),!0}))},navigate:function(t,e){if(!B.started)return!1;e&&!0!==e||(e={trigger:!!e}),t=this.getFragment(t||"");var i=this.root;""!==t&&"?"!==t.charAt(0)||(i=i.slice(0,-1)||"/");var n=i+t;t=t.replace(W,"");var r=this.decodeFragment(t);if(this.fragment!==r){if(this.fragment=r,this._usePushState)this.history[e.replace?"replaceState":"pushState"]({},document.title,n);else{if(!this._wantsHashChange)return this.location.assign(n);if(this._updateHash(this.location,t,e.replace),this.iframe&&t!==this.getHash(this.iframe.contentWindow)){var s=this.iframe.contentWindow;e.replace||(s.document.open(),s.document.close()),this._updateHash(s.location,t,e.replace)}}return e.trigger?this.loadUrl(t):void 0}},_updateHash:function(t,e,i){if(i){var n=t.href.replace(/(javascript:|#).*$/,"");t.replace(n+"#"+e)}else t.hash="#"+e}}),e.history=new B;m.extend=_.extend=O.extend=T.extend=B.extend=function(t,e){var r,n=this;return r=t&&i.has(t,"constructor")?t.constructor:function(){return n.apply(this,arguments)},i.extend(r,n,e),r.prototype=i.create(n.prototype,t),(r.prototype.constructor=r).__super__=n.prototype,r};var V=function(){throw new Error('A "url" property or function must be specified')},G=function(t,e){var i=e.error;e.error=function(n){i&&i.call(e.context,t,n,e),t.trigger("error",t,n,e)}};return e}),function(){var e=function(t){var r=new e.Builder;return r.pipeline.add(e.trimmer,e.stopWordFilter,e.stemmer),r.searchPipeline.add(e.stemmer),t.call(r,r),r.build()};e.version="2.3.7",e.utils={},e.utils.warn=function(e){return function(t){e.console&&console.warn&&console.warn(t)}}(this),e.utils.asString=function(e){return null==e?"":e.toString()},e.utils.clone=function(e){if(null==e)return e;for(var t=Object.create(null),r=Object.keys(e),i=0;i<r.length;i++){var n=r[i],s=e[n];if(Array.isArray(s))t[n]=s.slice();else{if("string"!=typeof s&&"number"!=typeof s&&"boolean"!=typeof s)throw new TypeError("clone is not deep and does not support nested objects");t[n]=s}}return t},e.FieldRef=function(e,t,r){this.docRef=e,this.fieldName=t,this._stringValue=r},e.FieldRef.joiner="/",e.FieldRef.fromString=function(t){var r=t.indexOf(e.FieldRef.joiner);if(-1===r)throw"malformed field ref string";var i=t.slice(0,r),n=t.slice(r+1);return new e.FieldRef(n,i,t)},e.FieldRef.prototype.toString=function(){return null==this._stringValue&&(this._stringValue=this.fieldName+e.FieldRef.joiner+this.docRef),this._stringValue},e.Set=function(e){if(this.elements=Object.create(null),e){this.length=e.length;for(var t=0;t<this.length;t++)this.elements[e[t]]=!0}else this.length=0},e.Set.complete={intersect:function(e){return e},union:function(e){return e},contains:function(){return!0}},e.Set.empty={intersect:function(){return this},union:function(e){return e},contains:function(){return!1}},e.Set.prototype.contains=function(e){return!!this.elements[e]},e.Set.prototype.intersect=function(t){var r,i,n,s=[];if(t===e.Set.complete)return this;if(t===e.Set.empty)return t;i=this.length<t.length?(r=this,t):(r=t,this),n=Object.keys(r.elements);for(var o=0;o<n.length;o++){var a=n[o];a in i.elements&&s.push(a)}return new e.Set(s)},e.Set.prototype.union=function(t){return t===e.Set.complete?e.Set.complete:t===e.Set.empty?this:new e.Set(Object.keys(this.elements).concat(Object.keys(t.elements)))},e.idf=function(e,t){var r=0;for(var i in e)"_index"!=i&&(r+=Object.keys(e[i]).length);var n=(t-r+.5)/(r+.5);return Math.log(1+Math.abs(n))},e.Token=function(e,t){this.str=e||"",this.metadata=t||{}},e.Token.prototype.toString=function(){return this.str},e.Token.prototype.update=function(e){return this.str=e(this.str,this.metadata),this},e.Token.prototype.clone=function(t){return t=t||function(e){return e},new e.Token(t(this.str,this.metadata),this.metadata)},e.tokenizer=function(t,r){if(null==t||null==t)return[];if(Array.isArray(t))return t.map(function(t){return new e.Token(e.utils.asString(t).toLowerCase(),e.utils.clone(r))});for(var i=t.toString().toLowerCase(),n=i.length,s=[],o=0,a=0;o<=n;o++){var l=o-a;if(i.charAt(o).match(e.tokenizer.separator)||o==n){if(0<l){var c=e.utils.clone(r)||{};c.position=[a,l],c.index=s.length,s.push(new e.Token(i.slice(a,o),c))}a=o+1}}return s},e.tokenizer.separator=/[\s\-]+/,e.Pipeline=function(){this._stack=[]},e.Pipeline.registeredFunctions=Object.create(null),e.Pipeline.registerFunction=function(t,r){r in this.registeredFunctions&&e.utils.warn("Overwriting existing registered function: "+r),t.label=r,e.Pipeline.registeredFunctions[t.label]=t},e.Pipeline.warnIfFunctionNotRegistered=function(t){t.label&&t.label in this.registeredFunctions||e.utils.warn("Function is not registered with pipeline. This may cause problems when serialising the index.\n",t)},e.Pipeline.load=function(t){var r=new e.Pipeline;return t.forEach(function(t){var i=e.Pipeline.registeredFunctions[t];if(!i)throw new Error("Cannot load unregistered function: "+t);r.add(i)}),r},e.Pipeline.prototype.add=function(){Array.prototype.slice.call(arguments).forEach(function(t){e.Pipeline.warnIfFunctionNotRegistered(t),this._stack.push(t)},this)},e.Pipeline.prototype.after=function(t,r){e.Pipeline.warnIfFunctionNotRegistered(r);var i=this._stack.indexOf(t);if(-1==i)throw new Error("Cannot find existingFn");i+=1,this._stack.splice(i,0,r)},e.Pipeline.prototype.before=function(t,r){e.Pipeline.warnIfFunctionNotRegistered(r);var i=this._stack.indexOf(t);if(-1==i)throw new Error("Cannot find existingFn");this._stack.splice(i,0,r)},e.Pipeline.prototype.remove=function(e){var t=this._stack.indexOf(e);-1!=t&&this._stack.splice(t,1)},e.Pipeline.prototype.run=function(e){for(var t=this._stack.length,r=0;r<t;r++){for(var i=this._stack[r],n=[],s=0;s<e.length;s++){var o=i(e[s],s,e);if(null!=o&&""!==o)if(Array.isArray(o))for(var a=0;a<o.length;a++)n.push(o[a]);else n.push(o)}e=n}return e},e.Pipeline.prototype.runString=function(t,r){var i=new e.Token(t,r);return this.run([i]).map(function(e){return e.toString()})},e.Pipeline.prototype.reset=function(){this._stack=[]},e.Pipeline.prototype.toJSON=function(){return this._stack.map(function(t){return e.Pipeline.warnIfFunctionNotRegistered(t),t.label})},e.Vector=function(e){this._magnitude=0,this.elements=e||[]},e.Vector.prototype.positionForIndex=function(e){if(0==this.elements.length)return 0;for(var t=0,r=this.elements.length/2,i=r-t,n=Math.floor(i/2),s=this.elements[2*n];1<i&&(s<e&&(t=n),e<s&&(r=n),s!=e);)i=r-t,n=t+Math.floor(i/2),s=this.elements[2*n];return s==e?2*n:e<s?2*n:s<e?2*(n+1):void 0},e.Vector.prototype.insert=function(e,t){this.upsert(e,t,function(){throw"duplicate index"})},e.Vector.prototype.upsert=function(e,t,r){this._magnitude=0;var i=this.positionForIndex(e);this.elements[i]==e?this.elements[i+1]=r(this.elements[i+1],t):this.elements.splice(i,0,e,t)},e.Vector.prototype.magnitude=function(){if(this._magnitude)return this._magnitude;for(var e=0,t=this.elements.length,r=1;r<t;r+=2){var i=this.elements[r];e+=i*i}return this._magnitude=Math.sqrt(e)},e.Vector.prototype.dot=function(e){for(var t=0,r=this.elements,i=e.elements,n=r.length,s=i.length,o=0,a=0,u=0,l=0;u<n&&l<s;)(o=r[u])<(a=i[l])?u+=2:a<o?l+=2:o==a&&(t+=r[u+1]*i[l+1],u+=2,l+=2);return t},e.Vector.prototype.similarity=function(e){return this.dot(e)/this.magnitude()||0},e.Vector.prototype.toArray=function(){for(var e=new Array(this.elements.length/2),t=1,r=0;t<this.elements.length;t+=2,r++)e[r]=this.elements[t];return e},e.Vector.prototype.toJSON=function(){return this.elements},e.stemmer=function(){var e={ational:"ate",tional:"tion",enci:"ence",anci:"ance",izer:"ize",bli:"ble",alli:"al",entli:"ent",eli:"e",ousli:"ous",ization:"ize",ation:"ate",ator:"ate",alism:"al",iveness:"ive",fulness:"ful",ousness:"ous",aliti:"al",iviti:"ive",biliti:"ble",logi:"log"},t={icate:"ic",ative:"",alize:"al",iciti:"ic",ical:"ic",ful:"",ness:""},i="[aeiouy]",n="[^aeiou][^aeiouy]*",c=new RegExp("^([^aeiou][^aeiouy]*)?[aeiouy][aeiou]*[^aeiou][^aeiouy]*"),h=new RegExp("^([^aeiou][^aeiouy]*)?[aeiouy][aeiou]*[^aeiou][^aeiouy]*[aeiouy][aeiou]*[^aeiou][^aeiouy]*"),d=new RegExp("^([^aeiou][^aeiouy]*)?[aeiouy][aeiou]*[^aeiou][^aeiouy]*([aeiouy][aeiou]*)?$"),f=new RegExp("^([^aeiou][^aeiouy]*)?[aeiouy]"),p=/^(.+?)(ss|i)es$/,y=/^(.+?)([^s])s$/,m=/^(.+?)eed$/,v=/^(.+?)(ed|ing)$/,g=/.$/,x=/(at|bl|iz)$/,w=new RegExp("([^aeiouylsz])\\1$"),Q=new RegExp("^"+n+i+"[^aeiouwxy]$"),k=/^(.+?[^aeiou])y$/,S=/^(.+?)(ational|tional|enci|anci|izer|bli|alli|entli|eli|ousli|ization|ation|ator|alism|iveness|fulness|ousness|aliti|iviti|biliti|logi)$/,E=/^(.+?)(icate|ative|alize|iciti|ical|ful|ness)$/,L=/^(.+?)(al|ance|ence|er|ic|able|ible|ant|ement|ment|ent|ou|ism|ate|iti|ous|ive|ize)$/,b=/^(.+?)(s|t)(ion)$/,P=/^(.+?)e$/,T=/ll$/,O=new RegExp("^"+n+i+"[^aeiouwxy]$"),I=function(r){var i,n,s,o,a,u,l;if(r.length<3)return r;if("y"==(s=r.substr(0,1))&&(r=s.toUpperCase()+r.substr(1)),a=y,(o=p).test(r)?r=r.replace(o,"$1$2"):a.test(r)&&(r=r.replace(a,"$1$2")),a=v,(o=m).test(r)){var I=o.exec(r);(o=c).test(I[1])&&(o=g,r=r.replace(o,""))}else if(a.test(r)){i=(I=a.exec(r))[1],(a=f).test(i)&&(u=w,l=Q,(a=x).test(r=i)?r+="e":u.test(r)?(o=g,r=r.replace(o,"")):l.test(r)&&(r+="e"))}(o=k).test(r)&&(r=(i=(I=o.exec(r))[1])+"i");(o=S).test(r)&&(i=(I=o.exec(r))[1],n=I[2],(o=c).test(i)&&(r=i+e[n]));(o=E).test(r)&&(i=(I=o.exec(r))[1],n=I[2],(o=c).test(i)&&(r=i+t[n]));if(a=b,(o=L).test(r))i=(I=o.exec(r))[1],(o=h).test(i)&&(r=i);else if(a.test(r)){i=(I=a.exec(r))[1]+I[2],(a=h).test(i)&&(r=i)}(o=P).test(r)&&(i=(I=o.exec(r))[1],a=d,u=O,((o=h).test(i)||a.test(i)&&!u.test(i))&&(r=i));return a=h,(o=T).test(r)&&a.test(r)&&(o=g,r=r.replace(o,"")),"y"==s&&(r=s.toLowerCase()+r.substr(1)),r};return function(e){return e.update(I)}}(),e.Pipeline.registerFunction(e.stemmer,"stemmer"),e.generateStopWordFilter=function(e){var t=e.reduce(function(e,t){return e[t]=t,e},{});return function(e){if(e&&t[e.toString()]!==e.toString())return e}},e.stopWordFilter=e.generateStopWordFilter(["a","able","about","across","after","all","almost","also","am","among","an","and","any","are","as","at","be","because","been","but","by","can","cannot","could","dear","did","do","does","either","else","ever","every","for","from","get","got","had","has","have","he","her","hers","him","his","how","however","i","if","in","into","is","it","its","just","least","let","like","likely","may","me","might","most","must","my","neither","no","nor","not","of","off","often","on","only","or","other","our","own","rather","said","say","says","she","should","since","so","some","than","that","the","their","them","then","there","these","they","this","tis","to","too","twas","us","wants","was","we","were","what","when","where","which","while","who","whom","why","will","with","would","yet","you","your"]),e.Pipeline.registerFunction(e.stopWordFilter,"stopWordFilter"),e.trimmer=function(e){return e.update(function(e){return e.replace(/^\W+/,"").replace(/\W+$/,"")})},e.Pipeline.registerFunction(e.trimmer,"trimmer"),e.TokenSet=function(){this.final=!1,this.edges={},this.id=e.TokenSet._nextId,e.TokenSet._nextId+=1},e.TokenSet._nextId=1,e.TokenSet.fromArray=function(t){for(var r=new e.TokenSet.Builder,i=0,n=t.length;i<n;i++)r.insert(t[i]);return r.finish(),r.root},e.TokenSet.fromClause=function(t){return"editDistance"in t?e.TokenSet.fromFuzzyString(t.term,t.editDistance):e.TokenSet.fromString(t.term)},e.TokenSet.fromFuzzyString=function(t,r){for(var i=new e.TokenSet,n=[{node:i,editsRemaining:r,str:t}];n.length;){var s=n.pop();if(0<s.str.length){var o,a=s.str.charAt(0);a in s.node.edges?o=s.node.edges[a]:(o=new e.TokenSet,s.node.edges[a]=o),1==s.str.length&&(o.final=!0),n.push({node:o,editsRemaining:s.editsRemaining,str:s.str.slice(1)})}if(0!=s.editsRemaining){if("*"in s.node.edges)var u=s.node.edges["*"];else{u=new e.TokenSet;s.node.edges["*"]=u}if(0==s.str.length&&(u.final=!0),n.push({node:u,editsRemaining:s.editsRemaining-1,str:s.str}),1<s.str.length&&n.push({node:s.node,editsRemaining:s.editsRemaining-1,str:s.str.slice(1)}),1==s.str.length&&(s.node.final=!0),1<=s.str.length){if("*"in s.node.edges)var l=s.node.edges["*"];else{l=new e.TokenSet;s.node.edges["*"]=l}1==s.str.length&&(l.final=!0),n.push({node:l,editsRemaining:s.editsRemaining-1,str:s.str.slice(1)})}if(1<s.str.length){var c,h=s.str.charAt(0),d=s.str.charAt(1);d in s.node.edges?c=s.node.edges[d]:(c=new e.TokenSet,s.node.edges[d]=c),1==s.str.length&&(c.final=!0),n.push({node:c,editsRemaining:s.editsRemaining-1,str:h+s.str.slice(2)})}}}return i},e.TokenSet.fromString=function(t){for(var r=new e.TokenSet,i=r,n=0,s=t.length;n<s;n++){var o=t[n],a=n==s-1;if("*"==o)(r.edges[o]=r).final=a;else{var u=new e.TokenSet;u.final=a,r.edges[o]=u,r=u}}return i},e.TokenSet.prototype.toArray=function(){for(var e=[],t=[{prefix:"",node:this}];t.length;){var r=t.pop(),i=Object.keys(r.node.edges),n=i.length;r.node.final&&(r.prefix.charAt(0),e.push(r.prefix));for(var s=0;s<n;s++){var o=i[s];t.push({prefix:r.prefix.concat(o),node:r.node.edges[o]})}}return e},e.TokenSet.prototype.toString=function(){if(this._str)return this._str;for(var e=this.final?"1":"0",t=Object.keys(this.edges).sort(),r=t.length,i=0;i<r;i++){var n=t[i];e=e+n+this.edges[n].id}return e},e.TokenSet.prototype.intersect=function(t){for(var r=new e.TokenSet,i=void 0,n=[{qNode:t,output:r,node:this}];n.length;){i=n.pop();for(var s=Object.keys(i.qNode.edges),o=s.length,a=Object.keys(i.node.edges),u=a.length,l=0;l<o;l++)for(var c=s[l],h=0;h<u;h++){var d=a[h];if(d==c||"*"==c){var f=i.node.edges[d],p=i.qNode.edges[c],y=f.final&&p.final,m=void 0;d in i.output.edges?(m=i.output.edges[d]).final=m.final||y:((m=new e.TokenSet).final=y,i.output.edges[d]=m),n.push({qNode:p,output:m,node:f})}}}return r},e.TokenSet.Builder=function(){this.previousWord="",this.root=new e.TokenSet,this.uncheckedNodes=[],this.minimizedNodes={}},e.TokenSet.Builder.prototype.insert=function(t){var r,i=0;if(t<this.previousWord)throw new Error("Out of order word insertion");for(var n=0;n<t.length&&n<this.previousWord.length&&t[n]==this.previousWord[n];n++)i++;this.minimize(i),r=0==this.uncheckedNodes.length?this.root:this.uncheckedNodes[this.uncheckedNodes.length-1].child;for(n=i;n<t.length;n++){var s=new e.TokenSet,o=t[n];r.edges[o]=s,this.uncheckedNodes.push({parent:r,char:o,child:s}),r=s}r.final=!0,this.previousWord=t},e.TokenSet.Builder.prototype.finish=function(){this.minimize(0)},e.TokenSet.Builder.prototype.minimize=function(e){for(var t=this.uncheckedNodes.length-1;e<=t;t--){var r=this.uncheckedNodes[t],i=r.child.toString();i in this.minimizedNodes?r.parent.edges[r.char]=this.minimizedNodes[i]:(r.child._str=i,this.minimizedNodes[i]=r.child),this.uncheckedNodes.pop()}},e.Index=function(e){this.invertedIndex=e.invertedIndex,this.fieldVectors=e.fieldVectors,this.tokenSet=e.tokenSet,this.fields=e.fields,this.pipeline=e.pipeline},e.Index.prototype.search=function(t){return this.query(function(r){new e.QueryParser(t,r).parse()})},e.Index.prototype.query=function(t){for(var r=new e.Query(this.fields),i=Object.create(null),n=Object.create(null),s=Object.create(null),o=Object.create(null),a=Object.create(null),u=0;u<this.fields.length;u++)n[this.fields[u]]=new e.Vector;t.call(r,r);for(u=0;u<r.clauses.length;u++){var c,l=r.clauses[u],h=e.Set.complete;c=l.usePipeline?this.pipeline.runString(l.term,{fields:l.fields}):[l.term];for(var d=0;d<c.length;d++){var f=c[d];l.term=f;var p=e.TokenSet.fromClause(l),y=this.tokenSet.intersect(p).toArray();if(0===y.length&&l.presence===e.Query.presence.REQUIRED){for(var m=0;m<l.fields.length;m++){o[v=l.fields[m]]=e.Set.empty}break}for(var g=0;g<y.length;g++){var x=y[g],w=this.invertedIndex[x],Q=w._index;for(m=0;m<l.fields.length;m++){var k=w[v=l.fields[m]],S=Object.keys(k),E=x+"/"+v,L=new e.Set(S);if(l.presence==e.Query.presence.REQUIRED&&(h=h.union(L),void 0===o[v]&&(o[v]=e.Set.complete)),l.presence!=e.Query.presence.PROHIBITED){if(n[v].upsert(Q,l.boost,function(e,t){return e+t}),!s[E]){for(var b=0;b<S.length;b++){var P,T=S[b],O=new e.FieldRef(T,v),I=k[T];void 0===(P=i[O])?i[O]=new e.MatchData(x,v,I):P.add(x,v,I)}s[E]=!0}}else void 0===a[v]&&(a[v]=e.Set.empty),a[v]=a[v].union(L)}}}if(l.presence===e.Query.presence.REQUIRED)for(m=0;m<l.fields.length;m++){o[v=l.fields[m]]=o[v].intersect(h)}}var R=e.Set.complete,F=e.Set.empty;for(u=0;u<this.fields.length;u++){var v;o[v=this.fields[u]]&&(R=R.intersect(o[v])),a[v]&&(F=F.union(a[v]))}var C=Object.keys(i),N=[],_=Object.create(null);if(r.isNegated()){C=Object.keys(this.fieldVectors);for(u=0;u<C.length;u++){O=C[u];var j=e.FieldRef.fromString(O);i[O]=new e.MatchData}}for(u=0;u<C.length;u++){var D=(j=e.FieldRef.fromString(C[u])).docRef;if(R.contains(D)&&!F.contains(D)){var A,B=this.fieldVectors[j],V=n[j.fieldName].similarity(B);if(void 0!==(A=_[D]))A.score+=V,A.matchData.combine(i[j]);else{var z={ref:D,score:V,matchData:i[j]};_[D]=z,N.push(z)}}}return N.sort(function(e,t){return t.score-e.score})},e.Index.prototype.toJSON=function(){var t=Object.keys(this.invertedIndex).sort().map(function(e){return[e,this.invertedIndex[e]]},this),r=Object.keys(this.fieldVectors).map(function(e){return[e,this.fieldVectors[e].toJSON()]},this);return{version:e.version,fields:this.fields,fieldVectors:r,invertedIndex:t,pipeline:this.pipeline.toJSON()}},e.Index.load=function(t){var r={},i={},n=t.fieldVectors,s=Object.create(null),o=t.invertedIndex,a=new e.TokenSet.Builder,u=e.Pipeline.load(t.pipeline);t.version!=e.version&&e.utils.warn("Version mismatch when loading serialised index. Current version of lunr '"+e.version+"' does not match serialized index '"+t.version+"'");for(var l=0;l<n.length;l++){var h=(c=n[l])[0],d=c[1];i[h]=new e.Vector(d)}for(l=0;l<o.length;l++){var c,f=(c=o[l])[0],p=c[1];a.insert(f),s[f]=p}return a.finish(),r.fields=t.fields,r.fieldVectors=i,r.invertedIndex=s,r.tokenSet=a.root,r.pipeline=u,new e.Index(r)},e.Builder=function(){this._ref="id",this._fields=Object.create(null),this._documents=Object.create(null),this.invertedIndex=Object.create(null),this.fieldTermFrequencies={},this.fieldLengths={},this.tokenizer=e.tokenizer,this.pipeline=new e.Pipeline,this.searchPipeline=new e.Pipeline,this.documentCount=0,this._b=.75,this._k1=1.2,this.termIndex=0,this.metadataWhitelist=[]},e.Builder.prototype.ref=function(e){this._ref=e},e.Builder.prototype.field=function(e,t){if(/\//.test(e))throw new RangeError("Field '"+e+"' contains illegal character '/'");this._fields[e]=t||{}},e.Builder.prototype.b=function(e){this._b=e<0?0:1<e?1:e},e.Builder.prototype.k1=function(e){this._k1=e},e.Builder.prototype.add=function(t,r){var i=t[this._ref],n=Object.keys(this._fields);this._documents[i]=r||{},this.documentCount+=1;for(var s=0;s<n.length;s++){var o=n[s],a=this._fields[o].extractor,u=a?a(t):t[o],l=this.tokenizer(u,{fields:[o]}),c=this.pipeline.run(l),h=new e.FieldRef(i,o),d=Object.create(null);this.fieldTermFrequencies[h]=d,this.fieldLengths[h]=0,this.fieldLengths[h]+=c.length;for(var f=0;f<c.length;f++){var p=c[f];if(null==d[p]&&(d[p]=0),d[p]+=1,null==this.invertedIndex[p]){var y=Object.create(null);y._index=this.termIndex,this.termIndex+=1;for(var m=0;m<n.length;m++)y[n[m]]=Object.create(null);this.invertedIndex[p]=y}null==this.invertedIndex[p][o][i]&&(this.invertedIndex[p][o][i]=Object.create(null));for(var v=0;v<this.metadataWhitelist.length;v++){var g=this.metadataWhitelist[v],x=p.metadata[g];null==this.invertedIndex[p][o][i][g]&&(this.invertedIndex[p][o][i][g]=[]),this.invertedIndex[p][o][i][g].push(x)}}}},e.Builder.prototype.calculateAverageFieldLengths=function(){for(var t=Object.keys(this.fieldLengths),r=t.length,i={},n={},s=0;s<r;s++){var o=e.FieldRef.fromString(t[s]),a=o.fieldName;n[a]||(n[a]=0),n[a]+=1,i[a]||(i[a]=0),i[a]+=this.fieldLengths[o]}var u=Object.keys(this._fields);for(s=0;s<u.length;s++){var l=u[s];i[l]=i[l]/n[l]}this.averageFieldLength=i},e.Builder.prototype.createFieldVectors=function(){for(var t={},r=Object.keys(this.fieldTermFrequencies),i=r.length,n=Object.create(null),s=0;s<i;s++){for(var o=e.FieldRef.fromString(r[s]),a=o.fieldName,u=this.fieldLengths[o],l=new e.Vector,c=this.fieldTermFrequencies[o],h=Object.keys(c),d=h.length,f=this._fields[a].boost||1,p=this._documents[o.docRef].boost||1,y=0;y<d;y++){var m,v,g,x=h[y],w=c[x],Q=this.invertedIndex[x]._index;void 0===n[x]?(m=e.idf(this.invertedIndex[x],this.documentCount),n[x]=m):m=n[x],v=m*((this._k1+1)*w)/(this._k1*(1-this._b+this._b*(u/this.averageFieldLength[a]))+w),v*=f,v*=p,g=Math.round(1e3*v)/1e3,l.insert(Q,g)}t[o]=l}this.fieldVectors=t},e.Builder.prototype.createTokenSet=function(){this.tokenSet=e.TokenSet.fromArray(Object.keys(this.invertedIndex).sort())},e.Builder.prototype.build=function(){return this.calculateAverageFieldLengths(),this.createFieldVectors(),this.createTokenSet(),new e.Index({invertedIndex:this.invertedIndex,fieldVectors:this.fieldVectors,tokenSet:this.tokenSet,fields:Object.keys(this._fields),pipeline:this.searchPipeline})},e.Builder.prototype.use=function(e){var t=Array.prototype.slice.call(arguments,1);t.unshift(this),e.apply(this,t)},e.MatchData=function(e,t,r){for(var i=Object.create(null),n=Object.keys(r||{}),s=0;s<n.length;s++){var o=n[s];i[o]=r[o].slice()}this.metadata=Object.create(null),void 0!==e&&(this.metadata[e]=Object.create(null),this.metadata[e][t]=i)},e.MatchData.prototype.combine=function(e){for(var t=Object.keys(e.metadata),r=0;r<t.length;r++){var i=t[r],n=Object.keys(e.metadata[i]);null==this.metadata[i]&&(this.metadata[i]=Object.create(null));for(var s=0;s<n.length;s++){var o=n[s],a=Object.keys(e.metadata[i][o]);null==this.metadata[i][o]&&(this.metadata[i][o]=Object.create(null));for(var u=0;u<a.length;u++){var l=a[u];null==this.metadata[i][o][l]?this.metadata[i][o][l]=e.metadata[i][o][l]:this.metadata[i][o][l]=this.metadata[i][o][l].concat(e.metadata[i][o][l])}}}},e.MatchData.prototype.add=function(e,t,r){if(!(e in this.metadata))return this.metadata[e]=Object.create(null),void(this.metadata[e][t]=r);if(t in this.metadata[e])for(var i=Object.keys(r),n=0;n<i.length;n++){var s=i[n];s in this.metadata[e][t]?this.metadata[e][t][s]=this.metadata[e][t][s].concat(r[s]):this.metadata[e][t][s]=r[s]}else this.metadata[e][t]=r},e.Query=function(e){this.clauses=[],this.allFields=e},e.Query.wildcard=new String("*"),e.Query.wildcard.NONE=0,e.Query.wildcard.LEADING=1,e.Query.wildcard.TRAILING=2,e.Query.presence={OPTIONAL:1,REQUIRED:2,PROHIBITED:3},e.Query.prototype.clause=function(t){return"fields"in t||(t.fields=this.allFields),"boost"in t||(t.boost=1),"usePipeline"in t||(t.usePipeline=!0),"wildcard"in t||(t.wildcard=e.Query.wildcard.NONE),t.wildcard&e.Query.wildcard.LEADING&&t.term.charAt(0)!=e.Query.wildcard&&(t.term="*"+t.term),t.wildcard&e.Query.wildcard.TRAILING&&t.term.slice(-1)!=e.Query.wildcard&&(t.term=t.term+"*"),"presence"in t||(t.presence=e.Query.presence.OPTIONAL),this.clauses.push(t),this},e.Query.prototype.isNegated=function(){for(var t=0;t<this.clauses.length;t++)if(this.clauses[t].presence!=e.Query.presence.PROHIBITED)return!1;return!0},e.Query.prototype.term=function(t,r){if(Array.isArray(t))return t.forEach(function(t){this.term(t,e.utils.clone(r))},this),this;var i=r||{};return i.term=t.toString(),this.clause(i),this},e.QueryParseError=function(e,t,r){this.name="QueryParseError",this.message=e,this.start=t,this.end=r},e.QueryParseError.prototype=new Error,e.QueryLexer=function(e){this.lexemes=[],this.str=e,this.length=e.length,this.pos=0,this.start=0,this.escapeCharPositions=[]},e.QueryLexer.prototype.run=function(){for(var t=e.QueryLexer.lexText;t;)t=t(this)},e.QueryLexer.prototype.sliceString=function(){for(var e=[],t=this.start,r=this.pos,i=0;i<this.escapeCharPositions.length;i++)r=this.escapeCharPositions[i],e.push(this.str.slice(t,r)),t=r+1;return e.push(this.str.slice(t,this.pos)),this.escapeCharPositions.length=0,e.join("")},e.QueryLexer.prototype.emit=function(e){this.lexemes.push({type:e,str:this.sliceString(),start:this.start,end:this.pos}),this.start=this.pos},e.QueryLexer.prototype.escapeCharacter=function(){this.escapeCharPositions.push(this.pos-1),this.pos+=1},e.QueryLexer.prototype.next=function(){if(this.pos>=this.length)return e.QueryLexer.EOS;var t=this.str.charAt(this.pos);return this.pos+=1,t},e.QueryLexer.prototype.width=function(){return this.pos-this.start},e.QueryLexer.prototype.ignore=function(){this.start==this.pos&&(this.pos+=1),this.start=this.pos},e.QueryLexer.prototype.backup=function(){this.pos-=1},e.QueryLexer.prototype.acceptDigitRun=function(){for(var t,r;47<(r=(t=this.next()).charCodeAt(0))&&r<58;);t!=e.QueryLexer.EOS&&this.backup()},e.QueryLexer.prototype.more=function(){return this.pos<this.length},e.QueryLexer.EOS="EOS",e.QueryLexer.FIELD="FIELD",e.QueryLexer.TERM="TERM",e.QueryLexer.EDIT_DISTANCE="EDIT_DISTANCE",e.QueryLexer.BOOST="BOOST",e.QueryLexer.PRESENCE="PRESENCE",e.QueryLexer.lexField=function(t){return t.backup(),t.emit(e.QueryLexer.FIELD),t.ignore(),e.QueryLexer.lexText},e.QueryLexer.lexTerm=function(t){if(1<t.width()&&(t.backup(),t.emit(e.QueryLexer.TERM)),t.ignore(),t.more())return e.QueryLexer.lexText},e.QueryLexer.lexEditDistance=function(t){return t.ignore(),t.acceptDigitRun(),t.emit(e.QueryLexer.EDIT_DISTANCE),e.QueryLexer.lexText},e.QueryLexer.lexBoost=function(t){return t.ignore(),t.acceptDigitRun(),t.emit(e.QueryLexer.BOOST),e.QueryLexer.lexText},e.QueryLexer.lexEOS=function(t){0<t.width()&&t.emit(e.QueryLexer.TERM)},e.QueryLexer.termSeparator=e.tokenizer.separator,e.QueryLexer.lexText=function(t){for(;;){var r=t.next();if(r==e.QueryLexer.EOS)return e.QueryLexer.lexEOS;if(92!=r.charCodeAt(0)){if(":"==r)return e.QueryLexer.lexField;if("~"==r)return t.backup(),0<t.width()&&t.emit(e.QueryLexer.TERM),e.QueryLexer.lexEditDistance;if("^"==r)return t.backup(),0<t.width()&&t.emit(e.QueryLexer.TERM),e.QueryLexer.lexBoost;if("+"==r&&1===t.width())return t.emit(e.QueryLexer.PRESENCE),e.QueryLexer.lexText;if("-"==r&&1===t.width())return t.emit(e.QueryLexer.PRESENCE),e.QueryLexer.lexText;if(r.match(e.QueryLexer.termSeparator))return e.QueryLexer.lexTerm}else t.escapeCharacter()}},e.QueryParser=function(t,r){this.lexer=new e.QueryLexer(t),this.query=r,this.currentClause={},this.lexemeIdx=0},e.QueryParser.prototype.parse=function(){this.lexer.run(),this.lexemes=this.lexer.lexemes;for(var t=e.QueryParser.parseClause;t;)t=t(this);return this.query},e.QueryParser.prototype.peekLexeme=function(){return this.lexemes[this.lexemeIdx]},e.QueryParser.prototype.consumeLexeme=function(){var e=this.peekLexeme();return this.lexemeIdx+=1,e},e.QueryParser.prototype.nextClause=function(){var e=this.currentClause;this.query.clause(e),this.currentClause={}},e.QueryParser.parseClause=function(t){var r=t.peekLexeme();if(null!=r)switch(r.type){case e.QueryLexer.PRESENCE:return e.QueryParser.parsePresence;case e.QueryLexer.FIELD:return e.QueryParser.parseField;case e.QueryLexer.TERM:return e.QueryParser.parseTerm;default:var i="expected either a field or a term, found "+r.type;throw 1<=r.str.length&&(i+=" with value '"+r.str+"'"),new e.QueryParseError(i,r.start,r.end)}},e.QueryParser.parsePresence=function(t){var r=t.consumeLexeme();if(null!=r){switch(r.str){case"-":t.currentClause.presence=e.Query.presence.PROHIBITED;break;case"+":t.currentClause.presence=e.Query.presence.REQUIRED;break;default:var i="unrecognised presence operator'"+r.str+"'";throw new e.QueryParseError(i,r.start,r.end)}var n=t.peekLexeme();if(null==n){i="expecting term or field, found nothing";throw new e.QueryParseError(i,r.start,r.end)}switch(n.type){case e.QueryLexer.FIELD:return e.QueryParser.parseField;case e.QueryLexer.TERM:return e.QueryParser.parseTerm;default:i="expecting term or field, found '"+n.type+"'";throw new e.QueryParseError(i,n.start,n.end)}}},e.QueryParser.parseField=function(t){var r=t.consumeLexeme();if(null!=r){if(-1==t.query.allFields.indexOf(r.str)){var i=t.query.allFields.map(function(e){return"'"+e+"'"}).join(", "),n="unrecognised field '"+r.str+"', possible fields: "+i;throw new e.QueryParseError(n,r.start,r.end)}t.currentClause.fields=[r.str];var s=t.peekLexeme();if(null==s){n="expecting term, found nothing";throw new e.QueryParseError(n,r.start,r.end)}switch(s.type){case e.QueryLexer.TERM:return e.QueryParser.parseTerm;default:n="expecting term, found '"+s.type+"'";throw new e.QueryParseError(n,s.start,s.end)}}},e.QueryParser.parseTerm=function(t){var r=t.consumeLexeme();if(null!=r){t.currentClause.term=r.str.toLowerCase(),-1!=r.str.indexOf("*")&&(t.currentClause.usePipeline=!1);var i=t.peekLexeme();if(null==i)return void t.nextClause();switch(i.type){case e.QueryLexer.TERM:return t.nextClause(),e.QueryParser.parseTerm;case e.QueryLexer.FIELD:return t.nextClause(),e.QueryParser.parseField;case e.QueryLexer.EDIT_DISTANCE:return e.QueryParser.parseEditDistance;case e.QueryLexer.BOOST:return e.QueryParser.parseBoost;case e.QueryLexer.PRESENCE:return t.nextClause(),e.QueryParser.parsePresence;default:var n="Unexpected lexeme type '"+i.type+"'";throw new e.QueryParseError(n,i.start,i.end)}}},e.QueryParser.parseEditDistance=function(t){var r=t.consumeLexeme();if(null!=r){var i=parseInt(r.str,10);if(isNaN(i)){var n="edit distance must be numeric";throw new e.QueryParseError(n,r.start,r.end)}t.currentClause.editDistance=i;var s=t.peekLexeme();if(null==s)return void t.nextClause();switch(s.type){case e.QueryLexer.TERM:return t.nextClause(),e.QueryParser.parseTerm;case e.QueryLexer.FIELD:return t.nextClause(),e.QueryParser.parseField;case e.QueryLexer.EDIT_DISTANCE:return e.QueryParser.parseEditDistance;case e.QueryLexer.BOOST:return e.QueryParser.parseBoost;case e.QueryLexer.PRESENCE:return t.nextClause(),e.QueryParser.parsePresence;default:n="Unexpected lexeme type '"+s.type+"'";throw new e.QueryParseError(n,s.start,s.end)}}},e.QueryParser.parseBoost=function(t){var r=t.consumeLexeme();if(null!=r){var i=parseInt(r.str,10);if(isNaN(i)){var n="boost must be numeric";throw new e.QueryParseError(n,r.start,r.end)}t.currentClause.boost=i;var s=t.peekLexeme();if(null==s)return void t.nextClause();switch(s.type){case e.QueryLexer.TERM:return t.nextClause(),e.QueryParser.parseTerm;case e.QueryLexer.FIELD:return t.nextClause(),e.QueryParser.parseField;case e.QueryLexer.EDIT_DISTANCE:return e.QueryParser.parseEditDistance;case e.QueryLexer.BOOST:return e.QueryParser.parseBoost;case e.QueryLexer.PRESENCE:return t.nextClause(),e.QueryParser.parsePresence;default:n="Unexpected lexeme type '"+s.type+"'";throw new e.QueryParseError(n,s.start,s.end)}}},function(e,t){"function"==typeof define&&define.amd?define(t):"object"==typeof exports?module.exports=t():e.lunr=t()}(this,function(){return e})}();var __extends=this&&this.__extends||function(){var extendStatics=function(d,b){return(extendStatics=Object.setPrototypeOf||{__proto__:[]}instanceof Array&&function(d,b){d.__proto__=b}||function(d,b){for(var p in b)b.hasOwnProperty(p)&&(d[p]=b[p])})(d,b)};return function(d,b){function __(){this.constructor=d}extendStatics(d,b),d.prototype=null===b?Object.create(b):(__.prototype=b.prototype,new __)}}(),typedoc,typedoc,typedoc,typedoc,typedoc,typedoc,typedoc,typedoc,typedoc,typedoc;!function(typedoc){typedoc.$html=$("html");var services=[],components=[];typedoc.$document=$(document),typedoc.$window=$(window),typedoc.$body=$("body"),typedoc.registerService=function(constructor,name,priority){void 0===priority&&(priority=0),services.push({constructor:constructor,name:name,priority:priority,instance:null}),services.sort(function(a,b){return a.priority-b.priority})},typedoc.registerComponent=function(constructor,selector,priority,namespace){void 0===priority&&(priority=0),void 0===namespace&&(namespace="*"),components.push({selector:selector,constructor:constructor,priority:priority,namespace:namespace}),components.sort(function(a,b){return a.priority-b.priority})},"undefined"!=typeof Backbone&&(typedoc.Events=function(){},_.extend(typedoc.Events.prototype,Backbone.Events));var Application=function(_super){function Application(){var _this=_super.call(this)||this;return _this.createServices(),_this.createComponents(typedoc.$body),_this}return __extends(Application,_super),Application.prototype.createServices=function(){_(services).forEach(function(c){c.instance=new c.constructor,typedoc[c.name]=c.instance})},Application.prototype.createComponents=function($context,namespace){void 0===namespace&&(namespace="default");var result=[];return _(components).forEach(function(c){c.namespace!=namespace&&"*"!=c.namespace||$context.find(c.selector).each(function(m,el){var instance,$el=$(el);(instance=$el.data("component"))?-1==_(result).indexOf(instance)&&result.push(instance):(instance=new c.constructor({el:el}),$el.data("component",instance),result.push(instance))})}),result},Application}(typedoc.Events);typedoc.Application=Application}(typedoc||(typedoc={})),function(typedoc){var Viewport=function(_super){function Viewport(){var _this=_super.call(this)||this;return _this.scrollTop=0,_this.lastY=0,_this.width=0,_this.height=0,_this.showToolbar=!0,_this.toolbar=document.querySelector(".tsd-page-toolbar"),_this.secondaryNav=document.querySelector(".tsd-navigation.secondary"),typedoc.$window.on("scroll",_.throttle(function(){return _this.onScroll()},10)),typedoc.$window.on("resize",_.throttle(function(){return _this.onResize()},10)),_this.onResize(),_this.onScroll(),_this}return __extends(Viewport,_super),Viewport.prototype.triggerResize=function(){this.trigger("resize",this.width,this.height)},Viewport.prototype.onResize=function(){this.width=typedoc.$window.width()||0,this.height=typedoc.$window.height()||0,this.trigger("resize",this.width,this.height)},Viewport.prototype.onScroll=function(){this.scrollTop=typedoc.$window.scrollTop()||0,this.trigger("scroll",this.scrollTop),this.hideShowToolbar()},Viewport.prototype.hideShowToolbar=function(){var isShown=this.showToolbar;this.showToolbar=this.lastY>=this.scrollTop||0===this.scrollTop,isShown!==this.showToolbar&&(this.toolbar.classList.toggle("tsd-page-toolbar--hide"),this.secondaryNav.classList.toggle("tsd-navigation--toolbar-hide")),this.lastY=this.scrollTop},Viewport}(typedoc.Events);typedoc.Viewport=Viewport,typedoc.registerService(Viewport,"viewport")}(typedoc||(typedoc={})),function(typedoc){typedoc.pointerDown="mousedown",typedoc.pointerMove="mousemove",typedoc.pointerUp="mouseup",typedoc.pointerDownPosition={x:0,y:0},typedoc.preventNextClick=!1,typedoc.isPointerDown=!1,typedoc.isPointerTouch=!1,typedoc.hasPointerMoved=!1,typedoc.isMobile=/Android|webOS|iPhone|iPad|iPod|BlackBerry|IEMobile|Opera Mini/i.test(navigator.userAgent),typedoc.$html.addClass(typedoc.isMobile?"is-mobile":"not-mobile"),typedoc.isMobile&&"ontouchstart"in document.documentElement&&(typedoc.isPointerTouch=!0,typedoc.pointerDown="touchstart",typedoc.pointerMove="touchmove",typedoc.pointerUp="touchend"),typedoc.$document.on(typedoc.pointerDown,function(e){typedoc.isPointerDown=!0,typedoc.hasPointerMoved=!1;var t="touchstart"==typedoc.pointerDown?e.originalEvent.targetTouches[0]:e;typedoc.pointerDownPosition.y=t.pageY||0,typedoc.pointerDownPosition.x=t.pageX||0}).on(typedoc.pointerMove,function(e){if(typedoc.isPointerDown&&!typedoc.hasPointerMoved){var t="touchstart"==typedoc.pointerDown?e.originalEvent.targetTouches[0]:e,x=typedoc.pointerDownPosition.x-(t.pageX||0),y=typedoc.pointerDownPosition.y-(t.pageY||0);typedoc.hasPointerMoved=10<Math.sqrt(x*x+y*y)}}).on(typedoc.pointerUp,function(e){typedoc.isPointerDown=!1}).on("click",function(e){typedoc.preventNextClick&&(e.preventDefault(),e.stopImmediatePropagation(),typedoc.preventNextClick=!1)})}(typedoc||(typedoc={})),function(typedoc){var FilterItem=function(){function FilterItem(key,value){this.key=key,this.value=value,this.defaultValue=value,this.initialize(),window.localStorage[this.key]&&this.setValue(this.fromLocalStorage(window.localStorage[this.key]))}return FilterItem.prototype.initialize=function(){},FilterItem.prototype.setValue=function(value){if(this.value!=value){var oldValue=this.value;this.value=value,window.localStorage[this.key]=this.toLocalStorage(value),this.handleValueChange(oldValue,value)}},FilterItem}(),FilterItemCheckbox=function(_super){function FilterItemCheckbox(){return null!==_super&&_super.apply(this,arguments)||this}return __extends(FilterItemCheckbox,_super),FilterItemCheckbox.prototype.initialize=function(){var _this=this;this.$checkbox=$("#tsd-filter-"+this.key),this.$checkbox.on("change",function(){_this.setValue(_this.$checkbox.prop("checked"))})},FilterItemCheckbox.prototype.handleValueChange=function(oldValue,newValue){this.$checkbox.prop("checked",this.value),typedoc.$html.toggleClass("toggle-"+this.key,this.value!=this.defaultValue)},FilterItemCheckbox.prototype.fromLocalStorage=function(value){return"true"==value},FilterItemCheckbox.prototype.toLocalStorage=function(value){return value?"true":"false"},FilterItemCheckbox}(FilterItem),FilterItemSelect=function(_super){function FilterItemSelect(){return null!==_super&&_super.apply(this,arguments)||this}return __extends(FilterItemSelect,_super),FilterItemSelect.prototype.initialize=function(){var _this=this;typedoc.$html.addClass("toggle-"+this.key+this.value),this.$select=$("#tsd-filter-"+this.key),this.$select.on(typedoc.pointerDown+" mouseover",function(){_this.$select.addClass("active")}).on("mouseleave",function(){_this.$select.removeClass("active")}).on(typedoc.pointerUp,"li",function(e){_this.$select.removeClass("active"),_this.setValue(($(e.target).attr("data-value")||"").toString())}),typedoc.$document.on(typedoc.pointerDown,function(e){$(e.target).parents().addBack().is(_this.$select)||_this.$select.removeClass("active")})},FilterItemSelect.prototype.handleValueChange=function(oldValue,newValue){this.$select.find("li.selected").removeClass("selected"),this.$select.find(".tsd-select-label").text(this.$select.find('li[data-value="'+newValue+'"]').addClass("selected").text()),typedoc.$html.removeClass("toggle-"+oldValue),typedoc.$html.addClass("toggle-"+newValue)},FilterItemSelect.prototype.fromLocalStorage=function(value){return value},FilterItemSelect.prototype.toLocalStorage=function(value){return value},FilterItemSelect}(FilterItem),Filter=function(_super){function Filter(options){var _this=_super.call(this,options)||this;return _this.optionVisibility=new FilterItemSelect("visibility","private"),_this.optionInherited=new FilterItemCheckbox("inherited",!0),_this.optionExternals=new FilterItemCheckbox("externals",!0),_this.optionOnlyExported=new FilterItemCheckbox("only-exported",!1),_this}return __extends(Filter,_super),Filter.isSupported=function(){try{return void 0!==window.localStorage}catch(e){return!1}},Filter}(Backbone.View);Filter.isSupported()?typedoc.registerComponent(Filter,"#tsd-filter"):typedoc.$html.addClass("no-filter")}(typedoc||(typedoc={})),function(typedoc){var MenuHighlight=function(_super){function MenuHighlight(options){var _this=_super.call(this,options)||this;return _this.anchors=[],_this.index=0,_this.listenTo(typedoc.viewport,"resize",_this.onResize),_this.listenTo(typedoc.viewport,"scroll",_this.onScroll),_this.createAnchors(),_this}return __extends(MenuHighlight,_super),MenuHighlight.prototype.createAnchors=function(){var _this=this;this.index=0,this.anchors=[{position:0}];var base=window.location.href;-1!=base.indexOf("#")&&(base=base.substr(0,base.indexOf("#"))),this.$el.find("a").each(function(_index,el){var href=el.href;if(-1!=href.indexOf("#")&&href.substr(0,base.length)==base){var hash=href.substr(href.indexOf("#")+1),$anchor=$("a.tsd-anchor[name="+hash+"]");0!=$anchor.length&&_this.anchors.push({$link:$(el.parentNode),$anchor:$anchor,position:0})}}),this.onResize()},MenuHighlight.prototype.onResize=function(){for(var anchor,index=1,count=this.anchors.length;index<count;index++)(anchor=this.anchors[index]).position=anchor.$anchor.offset().top;this.anchors.sort(function(a,b){return a.position-b.position}),this.onScroll(typedoc.viewport.scrollTop)},MenuHighlight.prototype.onScroll=function(scrollTop){var anchors=this.anchors,index=this.index,count=anchors.length-1;for(scrollTop+=5;0<index&&anchors[index].position>scrollTop;)index-=1;for(;index<count&&anchors[index+1].position<scrollTop;)index+=1;this.index!=index&&(0<this.index&&this.anchors[this.index].$link.removeClass("focus"),this.index=index,0<this.index&&this.anchors[this.index].$link.addClass("focus"))},MenuHighlight}(Backbone.View);typedoc.MenuHighlight=MenuHighlight,typedoc.registerComponent(MenuHighlight,".menu-highlight")}(typedoc||(typedoc={})),function(typedoc){var search;!function(search){var SearchLoadingState;!function(SearchLoadingState){SearchLoadingState[SearchLoadingState.Idle=0]="Idle",SearchLoadingState[SearchLoadingState.Loading=1]="Loading",SearchLoadingState[SearchLoadingState.Ready=2]="Ready",SearchLoadingState[SearchLoadingState.Failure=3]="Failure"}(SearchLoadingState||(SearchLoadingState={}));var $el=$("#tsd-search"),$field=$("#tsd-search-field"),$results=$(".results"),base=$el.attr("data-base")+"/",query="",loadingState=SearchLoadingState.Idle,hasFocus=!1,preventPress=!1,index,resultClicked=!1;function createIndex(){var builder=new lunr.Builder;builder.pipeline.add(lunr.trimmer),builder.field("name",{boost:10}),builder.field("parent"),builder.ref("id");var rows=search.data.rows,pos=0,length=rows.length;!function batch(){for(var cycles=0;cycles++<100;)if(builder.add(rows[pos]),++pos==length)return index=builder.build(),setLoadingState(SearchLoadingState.Ready);setTimeout(batch,10)}()}function loadIndex(){loadingState==SearchLoadingState.Idle&&(setTimeout(function(){loadingState==SearchLoadingState.Idle&&setLoadingState(SearchLoadingState.Loading)},500),void 0!==search.data?createIndex():$.get($el.attr("data-index")).done(function(source){eval(source),createIndex()}).fail(function(){setLoadingState(SearchLoadingState.Failure)}))}function updateResults(){if($results.empty(),loadingState==SearchLoadingState.Ready&&query){var res=index.search("*"+query+"*");0===res.length&&(res=index.search("*"+query+"~1*"));for(var i=0,c=Math.min(10,res.length);i<c;i++){var row=search.data.rows[Number(res[i].ref)],name=row.name.replace(new RegExp(query,"i"),function(match){return"<b>"+match+"</b>"}),parent=row.parent||"";(parent=parent.replace(new RegExp(query,"i"),function(match){return"<b>"+match+"</b>"}))&&(name='<span class="parent">'+parent+".</span>"+name),$results.append('<li class="'+row.classes+'"><a href="'+base+row.url+'" class="tsd-kind-icon">'+name+"</li>")}}}function setLoadingState(value){loadingState!=value&&($el.removeClass(SearchLoadingState[loadingState].toLowerCase()),loadingState=value,$el.addClass(SearchLoadingState[loadingState].toLowerCase()),value==SearchLoadingState.Ready&&updateResults())}function setHasFocus(value){hasFocus!=value&&(hasFocus=value,$el.toggleClass("has-focus"),value?(setQuery(""),$field.val("")):$field.val(query))}function setQuery(value){query=$.trim(value),updateResults()}function setCurrentResult(dir){var $current=$results.find(".current");if(0==$current.length)$results.find(1==dir?"li:first-child":"li:last-child").addClass("current");else{var $rel=1==dir?$current.next("li"):$current.prev("li");0<$rel.length&&($current.removeClass("current"),$rel.addClass("current"))}}function gotoCurrentResult(){var $current=$results.find(".current");0==$current.length&&($current=$results.find("li:first-child")),0<$current.length&&(window.location.href=$current.find("a").prop("href"),$field.blur())}$results.on("mousedown",function(){resultClicked=!0}).on("mouseup",function(){setHasFocus(resultClicked=!1)}),$field.on("focusin",function(){setHasFocus(!0),loadIndex()}).on("focusout",function(){resultClicked?resultClicked=!1:setTimeout(function(){return setHasFocus(!1)},100)}).on("input",function(){setQuery($.trim(($field.val()||"").toString()))}).on("keydown",function(e){13==e.keyCode||27==e.keyCode||38==e.keyCode||40==e.keyCode?(preventPress=!0,e.preventDefault(),13==e.keyCode?gotoCurrentResult():27==e.keyCode?$field.blur():38==e.keyCode?setCurrentResult(-1):40==e.keyCode&&setCurrentResult(1)):preventPress=!1}).on("keypress",function(e){preventPress&&e.preventDefault()}),$("body").on("keydown",function(e){e.altKey||e.ctrlKey||e.metaKey||!hasFocus&&47<e.keyCode&&e.keyCode<112&&$field.focus()})}(search=typedoc.search||(typedoc.search={}))}(typedoc||(typedoc={})),function(typedoc){function noTransition($el,callback){$el.addClass("no-transition"),callback(),$el.offset(),$el.removeClass("no-transition")}typedoc.transition=function(tuples){for(var name in tuples)if(tuples.hasOwnProperty(name)&&void 0!==document.body.style[name])return{name:name,endEvent:tuples[name]};return null}({transition:"transitionend",OTransition:"oTransitionEnd",msTransition:"msTransitionEnd",MozTransition:"transitionend",WebkitTransition:"webkitTransitionEnd"}),typedoc.noTransition=noTransition,typedoc.animateHeight=function($el,callback,success){var from=$el.height()||0,to=from;noTransition($el,function(){callback(),$el.css("height",""),to=$el.height()||0,from!=to&&typedoc.transition&&$el.css("height",from)}),from!=to&&typedoc.transition?($el.css("height",to),$el.on(typedoc.transition.endEvent,function(){noTransition($el,function(){$el.off(typedoc.transition.endEvent).css("height",""),success&&success()})})):success&&success()}}(typedoc||(typedoc={})),function(typedoc){var SignatureGroup=function(){function SignatureGroup($signature,$description){this.$signature=$signature,this.$description=$description}return SignatureGroup.prototype.addClass=function(className){return this.$signature.addClass(className),this.$description.addClass(className),this},SignatureGroup.prototype.removeClass=function(className){return this.$signature.removeClass(className),this.$description.removeClass(className),this},SignatureGroup}(),Signature=function(_super){function Signature(options){var _this=_super.call(this,options)||this;return _this.groups=[],_this.index=-1,_this.createGroups(),_this.$container&&(_this.$el.addClass("active").on("touchstart",".tsd-signature",function(event){return _this.onClick(event)}).on("click",".tsd-signature",function(event){return _this.onClick(event)}),_this.$container.addClass("active"),_this.setIndex(0)),_this}return __extends(Signature,_super),Signature.prototype.setIndex=function(index){if(index<0&&(index=0),index>this.groups.length-1&&(index=this.groups.length-1),this.index!=index){var to=this.groups[index];if(-1<this.index){var from=this.groups[this.index];typedoc.animateHeight(this.$container,function(){from.removeClass("current").addClass("fade-out"),to.addClass("current fade-in"),typedoc.viewport.triggerResize()}),setTimeout(function(){from.removeClass("fade-out"),to.removeClass("fade-in")},300)}else to.addClass("current"),typedoc.viewport.triggerResize();this.index=index}},Signature.prototype.createGroups=function(){var _this=this,$signatures=this.$el.find("> .tsd-signature");if(!($signatures.length<2)){this.$container=this.$el.siblings(".tsd-descriptions");var $descriptions=this.$container.find("> .tsd-description");this.groups=[],$signatures.each(function(index,el){_this.groups.push(new SignatureGroup($(el),$descriptions.eq(index)))})}},Signature.prototype.onClick=function(e){var _this=this;_(this.groups).forEach(function(group,index){group.$signature.is(e.currentTarget)&&_this.setIndex(index)})},Signature}(Backbone.View);typedoc.registerComponent(Signature,".tsd-signatures")}(typedoc||(typedoc={})),function(typedoc){var Toggle=function(_super){function Toggle(options){var _this=_super.call(this,options)||this;return _this.className=_this.$el.attr("data-toggle")||"",_this.$el.on(typedoc.pointerUp,function(e){return _this.onPointerUp(e)}),_this.$el.on("click",function(e){return e.preventDefault()}),typedoc.$document.on(typedoc.pointerDown,function(e){return _this.onDocumentPointerDown(e)}),typedoc.$document.on(typedoc.pointerUp,function(e){return _this.onDocumentPointerUp(e)}),_this}return __extends(Toggle,_super),Toggle.prototype.setActive=function(value){if(this.active!=value){this.active=value,typedoc.$html.toggleClass("has-"+this.className,value),this.$el.toggleClass("active",value);var transition=(this.active?"to-has-":"from-has-")+this.className;typedoc.$html.addClass(transition),setTimeout(function(){return typedoc.$html.removeClass(transition)},500)}},Toggle.prototype.onPointerUp=function(event){typedoc.hasPointerMoved||(this.setActive(!0),event.preventDefault())},Toggle.prototype.onDocumentPointerDown=function(e){if(this.active){var $path=$(e.target).parents().addBack();if($path.hasClass("col-menu"))return;if($path.hasClass("tsd-filter-group"))return;this.setActive(!1)}},Toggle.prototype.onDocumentPointerUp=function(e){var _this=this;if(!typedoc.hasPointerMoved&&this.active){var $path=$(e.target).parents().addBack();if($path.hasClass("col-menu")){var $link=$path.filter("a");if($link.length){var href=window.location.href;-1!=href.indexOf("#")&&(href=href.substr(0,href.indexOf("#"))),$link.prop("href").substr(0,href.length)==href&&setTimeout(function(){return _this.setActive(!1)},250)}}}},Toggle}(Backbone.View);typedoc.registerComponent(Toggle,"a[data-toggle]")}(typedoc||(typedoc={})),function(typedoc){typedoc.app=new typedoc.Application}(typedoc||(typedoc={}));
</script>
</body>
</html><|MERGE_RESOLUTION|>--- conflicted
+++ resolved
@@ -3,7 +3,7 @@
 <head>
 	<meta charset="utf-8">
 	<meta http-equiv="X-UA-Compatible" content="IE=edge">
-	<title>LogoutOptions | @auth0/auth0-spa-js - v1.6.5</title>
+	<title>LogoutOptions | @auth0/auth0-spa-js - v1.7.0-beta.4</title>
 	<meta name="description" content="">
 	<meta name="viewport" content="width=device-width, initial-scale=1">
 	<style type="text/css">/*! normalize.css v1.1.3 | MIT License | git.io/normalize */
@@ -2335,7 +2335,7 @@
 		<div class="container">
 			<div class="table-wrap">
 				<div class="table-cell">
-					<strong><a href="../index.html">@auth0/auth0-spa-js - v1.6.5</a></strong>
+					<strong><a href="../index.html">@auth0/auth0-spa-js - v1.7.0-beta.4</a></strong>
 				</div>
 				<div class="table-cell" id="tsd-widgets">
 					<div id="tsd-filter">
@@ -2396,14 +2396,10 @@
 				<li class=" tsd-kind-property tsd-parent-kind-interface">
 					<a href="logoutoptions.html#federated" class="tsd-kind-icon">federated</a>
 				</li>
-<<<<<<< HEAD
 				<li class=" tsd-kind-property tsd-parent-kind-interface">
-=======
-				<li class=" tsd-kind-property tsd-parent-kind-interface tsd-is-not-exported">
 					<a href="logoutoptions.html#localonly" class="tsd-kind-icon">local<wbr>Only</a>
 				</li>
-				<li class=" tsd-kind-property tsd-parent-kind-interface tsd-is-not-exported">
->>>>>>> 773e87a6
+				<li class=" tsd-kind-property tsd-parent-kind-interface">
 					<a href="logoutoptions.html#returnto" class="tsd-kind-icon">return<wbr>To</a>
 				</li>
 			</ul>
@@ -2454,16 +2450,10 @@
 					<section class="tsd-index-section ">
 						<h3>Properties</h3>
 						<ul class="tsd-index-list">
-<<<<<<< HEAD
 							<li class="tsd-kind-property tsd-parent-kind-interface"><a href="logoutoptions.html#client_id" class="tsd-kind-icon">client_<wbr>id</a></li>
 							<li class="tsd-kind-property tsd-parent-kind-interface"><a href="logoutoptions.html#federated" class="tsd-kind-icon">federated</a></li>
+							<li class="tsd-kind-property tsd-parent-kind-interface"><a href="logoutoptions.html#localonly" class="tsd-kind-icon">local<wbr>Only</a></li>
 							<li class="tsd-kind-property tsd-parent-kind-interface"><a href="logoutoptions.html#returnto" class="tsd-kind-icon">return<wbr>To</a></li>
-=======
-							<li class="tsd-kind-property tsd-parent-kind-interface tsd-is-not-exported"><a href="logoutoptions.html#client_id" class="tsd-kind-icon">client_<wbr>id</a></li>
-							<li class="tsd-kind-property tsd-parent-kind-interface tsd-is-not-exported"><a href="logoutoptions.html#federated" class="tsd-kind-icon">federated</a></li>
-							<li class="tsd-kind-property tsd-parent-kind-interface tsd-is-not-exported"><a href="logoutoptions.html#localonly" class="tsd-kind-icon">local<wbr>Only</a></li>
-							<li class="tsd-kind-property tsd-parent-kind-interface tsd-is-not-exported"><a href="logoutoptions.html#returnto" class="tsd-kind-icon">return<wbr>To</a></li>
->>>>>>> 773e87a6
 						</ul>
 					</section>
 				</div>
@@ -2477,11 +2467,7 @@
 				<div class="tsd-signature tsd-kind-icon">client_<wbr>id<span class="tsd-signature-symbol">:</span> <span class="tsd-signature-type">string</span></div>
 				<aside class="tsd-sources">
 					<ul>
-<<<<<<< HEAD
-						<li>Defined in <a href="https://github.com/auth0/auth0-spa-js/blob/d8a6f06/src/global.ts#L253">global.ts:253</a></li>
-=======
-						<li>Defined in <a href="https://github.com/auth0/auth0-spa-js/blob/178b65f/src/global.ts#L225">src/global.ts:225</a></li>
->>>>>>> 773e87a6
+						<li>Defined in <a href="https://github.com/auth0/auth0-spa-js/blob/a877501/src/global.ts#L260">src/global.ts:260</a></li>
 					</ul>
 				</aside>
 				<div class="tsd-comment tsd-typography">
@@ -2496,11 +2482,7 @@
 				<div class="tsd-signature tsd-kind-icon">federated<span class="tsd-signature-symbol">:</span> <span class="tsd-signature-type">boolean</span></div>
 				<aside class="tsd-sources">
 					<ul>
-<<<<<<< HEAD
-						<li>Defined in <a href="https://github.com/auth0/auth0-spa-js/blob/d8a6f06/src/global.ts#L261">global.ts:261</a></li>
-=======
-						<li>Defined in <a href="https://github.com/auth0/auth0-spa-js/blob/178b65f/src/global.ts#L234">src/global.ts:234</a></li>
->>>>>>> 773e87a6
+						<li>Defined in <a href="https://github.com/auth0/auth0-spa-js/blob/a877501/src/global.ts#L269">src/global.ts:269</a></li>
 					</ul>
 				</aside>
 				<div class="tsd-comment tsd-typography">
@@ -2513,16 +2495,13 @@
 					</div>
 				</div>
 			</section>
-<<<<<<< HEAD
 			<section class="tsd-panel tsd-member tsd-kind-property tsd-parent-kind-interface">
-=======
-			<section class="tsd-panel tsd-member tsd-kind-property tsd-parent-kind-interface tsd-is-not-exported">
 				<a name="localonly" class="tsd-anchor"></a>
 				<h3><span class="tsd-flag ts-flagOptional">Optional</span> local<wbr>Only</h3>
 				<div class="tsd-signature tsd-kind-icon">local<wbr>Only<span class="tsd-signature-symbol">:</span> <span class="tsd-signature-type">boolean</span></div>
 				<aside class="tsd-sources">
 					<ul>
-						<li>Defined in <a href="https://github.com/auth0/auth0-spa-js/blob/178b65f/src/global.ts#L242">src/global.ts:242</a></li>
+						<li>Defined in <a href="https://github.com/auth0/auth0-spa-js/blob/a877501/src/global.ts#L277">src/global.ts:277</a></li>
 					</ul>
 				</aside>
 				<div class="tsd-comment tsd-typography">
@@ -2534,18 +2513,13 @@
 					</div>
 				</div>
 			</section>
-			<section class="tsd-panel tsd-member tsd-kind-property tsd-parent-kind-interface tsd-is-not-exported">
->>>>>>> 773e87a6
+			<section class="tsd-panel tsd-member tsd-kind-property tsd-parent-kind-interface">
 				<a name="returnto" class="tsd-anchor"></a>
 				<h3><span class="tsd-flag ts-flagOptional">Optional</span> return<wbr>To</h3>
 				<div class="tsd-signature tsd-kind-icon">return<wbr>To<span class="tsd-signature-symbol">:</span> <span class="tsd-signature-type">string</span></div>
 				<aside class="tsd-sources">
 					<ul>
-<<<<<<< HEAD
-						<li>Defined in <a href="https://github.com/auth0/auth0-spa-js/blob/d8a6f06/src/global.ts#L248">global.ts:248</a></li>
-=======
-						<li>Defined in <a href="https://github.com/auth0/auth0-spa-js/blob/178b65f/src/global.ts#L220">src/global.ts:220</a></li>
->>>>>>> 773e87a6
+						<li>Defined in <a href="https://github.com/auth0/auth0-spa-js/blob/a877501/src/global.ts#L255">src/global.ts:255</a></li>
 					</ul>
 				</aside>
 				<div class="tsd-comment tsd-typography">
