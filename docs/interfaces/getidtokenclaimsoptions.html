<!doctype html>
<html class="minimal no-js">
<head>
	<meta charset="utf-8">
	<meta http-equiv="X-UA-Compatible" content="IE=edge">
	<title>getIdTokenClaimsOptions | @auth0/auth0-spa-js</title>
	<meta name="description" content="">
	<meta name="viewport" content="width=device-width, initial-scale=1">
	<style type="text/css">/*! normalize.css v1.1.3 | MIT License | git.io/normalize */
/* ==========================================================================
 * HTML5 display definitions
 * ========================================================================== */
/**
 * Correct `block` display not defined in IE 6/7/8/9 and Firefox 3. */
article, aside, details, figcaption, figure, footer, header, hgroup, main, nav, section, summary {
  display: block; }

/**
 * Correct `inline-block` display not defined in IE 6/7/8/9 and Firefox 3. */
audio, canvas, video {
  display: inline-block;
  *display: inline;
  *zoom: 1; }

/**
 * Prevent modern browsers from displaying `audio` without controls.
 * Remove excess height in iOS 5 devices. */
audio:not([controls]) {
  display: none;
  height: 0; }

/**
 * Address styling not present in IE 7/8/9, Firefox 3, and Safari 4.
 * Known issue: no IE 6 support. */
[hidden] {
  display: none; }

/* ==========================================================================
 * Base
 * ========================================================================== */
/**
 * 1. Correct text resizing oddly in IE 6/7 when body `font-size` is set using
 *    `em` units.
 * 2. Prevent iOS text size adjust after orientation change, without disabling
 *    user zoom. */
html {
  font-size: 100%;
  /* 1 */
  -ms-text-size-adjust: 100%;
  /* 2 */
  -webkit-text-size-adjust: 100%;
  /* 2 */
  font-family: sans-serif; }

/**
 * Address `font-family` inconsistency between `textarea` and other form
 * elements. */
button, input, select, textarea {
  font-family: sans-serif; }

/**
 * Address margins handled incorrectly in IE 6/7. */
body {
  margin: 0; }

/* ==========================================================================
 * Links
 * ========================================================================== */
/**
 * Address `outline` inconsistency between Chrome and other browsers. */
a:focus {
  outline: thin dotted; }

a:active, a:hover {
  outline: 0; }

/**
 * Improve readability when focused and also mouse hovered in all browsers. */
/* ==========================================================================
 * Typography
 * ========================================================================== */
/**
 * Address font sizes and margins set differently in IE 6/7.
 * Address font sizes within `section` and `article` in Firefox 4+, Safari 5,
 * and Chrome. */
h1 {
  font-size: 2em;
  margin: 0.67em 0; }

h2 {
  font-size: 1.5em;
  margin: 0.83em 0; }

h3 {
  font-size: 1.17em;
  margin: 1em 0; }

h4, .tsd-index-panel h3 {
  font-size: 1em;
  margin: 1.33em 0; }

h5 {
  font-size: 0.83em;
  margin: 1.67em 0; }

h6 {
  font-size: 0.67em;
  margin: 2.33em 0; }

/**
 * Address styling not present in IE 7/8/9, Safari 5, and Chrome. */
abbr[title] {
  border-bottom: 1px dotted; }

/**
 * Address style set to `bolder` in Firefox 3+, Safari 4/5, and Chrome. */
b, strong {
  font-weight: bold; }

blockquote {
  margin: 1em 40px; }

/**
 * Address styling not present in Safari 5 and Chrome. */
dfn {
  font-style: italic; }

/**
 * Address differences between Firefox and other browsers.
 * Known issue: no IE 6/7 normalization. */
hr {
  box-sizing: content-box;
  height: 0; }

/**
 * Address styling not present in IE 6/7/8/9. */
mark {
  background: #ff0;
  color: #000; }

/**
 * Address margins set differently in IE 6/7. */
p, pre {
  margin: 1em 0; }

/**
 * Correct font family set oddly in IE 6, Safari 4/5, and Chrome. */
code, kbd, pre, samp {
  font-family: monospace, serif;
  _font-family: 'courier new', monospace;
  font-size: 1em; }

/**
 * Improve readability of pre-formatted text in all browsers. */
pre {
  white-space: pre;
  white-space: pre-wrap;
  word-wrap: break-word; }

/**
 * Address CSS quotes not supported in IE 6/7. */
q {
  quotes: none; }
  q:before, q:after {
    content: '';
    content: none; }

/**
 * Address `quotes` property not supported in Safari 4. */
/**
 * Address inconsistent and variable font size in all browsers. */
small {
  font-size: 80%; }

/**
 * Prevent `sub` and `sup` affecting `line-height` in all browsers. */
sub {
  font-size: 75%;
  line-height: 0;
  position: relative;
  vertical-align: baseline; }

sup {
  font-size: 75%;
  line-height: 0;
  position: relative;
  vertical-align: baseline;
  top: -0.5em; }

sub {
  bottom: -0.25em; }

/* ==========================================================================
 * Lists
 * ========================================================================== */
/**
 * Address margins set differently in IE 6/7. */
dl, menu, ol, ul {
  margin: 1em 0; }

dd {
  margin: 0 0 0 40px; }

/**
 * Address paddings set differently in IE 6/7. */
menu, ol, ul {
  padding: 0 0 0 40px; }

/**
 * Correct list images handled incorrectly in IE 7. */
nav ul, nav ol {
  list-style: none;
  list-style-image: none; }

/* ==========================================================================
 * Embedded content
 * ========================================================================== */
/**
 * 1. Remove border when inside `a` element in IE 6/7/8/9 and Firefox 3.
 * 2. Improve image quality when scaled in IE 7. */
img {
  border: 0;
  /* 1 */
  -ms-interpolation-mode: bicubic; }

/* 2 */
/**
 * Correct overflow displayed oddly in IE 9. */
svg:not(:root) {
  overflow: hidden; }

/* ==========================================================================
 * Figures
 * ========================================================================== */
/**
 * Address margin not present in IE 6/7/8/9, Safari 5, and Opera 11. */
figure, form {
  margin: 0; }

/* ==========================================================================
 * Forms
 * ========================================================================== */
/**
 * Correct margin displayed oddly in IE 6/7. */
/**
 * Define consistent border, margin, and padding. */
fieldset {
  border: 1px solid #c0c0c0;
  margin: 0 2px;
  padding: 0.35em 0.625em 0.75em; }

/**
 * 1. Correct color not being inherited in IE 6/7/8/9.
 * 2. Correct text not wrapping in Firefox 3.
 * 3. Correct alignment displayed oddly in IE 6/7. */
legend {
  border: 0;
  /* 1 */
  padding: 0;
  white-space: normal;
  /* 2 */
  *margin-left: -7px; }

/* 3 */
/**
 * 1. Correct font size not being inherited in all browsers.
 * 2. Address margins set differently in IE 6/7, Firefox 3+, Safari 5,
 *    and Chrome.
 * 3. Improve appearance and consistency in all browsers. */
button, input, select, textarea {
  font-size: 100%;
  /* 1 */
  margin: 0;
  /* 2 */
  vertical-align: baseline;
  /* 3 */
  *vertical-align: middle; }

/* 3 */
/**
 * Address Firefox 3+ setting `line-height` on `input` using `!important` in
 * the UA stylesheet. */
button, input {
  line-height: normal; }

/**
 * Address inconsistent `text-transform` inheritance for `button` and `select`.
 * All other form control elements do not inherit `text-transform` values.
 * Correct `button` style inheritance in Chrome, Safari 5+, and IE 6+.
 * Correct `select` style inheritance in Firefox 4+ and Opera. */
button, select {
  text-transform: none; }

/**
 * 1. Avoid the WebKit bug in Android 4.0.* where (2) destroys native `audio`
 *    and `video` controls.
 * 2. Correct inability to style clickable `input` types in iOS.
 * 3. Improve usability and consistency of cursor style between image-type
 *    `input` and others.
 * 4. Remove inner spacing in IE 7 without affecting normal text inputs.
 *    Known issue: inner spacing remains in IE 6. */
button, html input[type="button"] {
  -webkit-appearance: button;
  /* 2 */
  cursor: pointer;
  /* 3 */
  *overflow: visible; }

/* 4 */
input[type="reset"], input[type="submit"] {
  -webkit-appearance: button;
  /* 2 */
  cursor: pointer;
  /* 3 */
  *overflow: visible; }

/* 4 */
/**
 * Re-set default cursor for disabled elements. */
button[disabled], html input[disabled] {
  cursor: default; }

/**
 * 1. Address box sizing set to content-box in IE 8/9.
 * 2. Remove excess padding in IE 8/9.
 * 3. Remove excess padding in IE 7.
 *    Known issue: excess padding remains in IE 6. */
input {
  /* 3 */ }
  input[type="checkbox"], input[type="radio"] {
    box-sizing: border-box;
    /* 1 */
    padding: 0;
    /* 2 */
    *height: 13px;
    /* 3 */
    *width: 13px; }
  input[type="search"] {
    -webkit-appearance: textfield;
    /* 1 */
    /* 2 */
    box-sizing: content-box; }
    input[type="search"]::-webkit-search-cancel-button, input[type="search"]::-webkit-search-decoration {
      -webkit-appearance: none; }

/**
 * 1. Address `appearance` set to `searchfield` in Safari 5 and Chrome.
 * 2. Address `box-sizing` set to `border-box` in Safari 5 and Chrome
 *    (include `-moz` to future-proof). */
/**
 * Remove inner padding and search cancel button in Safari 5 and Chrome
 * on OS X. */
/**
 * Remove inner padding and border in Firefox 3+. */
button::-moz-focus-inner, input::-moz-focus-inner {
  border: 0;
  padding: 0; }

/**
 * 1. Remove default vertical scrollbar in IE 6/7/8/9.
 * 2. Improve readability and alignment in all browsers. */
textarea {
  overflow: auto;
  /* 1 */
  vertical-align: top; }

/* 2 */
/* ==========================================================================
 * Tables
 * ========================================================================== */
/**
 * Remove most spacing between table cells. */
table {
  border-collapse: collapse;
  border-spacing: 0; }

/*
 *
 *Visual Studio-like style based on original C# coloring by Jason Diamond <jason@diamond.name> */
.hljs {
  display: inline-block;
  padding: 0.5em;
  background: white;
  color: black; }

.hljs-comment, .hljs-annotation, .hljs-template_comment, .diff .hljs-header, .hljs-chunk, .apache .hljs-cbracket {
  color: #008000; }

.hljs-keyword, .hljs-id, .hljs-built_in, .css .smalltalk .hljs-class, .hljs-winutils, .bash .hljs-variable, .tex .hljs-command, .hljs-request, .hljs-status, .nginx .hljs-title {
  color: #00f; }

.xml .hljs-tag {
  color: #00f; }
  .xml .hljs-tag .hljs-value {
    color: #00f; }

.hljs-string, .hljs-title, .hljs-parent, .hljs-tag .hljs-value, .hljs-rules .hljs-value {
  color: #a31515; }

.ruby .hljs-symbol {
  color: #a31515; }
  .ruby .hljs-symbol .hljs-string {
    color: #a31515; }

.hljs-template_tag, .django .hljs-variable, .hljs-addition, .hljs-flow, .hljs-stream, .apache .hljs-tag, .hljs-date, .tex .hljs-formula, .coffeescript .hljs-attribute {
  color: #a31515; }

.ruby .hljs-string, .hljs-decorator, .hljs-filter .hljs-argument, .hljs-localvars, .hljs-array, .hljs-attr_selector, .hljs-pseudo, .hljs-pi, .hljs-doctype, .hljs-deletion, .hljs-envvar, .hljs-shebang, .hljs-preprocessor, .hljs-pragma, .userType, .apache .hljs-sqbracket, .nginx .hljs-built_in, .tex .hljs-special, .hljs-prompt {
  color: #2b91af; }

.hljs-phpdoc, .hljs-javadoc, .hljs-xmlDocTag {
  color: #808080; }

.vhdl .hljs-typename {
  font-weight: bold; }

.vhdl .hljs-string {
  color: #666666; }

.vhdl .hljs-literal {
  color: #a31515; }

.vhdl .hljs-attribute {
  color: #00b0e8; }

.xml .hljs-attribute {
  color: #f00; }

.col > :first-child, .col-1 > :first-child, .col-2 > :first-child, .col-3 > :first-child, .col-4 > :first-child, .col-5 > :first-child, .col-6 > :first-child, .col-7 > :first-child, .col-8 > :first-child, .col-9 > :first-child, .col-10 > :first-child, .col-11 > :first-child, .tsd-panel > :first-child, ul.tsd-descriptions > li > :first-child,
.col > :first-child > :first-child,
.col-1 > :first-child > :first-child,
.col-2 > :first-child > :first-child,
.col-3 > :first-child > :first-child,
.col-4 > :first-child > :first-child,
.col-5 > :first-child > :first-child,
.col-6 > :first-child > :first-child,
.col-7 > :first-child > :first-child,
.col-8 > :first-child > :first-child,
.col-9 > :first-child > :first-child,
.col-10 > :first-child > :first-child,
.col-11 > :first-child > :first-child,
.tsd-panel > :first-child > :first-child,
ul.tsd-descriptions > li > :first-child > :first-child,
.col > :first-child > :first-child > :first-child,
.col-1 > :first-child > :first-child > :first-child,
.col-2 > :first-child > :first-child > :first-child,
.col-3 > :first-child > :first-child > :first-child,
.col-4 > :first-child > :first-child > :first-child,
.col-5 > :first-child > :first-child > :first-child,
.col-6 > :first-child > :first-child > :first-child,
.col-7 > :first-child > :first-child > :first-child,
.col-8 > :first-child > :first-child > :first-child,
.col-9 > :first-child > :first-child > :first-child,
.col-10 > :first-child > :first-child > :first-child,
.col-11 > :first-child > :first-child > :first-child,
.tsd-panel > :first-child > :first-child > :first-child,
ul.tsd-descriptions > li > :first-child > :first-child > :first-child {
  margin-top: 0; }

.col > :last-child, .col-1 > :last-child, .col-2 > :last-child, .col-3 > :last-child, .col-4 > :last-child, .col-5 > :last-child, .col-6 > :last-child, .col-7 > :last-child, .col-8 > :last-child, .col-9 > :last-child, .col-10 > :last-child, .col-11 > :last-child, .tsd-panel > :last-child, ul.tsd-descriptions > li > :last-child,
.col > :last-child > :last-child,
.col-1 > :last-child > :last-child,
.col-2 > :last-child > :last-child,
.col-3 > :last-child > :last-child,
.col-4 > :last-child > :last-child,
.col-5 > :last-child > :last-child,
.col-6 > :last-child > :last-child,
.col-7 > :last-child > :last-child,
.col-8 > :last-child > :last-child,
.col-9 > :last-child > :last-child,
.col-10 > :last-child > :last-child,
.col-11 > :last-child > :last-child,
.tsd-panel > :last-child > :last-child,
ul.tsd-descriptions > li > :last-child > :last-child,
.col > :last-child > :last-child > :last-child,
.col-1 > :last-child > :last-child > :last-child,
.col-2 > :last-child > :last-child > :last-child,
.col-3 > :last-child > :last-child > :last-child,
.col-4 > :last-child > :last-child > :last-child,
.col-5 > :last-child > :last-child > :last-child,
.col-6 > :last-child > :last-child > :last-child,
.col-7 > :last-child > :last-child > :last-child,
.col-8 > :last-child > :last-child > :last-child,
.col-9 > :last-child > :last-child > :last-child,
.col-10 > :last-child > :last-child > :last-child,
.col-11 > :last-child > :last-child > :last-child,
.tsd-panel > :last-child > :last-child > :last-child,
ul.tsd-descriptions > li > :last-child > :last-child > :last-child {
  margin-bottom: 0; }

.container {
  max-width: 1200px;
  margin: 0 auto;
  padding: 0 40px; }
  @media (max-width: 640px) {
    .container {
      padding: 0 20px; } }

.container-main {
  padding-bottom: 200px; }

.row {
  position: relative;
  margin: 0 -10px; }
  .row:after {
    visibility: hidden;
    display: block;
    content: "";
    clear: both;
    height: 0; }

.col, .col-1, .col-2, .col-3, .col-4, .col-5, .col-6, .col-7, .col-8, .col-9, .col-10, .col-11 {
  box-sizing: border-box;
  float: left;
  padding: 0 10px; }

.col-1 {
  width: 8.3333333333%; }

.offset-1 {
  margin-left: 8.3333333333%; }

.col-2 {
  width: 16.6666666667%; }

.offset-2 {
  margin-left: 16.6666666667%; }

.col-3 {
  width: 25%; }

.offset-3 {
  margin-left: 25%; }

.col-4 {
  width: 33.3333333333%; }

.offset-4 {
  margin-left: 33.3333333333%; }

.col-5 {
  width: 41.6666666667%; }

.offset-5 {
  margin-left: 41.6666666667%; }

.col-6 {
  width: 50%; }

.offset-6 {
  margin-left: 50%; }

.col-7 {
  width: 58.3333333333%; }

.offset-7 {
  margin-left: 58.3333333333%; }

.col-8 {
  width: 66.6666666667%; }

.offset-8 {
  margin-left: 66.6666666667%; }

.col-9 {
  width: 75%; }

.offset-9 {
  margin-left: 75%; }

.col-10 {
  width: 83.3333333333%; }

.offset-10 {
  margin-left: 83.3333333333%; }

.col-11 {
  width: 91.6666666667%; }

.offset-11 {
  margin-left: 91.6666666667%; }

.tsd-kind-icon {
  display: block;
  position: relative;
  padding-left: 20px;
  text-indent: -20px; }
  .tsd-kind-icon:before {
    content: '';
    display: inline-block;
    vertical-align: middle;
    width: 17px;
    height: 17px;
    margin: 0 3px 2px 0;
    background-image: url(data:image/png;base64,iVBORw0KGgoAAAANSUhEUgAAAO4AAADMCAYAAAB0ip8fAAAABGdBTUEAAK/INwWK6QAAABl0RVh0U29mdHdhcmUAQWRvYmUgSW1hZ2VSZWFkeXHJZTwAACUhSURBVHja7J0PjF1VncfPTEfclm7YEGtKauoWYXVdxLqyNZqyY/gT21hBRCPoaqcLoYFV10B0dXWxZWElsCYYG0wJ2CkkxSxoA8HQlbTL2ImsCLuFlVUisdC1YbItRBIoO03q7PnN+9155553/vx+55737p07v19y+vreu+8zv3vu/d1z7jnne39DMzMzSqxjF91bnfHg5e3xQ6zXrt/5x43wYwT++e5Q2o+vNmI+B2Pnzp1JjI0bN1Y+6XOf6E3xI0edNuX8ePKONMh7r5rJymiCDcs1VEyssr1Ll/t0+a0uM/h6H34es+W6LOUyfIG7UpfbdXkBIfC6HT+nWhsYn9LlPF1WiR/CcNhJunxNlx/qsk+XD+gyhK+P4Ofw/SLPbz+J//9bLsMVuBfq8gz0Ugzn4fUq/PxCwg7NdwZU0gO6nIr/f3qB+yEMt31Ll1Fd3gN3A7ocws/h9Q78HL6/zfHbW3R5DoOSzRh2XH3uw6bbZUvx+5WRK9h8Z3wFg+VB8UMYnu/XwlCGLp/Q5VXPNq/i9xfh9uZvl+myOJVhB+6XdDklcpU5Bbfz2XxnrIDBQ7z6iR/C8DGglb5Vl1cijFdwu6ut3+6qwrAD9xLifcElid/NB8aFeP8xIX4II7AddF93Exm7cXvzt49XYdiBu4wIWZb43XxgLMfXI+KHMALbLcNjQzH7GC4zPktijDi+XEGEhL4jM8z5vSXjaYzSXOVJG6vuy5RVuQOtD2P+t5IfBedSlaFO1cZGnB9rttd3nhbzvxfDaOEb32oG0mFi8B9xBGEyw25xHyRG/4OJ3yns+r1Pl7fUzPBtB0Pwx7FbUmd9cPxoep220Y8JHDCi2EW4vfnbNVUYduDeGhjdMke5bg18H2NchqNpP1OdebOfWf3/QTF8+wJXv5uMgYO66oPjR9PrtI1+FIOGSyN+LMXtvmv99pNVGHbgHtTlYyo8NP0x3M5nMQZ0Ab+PV7whfP1+DYzQvtyEI3kX1lwfVD/mQ522zY9J1V0gEZpS+iFuN2n99lUsSQzXAgzY4GzVmfydMnbiDvz8EUKzHmIUAy+3Gle+5TUwQvtyQpcNuryO5T011QfVj/lQp2304/OqMzr8n6qzaGO58bur8PPHcTvbvqjLal1uSGEMgTqohkXkrhXbQ0vGd1Zm/KA7OMUyWNyfU5XDZDn3hfmnnYxLj1ev02NjGxtxfqzZPnCRgdMPHJwyDQIQVkCtxYCbwtYRekwHIn9jBfaqzuAwhgYp6zMOXvFHoTV5qPDlaoIrxmink2GqWrg2aDmd8fec+5IYuCUGxZ9+1umgz48cZgS30w9H4A7cRmr6u3t0WWdUxp6aGMlBN4j6oPhjBH8j67TG86Nvftyw8fkkWE4t70hqN9nVHWLY+gy+r899lGoUsK/P4E8j67SNfjRBTE9pcaEPfrjKH9EXhxU6wA9X6ero7twK3WU7HOu2tUFIn/MCIkL6vEL6pjwBIySkh5vkR1VH0PuoKqsbqAG7VpdZBrzC+4SAXavLLANe4b0SE2uWNUJIXwTsftWdcB7F96QANgK2h0ENYCNgexjMABYhfT4/hFG2+oT07xjT4b7SG7C2lQL45TnNbzBgnQxfAHsC1skgBLAtlD6kqgvYqYw2+SEMt7mE9AWnipA+yhj+Q91l/9O/VkoH8H4dwKOUS5QO2NF/V+P7H1PfK32ewrA/P+OMM/affPLJJMZLL700Ojk5uT9wJbWF0ueq7hMGUgXsVEab/BCGu2fqEsHvN36TKqSPMua6ykYAFy2wK9iUDjYFAfuSer7n+xyMpUuXqjPPPBMCWOkA9gWs0gGr9u/fr44ePeo7MC6h9CHr4KQI2CmMNvkhDM+4mXKL4FdagZcipI8yhinBFwu2fjBcAUwM2MIKAfSQUVwHhyJg5zLa5Icw/LdrhQh+xiiuwKMI6VmMkVjw/dvun6vHnvpR0lBbDkYRwI8++uhswDJsmVEhlO3MUT6wIxUYbfJDGP7PjxjBHzKKkJ7FiM7j/v4N05XHykMMc34vNM974sSJ0Ai0MVbXI/qG13/UxdVE71I0IT2XYVc4mRER0pP9CAjpSYyIkH5g9RER0g/Mj4iQHu6Hz9dliYNxr6IJ6VmMOh6IPitQ/rDaMgSlCuOjH/3oEBTPNg8aJz7cK77JOBhFMbcrzCVg5zI4fmxWdCE9l5HDjxx12kY/TBF8Ic87ZgRaUZSiCelZjDoC9zIdsDGhdJShA5Yjtn6TdXCUUVlUIT2HwfGDK6TnMHL4kaNO2+iHLYI/ZgWeMkanqUJ6MsMM3A+qstg3ZJO4vW1Rhg7amEA5ytBBmyK2Lg6OeWC5QnoOg+pHipCew8jhR446bZsfLiF9EXhmwHGF9CTGsNV8nxsJnCJgz7Wa/lk75xtqQpdzCcHnFSi/+93vntClEsPqbppC6Tep6kJ6KoPqR2hfqH7kqI9+12kb/XAJ6Y+p6kL6KGPE03c/F7sFN6rOpC8E0NddweoyCGBgPLHVySgsOOoFAQyMp556KplhXFk3Y+HaPcb/UxlUP6Yz+DHdZz9y1Gmb/DiO5+P9qrMCaqsqi+Bh4cSBwG/HcYDsZi5jJDIABAG8KtLliAbw3ofUqodmthx0KERMgXIwgPfu3btq9+7dBx1qlxKjKXlhmVpacn0QrMSgiOBjdZpDwE5hxM6PHKkuKQyHgih2XA5ggKXY4RTGCPGKVMn+7udrbQZbKH3ttddWZuQItj6ZCOnnkR+NENLf8CexiFmrb4SzK+lESE/YFxHSN9OPBSOk1yfgCn1Ci5Ce6IcI6d0MEdJ3ra9Cen0CrtVllgGv8D4hYEVIL9Z0a4eQ3gjYHgY1gEVI30g/hFG2+oT055+u1LIl3oC1rRTArx89RAlYJ8MXwH0W0h9V1QXsVEab/BCG21xC+iWqupA+yhh+88lKXfA2pXQA79cBTFp6qAN29H9+Mr7/0ERZSJ/CsD/vs5D+BtVdTJ4qYKcy2uSHMNw9U5cI/kLVFQqkCumjjLmushHARQvsCjalg01BwB478nzP9zkYfRbSH7UOToqAncJokx/C8IybKbcIfokVeClC+ihjxBd8//ua7pdNKXXkWCfYjv73PmeguSwHowjgV199Vb344ovqtddemw3YX/7ylxQRPdglxv2h6+AUi8phu89bV7tCwH5LIqNNfgjDzYBe4Zfx/5d7Aq8QDOzG3pP52y/ivXQSYyQWfA9P/Fw9O5Emgs/ByCCk30XczhzlAztSgdEmP4Th/7zQx8Ym8ChCehYjOo87fKK6kD7EMOcsQ3OpFYT0sOLqg0pZj6Ts2IyiCem5DLvCyYyIkJ7sR0BIT2JEhPQDq4+IkH5gfkSE9KtwwNZ1PzykaEJ6FqM2If3bL90yBKUKgyikX6XKz+6xn+1DEdJzGRw/4GBRhfRcRg4/ctRpG/0wRfAQ/OZzquznWFGE9CxGLUJ6HbCDFtLbD95SxogdVUjPYXD84ArpOYwcfuSo0zb6YYvg7YfMKWN0miqkJzMGLqTXQVuXkL44OOaB5QrpOQyqHylCeg4jhx856rRtfriE9EXgmQHHFdKTGFmF9JefpSZ0abKQfqWqLqSnMqh+hPaF6keO+uh3nbbRD5eQ/pCqLqSPMvoipIcABsa9vxAhPcMPEdLPPz/aKaQvAvhf96lVz96/5WCKcFyE9GwTIX3AREjPsPEviJA+YiKkn0d+NEJIf+9/RbZYtla9/VIR0vc5+EVIP4/8WHBC+iotmgjp0/ZHhPQipBchvZiY20RI7whYEdKLkL6pDBHSRwLWyZCM9JJNXi3UjPQLTEgvGemFkYvRjIz0C0RILxnphZGL0ayM9K7giwVbPxiSkV4y0jec0cyM9C0S0ktG+mp+CMP/eXMz0ouQXoT0IqQXIb1SIqQXIX07/KhXSA9LHnHZ4+n6FTY63XP18baYRSEynEL6S4/vLK7ypx84cCDKECG9COlr9qMZQnodcKP4ep7nx6Y5hfQURkxIr4N2FF+9DBHSi5BeiZB+1nbocgUOiIzpwNvqCZqQkJ7KKAZeXALlEkMHbwrD7m6KkL66HznqtI1+1Cqkh0D5uC5wx/0y3n+/oANv8vJ3zfbDC0FvSEjPYRQ2TWHo4J1cvXo1leG7soqQPo8fOeq0TX7UKqS/S3VWZDyAG92HkHEdeCdO7dxrxjS5UQZBSO9l6OCFlud0EdKTTIT0AWubkH4TtnhTeBUYx26aUnQhvZfBENJ7GSKkjwa/COkH5EcjhPRWq2m+du7YT/krtfIjoUvNFhVjOKwkUIYR5aqMHCZCehHSU/xohJB+9fGoE0EhPeVE1Tu6Ql+lAkJ6UndOhPQJ+yNC+oUrpH9BJQrp9U6u1WWWAa/wnsswZH4viJBerKHWKCH93XiPuQRf76YGsBGwPQxqABsB28MQIb2I4BvCqE1IP2IF7I3oMMwt3WMMUI3j+89gIME8EwyDT9oBazN0F3mOob+fY+j/zzL095N2wNoM3W2bY+jv5xj6/7MM/b3vwekXqvLkdnGgrsJg+Jhyz/ctUt1Jb1gf+nQCo01+CMNtIKR/u+rMr5t62kIEvwv50Krac7m3YEx9LYVhtriwagTmS2+ygrawE/j5TbidS6pTYhhBq3A0js0wgra496IwigNgCqVhnu514/sUATuH0SY/hOHumdoieGipFxvbpAjpSQy7q3wNXgHgsR1jRvO8CN8/g99fE6iQOYZuVcd0WYSt8SJ4z2XoVnVMl0XYGi+C90SGLZSGq5e9CosrYKcy2uSHMDzjZqpXBH+V6l3zzBXSkxh24EKX+EzVWclxPQaI+Xozfj/uqw3dqvYwdMD2MHA734hmD0MHbA8Dt/OZSwD9JHZJ9gS2cwnYuYw2+SEMt5ki+NIAtOosU1xnfEYR0rMYLj3uCeueFtYPb/J0n33Be8K6p51j2N3nQPCesO5p5xh299ljPgE0LKdcjxWzWtEE7FxGm/wQhv/3Pr0v3N48jBeBA4ompGcxQkL6IoB3hFpYYgDvgBYW5sDseTDzvWtFihHAO6CFhXlJe24yIqR3VcjdeFCUognpuQzTWIyIkJ7sR0BIT2JEhPQDq4+IkH5gfkSE9K7g/6zqrjGmCOlZjDqE9KYN9ZHhElHDwXhClw8HtnMJ2LkMjh+zDwVQNCE9l5HDjxx12kY/TBG8aRBo5+hiPquJIqRnMezANQekfFYMVDnNHJAKGJyMXqG0OSCVylBloTQYrIH+qerMhZojdlQhPYfB8YMrpOcwcviRo07b6IctggeDZbow/3rQGp2mCunJDDsj/RWOEWXlGFm+Qvkz0l9hjyhbDLBYRvor7BFlJkOpXqH0nY5hdq6QnsOg+pEipOcwcviRo07b5odLSH+l6p1S4grpSQxXRvrNVgArK2A3K09Gen2POqFLiYFTQMqYCioGXpwCZX0fO6FLiYFTQMqYCgoyrO6mKZQuDkgVIT2VQfUjtC9UP3LUR7/rtI1+uIT0xe+qCOmjjKF/GH9rqCsazUgfkjjpYPUxXKLIIRdLByuL8YOTNqoUy724n8mayXD/72RYyqskxrGxtDqtIDJw+rFm+8BFBk4/cHDKvjf+Gp6jpgj+JuUX0he2AntVZ3AYocAtLJiRnqJN1AG8Sm930BhBLirEFCgPhVg6gFfpltgU0jsZFOG4zwYt6zP+nnNfEgO3xKD408865ZgR3E4/cgj6KWYEt9MPR+AO3AaSkR6C1vqILZSGoK3KyBl0mU2E9PPIj6YJ6QdpkpGesC8ipG+mHwsmI30hpE+9UmF3ToT0CfsjQnoR0ouQXkzMbSKkdwSsCOlFSN9UhgjpzYBVIqRvmh/CcJsI6X0MEdKLkL6hDBHShxgipBchfUMZIqR3jGj2MERIX5sfwnCbCOk9wStC+mb4IQz/70VIj9uHAliE9Aw/REif1w8R0pdNhPR+wfZDSoT0TfajViG9KTLwiQlmrOBYZHRd7aDxMnRrOmS0rqM4HL4G+/pffpvaOhFj6BZ3yGgJehiwY5Y6CHbuJ3ijDzrH7zhG7EDWddBasQTzav+iy4scRuAkCTFOw+mAnn1h+OFkXHp850RVP46NbeQwSvUBq548K6bYfqzZPpTsB6x68qyYYvuhW9vCjz/Q5f+w8fs9fgaa3s87RqefxtZz0hhVhs7QV1MZw9YNMxhoYE9WaUJ6CgMsJFDOwRjD1wuwkg4pntj627p8qCKD6kdIsE31YypDfUz1uU7b5sdl+LrJaMA4QvobqzCcGel12abLm1U3X6cZsD4hfZBBFNIHGUQhvc24AW/wnzQOSExsPUhGjn1pCqMp9TFoP76HAbbM+F1MSP/PVRjejPQY3Q8Zrd9mxcxI72EUNp2bobvJIcY5xHvmuhjTLWKoBerHHry1jGWkr8wo7nHhCnKG6maCfw6b7BMqIqS3rmReRkxIr+9xh2IMipBeB6+XEVMAGfe4IT+oFvWDIKTn+NHD0Pe4QUahAArVqb7HDTJi4nbjHjfKCAnp9T1u0I9YpnnjHjfKCAnp9T3uUL/PD8qPB5KRniGk9zIYQvrQvqiq+8IIfo4f7H1xBH+O+qilTtvkR+RRTql+eAMXzJkJ/rSx54OAF8dLziRlk9etbWWGZVSG4jKYWtm+7YvDjxLDetZUkh/Ws6b6VqcxP6xnTdXmh/XIGieDqddN3peh21X0QT5BIT3lOUC6C7RCb1dJjF8I6WPbNUXALkJ6EdL30/oqpNcHa60uswx4hfcJAStCerGmW6OE9HtVZ33yEnzdSw1gI2B7GNQANgK2hyFCehHBN4TROCH9NtzwS9hVhhMH5pJgEtorpMeAJDH0trMM3RUKCemDDBHSiwheiZC+JGDfhjfMy3AnluH7bYougq+TURwAUygNq1Hep7qrUlIE7BxGm/wQhrtnaovgi1xDxQqsFCE9ieET0v8Orybwg7fg67fwc6oIfo6hW9XKDN2qchm2UHoSW2uzdeYK2KmMNvkhDM+4meoVwa/FxsQMUq6QnsTwCekX48a348lzO75frCJCeh2kPQzdLe5h4Ha+Ec0eBgrpSwyikB6uoE9it0Th65PGlZUiYOcy2uSHMNxmiuDhfATx+2fw/WfwfdFqUoT0LIYduDuMrkHxBIqtqvvki6KLsSMwMEVi4Ha+gSkSA7fzWbHmE27yz7EOzDn4ubmdOcqnVFm4zGW0yQ9h+H9f6GMhPecTVtA9gZ/bx9D8bTLDNar8KyNAx42WeKX1fcjmGEXLiq89DJjfK4qPUbSs+NrDKMT11pwlp0JMm0o8MD5jMQJCepYfwLHmg1mMzHWazPCcHwP3A+Z/oVw8/YJKvKCGhPRshh24sAzrbCMwdhgtcREoZ+N2vq5yiVG0rPj6K+z6naLKUia7q1xiFC0rvpIYqiuUjnVBKEJ6LoPjx+OKnpGey8jhR446baMfpgg+1t2mCOlZDFdG+ueMADWteP+cCmSk1wEaY1yGFRLMSF+VoXozjq/FA2Le9HMz0lMZHD9SMtJTGTn8yFGnbfTDlU1+EoPNHODiZqQnMXwZ6YsA3WS0xEUgkTLSFwxsgYuW+DkVFyj3MLAFLlpiCgPMzji+GLtA5jA7NyM9h0H1IyUjPYeRw48cddo2P1wZ6V/H7q05pcTNSE9i+DLSTyp3RvpJFchIr4NzQpcSA1vgoiXmZqSfZUhGeslI31A/6stIHxAZkDLSh0QGOlhZ2eRdLMlIX40hGelbmpGeoA4KCumJ6qBVeruDVTKOS0Z68kkmGekrmmSk7wa3ZKQPm2Skn0d+NCIjPfUqpq9CK3SXo5KmVnd1Vjy+eZZRJeN4oQ+WjPQERg4/ajDJSF+1xdUBW6h11ur/z95j6gCeZHY95hg6eJMYhmpo7l7XpQqSjPTl/REh/QIT0kOw6fKoKieWntXD4uekgK3K8CS4ntPlKjGx+q1+Ib0j2M7EQAF94pewmzrKDFg2wxGwbAaaCOnz+SGMstUmpHe1uKYeFqRHsATMTrMZs6YwLsTfXG0ciEIo/Qx+7zKopAdURwsL/386gdEmP4Thtm9h4wHz67CqqcitW4jg34Pf3+b4LQjpn8OgZDN8XWVTDzsXKLqfP864mvWNYYkNQldSUyhtW4qAncNokx/C6DWXkN62FCE9iTHsuREvuqaLzWDT3V9TbBC7ma/MsHS5cwFriA1CVgilz1e9c6JD+DlVwM5ltMkPYXjGzVRXBL9X9S7WmMHPqUJ6FmPYc49q6mHtYDubODBVmWHpcu2AjTEKAfQ+T4Xss7Yzu0+2gJ3LaJMfwnCbKYI/zxP85+H/KUJ6FiP0eNZfWa9n61bTFBtQrC8MQ2wQsmVEfkomeM7fmu9+CMP/+REiIyUjfZDh6yqbeti5YNOt5pjqLvKPdZWjjEKcXBRHV7nEKALWFBuYgm+P6JtSIaZNJR6YlO96tosI6cl+BIT0JEbmOk1mRIT0A/MjIqSnBH9MSM9i+LrKY0aLZgZbMUBE6Sr7GB/Cm+zoTLilyzUDlsIohNLrPF2QddZ2hbkE7FwGxw8YOacK6bmMHH7kqNM2+mGK4Pd4utvFUk2KkJ7F8HWVrzda1mcco8IU8zFgTc+fqbBQOgejEEo/7KmQhxVdSM9lcPw4pOhCei4jhx856rSNfpgi+PWe4F+v6EJ6FsMXuGcaLevNjlHhVwiB28NQ3WdYxYTSORi2UNo1zM4V0nMYVD9ShPQcRg4/ctRp2/xwCeltSxHSkxi+wF1ZtKxWwD6BLQFF19TDUN1nWFGE0rMMx4PiOAwR0ufxI0edttGP+oT0MzMz9r3pjdg9gyvMGLZwF2EzfasOwmhrG2F8XXkEyuZicH0/m8QQIX2ZIUL6lgrp7cDFnYOJ52sxYO6hBmyMYXSxnQJlO6u4Dl42Q4T0IqSvavNWSI9B+g0sqVe5HoZRISShtD5hehjGSSZCeiVC+jr8aISQvqYK6bvom9N6mgGSW89L5PVdSE/U5a4ntoisbnICYz2xRWR1kxMY63MFIgR7EfCpAWxeMAYauL5K5FjGbttyY0CCY+ZEeCrD6QfzAuL0o0KvYY5RoY6z1keFrnFWPyqct307x4bVwrQ7VWcdMNdgEOJzFRlt8kMYNR3bhRi4IJKGVSuHmL+DJxHAZP1kBUab/BBGjceW8sypU/AKAHNKML+1LXGEuRIDR5hLDBy84tjt+PtvJ1Toj1Vn7u2SREab/BBGzcc29MypU3SBeaXfqM4c05X4+hv9+fXUgK3KgIDVxcnAnLmcCi30jI8wfvdOo0JHExlt8kMYDTi2w4Rg+4AlxYMlWFuZActmOAL2A5acL8ow7DtGZcAKpH2MCgUh83WqMzGewmiTH8JoyLF1tbigW4JHpnwag+14ggg+KwMD9jhTSF/YbcbNPthivH9YTrwKXof3GimMNvkhjAYdW1fgwr3k/bo8oINtr0oTwWdl6IAtMYhCerD3q07mP9vgwXO/xu999k3VSXf42wqMNvkhjAYdW9/KqU064G7GYHmHfv+sfr8INbVfUWWlg0pl2JPg9nwZBKgO2jmGfv+sfr8IdbmzDHthgTUH+Rj8TnWeqPcpy8W78HufXYy/gVVbX9DlggQGyw/P3C3LD5thzeuS/OhjnbIY9mINa153YH5EztNazjGukB6uCpu14+cSBqZ8DEge/Beqk6ozNjBVYhhCejJDddRMV6puvtHZcwIHAmK2CyttSwVGm/wQRkOOrStwP6jKiaVLAavLBMEZL0N15El/ruJC+hyMws5T3YTFUBnXMA4KcCcqMmJ+jBL2JebHaIb6GB1QnYofFc+xYUcXdwJbVAiQe5gBG2So7qM3okJ6K8H1LAPfkxlWxYDdwazQU/H+Yk8FBsWP2L5Q/MhRH4OoU/Ejwzk2Ego+5UhkzbEAwxYo3+hjQABXZaiOwuMuvAhwr8SvYKV+JZFB8SO2LxQ/ctTHIOpU/MhwjtWlDgKbHhBjJY7cXZnAh3Wj8GDspRUYVD+mM/gx3Wc/ctSp+JHhHKt7rfKGATDguT6bEtnbVOfpA1UYHD82ZPBjQx/9yFGn4keGc6yuwC2E0VVF3xTGyxX8nMrAoPgR25epDAw1IMYg6qNNfiSdY0Pj4+OV9hrm+KjJk8+aHgt+/4s3jlc+ClX0un/5T09W/vs/+fv3kreNaW5/dzDuzx+tCv895qNrstcpx2Ii+xoeXeMbu0lm53gKBgjqB3qP6wtMTvDHTq7U4OMEXD8vAuAH57e+4C72RzLS581IXyX4Uh95w+kqV8mw3TSGmFjrzA7cKhm2m8YwJ899xTWpDhPgoPRYWoHRJj+E0cBjawdulQzbTWPAZPmayIVrjeqdVIeF3aDSeLUCo01+CCPM+Co2Kr7yVcKxZTPMwHVl2N6uukuwlPJn2G4aA4wqy7K3OzUDo01+CCP8XUx3u49wbNkMM3DN7NiFweMz9qtucmml3Bm2m8YQE1sw97hmduzSgJrq5C9ZZ3y2W/kXwjeBISa2YAI3lEAZmnZ4+txqfO9LyNsUhphYq82cxy2C4LBjO1jV8VnVTT7kC64khiPreQXGWfP6gORYBGJyrliR9vvyMdlYW32Y879rttd3XErzvw3IHWS2uGZ2bNMgSM7R5UfGZ3aG7RQGBOZb+sSYTwb7C5nPh1rAaEp9tMmPaOCa2bELA4kRzJ2aCYJdGba5jJBAOQdjPtllKp6Bfb4wmlIfbfIjGriuDNv2ozR8GbY5DDBupm8uQ3m62i477OjuV2Vw/PBlPj+SgaEGzOhnfTTVj3URzjrCOcZm2AswqmTYpjKK/1fJ9E1hXKniCZemVK/+cReWFRUYXD9c+8L1I0d99KtO2+zHDhVe9bSDcI6xGbbI4LjqZHuHx6LCksKtqpwd+xMqnmE7xrgDt5vuMwMkWKcl9EKgZf+0cTVMYaT4MZ3Bj+k++JGjTsWPzOeYTx10AIO0ilEYZqbvLIzcKp9Uo/jhGEGO1QfFSgyKJM+hICoxcsjpKAyHgqjkR440rRSGQ0FU8iOnyifVRnJoLamMWDZ55kmWPWt5jUHv3Bdm8EtG+nngR66gb21G+hQbtJA+ti9MfxpZp+JH2ealkH4QrftCE9LH9keE9O0U0o9UqVj7viUHI+VEG9SjVcTEmmJtzkgvQvo8fgijgcfWFbgzhBKzJjBESJ/HD2GEGbUL6UvdcexGF8+T3YDvb+B06Wtm2JPl8HT41wnbnZqB0SY/hBFmmCJ4+4EPSvGF9CSGK3BhgQOk/TthfX4CP58kBE1TGKbBog3IPXSoQvdbGMIImeuBD31huAI3lrqSktqyKQzbYLgWnldVZT5OGMIImeuBD9kZbR6c8hloemF+7oAwhNEnhv3Ah+yMkbqjyJxCSl1aV55COotSIXdnqNS+MJhzuF4/GEJ6J4MppO9bfTCF9H3xY2j4JPUfd76xu8UbTqME/2czXEC8jIXW4sLBeEKXDzeIkSrYbiKjKfWRzQ8dtFw/XA98ULkZdQVuDhE8lwHZ7H+qy6oKfveDkSLYbiqjKfWRxQ8dtFw/XA984BqJEQvcRdZrirkYnEzfqQxbvHyn6h1md213JAOD40eKkJ7KUANm9LM+BuqHDtoUIb3rgQ9cIT2JEQrc21U3A/dt+J5rPkZMoJyDIUL6PH7kqNM2+9EIIb1p12ToEocY031miJA+jx856nRe+QGDUU0/x+oeVc4uHBchvQjpQ0ZhlEaQHX40Qkg/yINjHBivQDl2oomQ3hv8IqSfB36IkD7C4MyHmgGSW89L5PVdSE+US65ntojsiziREfSDo6n1tbAhhtFVDvrB0eWaAZtDzzvQwM3RqmfU3i4nDE64zMzikMpw+sG8gDj9qNBrmGNUqOOs9VHhfKnkx8zvj5cYFbrofTvHFqqQHob+b0ioUJigv0R1RA6pjDb5IYyaju1CXKsMC+dAZ8lVgbxLddaOTlZgtMkPYdR4bNsspHcZzAGDbGpfQoX+WJcv4tUwhdEmP4RR87Fts5DeVaFFEuxHGL97p1Gho4mMNvkhjAYc24UipP+OURmvM66GUKF7dblOl7WJjDb5IYyGHNuFIKSHZZKfM94vxvuH5cSr4HV4r5HCaJMfwmjQsW374NT7VUf1YRs8rOvX+L3Pvqk6T0T4bQVGm/wQRoOObeuE9NbU0GO6vEOXW3T5lPWzu/B7n12Mv4Fu+Rd0uSCBwfLDM3fL8sNmWPO6JD/sKbmMdcpi2NOL1vkxMD/sxRrWvG4t59hCmA6CRdy2VOq7OBAQs11YaVsqMNrkhzAacmyH4aqWmh6iuComMHpE8EvGd3IXX3CE9OeprtYSKuMa5t+ZqMiI+UHZl5gfOepjUHUqflQ8x8wWdwxfzb42V0hPZYQEyjkYrooBu4NZoafi/cWeCgyKH7F9ofiRoz4GUafiR4ZzrAjcHRgoyzFwdiDwb4xRs5iQnsPwCZRzMFy2Du8VNidciV9RXZVICoPiR2xfKH7kqI9B1Kn4keEcG8FA+bgub1WdJ8vBDfMLqjNP+iHiH09hTPeB4bKVOHJ3ZcIBhXWj56tOjpdUBtWP6Qx+TPfZjxx1Kn5kOMeGMcLv1+UBvKI8gO/HGX88lbEhM8NlkJ9lU+JB3aY6T9yrwuD4sSGDHxv66EeOOhU/MpxjxXTQJmzxpjBQoMyuWGJM0UQZBCG9l1FMSSQI6V+ucFCnMjAofsT2ZSoDQw2IMYj6aJMfSefY/wswAKmMl4i8NCtXAAAAAElFTkSuQmCC); }
    @media (-webkit-min-device-pixel-ratio: 1.5), (min-device-pixel-ratio: 1.5), (min-resolution: 144dpi) {
      .tsd-kind-icon:before {
        background-image: url(data:image/png;base64,iVBORw0KGgoAAAANSUhEUgAAAdwAAAGYCAYAAADoalOPAAAABGdBTUEAAK/INwWK6QAAABl0RVh0U29mdHdhcmUAQWRvYmUgSW1hZ2VSZWFkeXHJZTwAAG2CSURBVHja7L0PjBVHniYYVUbVx5hTrdAxwioL/2l8zHnbNn1YWG3BFsKLhUULut2M7Gaut+xtyy1atmzZwoKljmqQWVAjIyOsRo3MtBlraHPntQXXFqX2GlFDyT4j1zVtz7iXW8t/aim5tNhoasduduuafRc/8pdUVFb+iciMyIj33vdJofcqX2bEV19G5pcRGRG/jkajIQAAAACg1bDt8I3BcNnR96noxCkBAAAAAPeYBQmAPKz9tb+yj/8QeoSuBwCE2tKkFmVoQAsXAAAAAHy0cA90uC90o8Zr41B4HD582DmPvr6+IFpWzdSCgh5h1lPcP6Zj5KB7IksebTQNDw3cJNMDMq2SqVumxbz9rEwTMr0p01GZPnH87zjhgS5lAAAAwDeWyfSsTL1Zfs6fK2XaJdOwTP0yDVko97JM79TBo0yX8lx6uJPpmEzvyfQnTu/xto28j2uAh38e9OT3ED8NQg/oAR7gYYoumfbLdJpN7iJ1UMi0TqY7uVE4i7+v498usjGe4mO7KpTbw2ZbCw8Tw50t02aZPpbpFzKtZbe/htMS3vYL3mczH2Mb4OGfBx3/lEy/4y6VT6AH9AAP8Chh8r+V6TGZLsm0W6abZfqpTMdlGuHW52X+fpx/u5n3vcTH/tbwYSAud1xE3cK18dA13Pns4rv4KV7nSX8XHzPfYuUAD/884jKp2+VB7kqBHtADPMDD1OhPcGuSjG+FTFtE9H60CBO87wo+tpfzmm1QLrVOd9bNQ8dwqcn9rkxLS4i6lI/tsVA5wMM/j3lKmU/KdAZ6QA/wAI8SeJ7zGZPpLr52THGGjx3jvJ7XLJcGQD3ug0eR4VKf9GsyLagg7ALOo6tCHuDhnwftd4yPo26Vg9ADeoAHeJQ4lrqpH5VpUqb7ZRqtwGOU85jkPJdolLuPzbF2HkWG+1TJJ6C0J6KnKhwPHv550DuK7/D3Z6AH9AAP8CjJ4+f8ubdkizKthbk3kXdWufQedo8vHnmGS/31m4Q9bBJ67wnAIzwe9PtW/k7z0E5CD+gBHuBRggd159KUmgnF+GxgD+e5UkzNmU0rd1CmC7545BnuGmF3GDjltaHEceDhn8d6pcxXoQf0AA/wKMljPX++IaKBS7ZAeR1JlJFW7qBPHnmG+4Cwj9UljgEP/zzU39+BHtADPMCjJI/4NcxRBzwGE2WklTvik0ee4S5yQGRJiWPAwz+P25Tv56AH9AAP8CjJY1HiurGJkZz/Md72kU8eeYY73wGReSWOAQ//PNQyL0AP6AEe4FGSR7zvuAMeF3L4xNsmfPKoO1rQpAgD4AEe4AEe4NFaPLpC55FnuC6cf6zEMeDhn8d4TU+o0AP1FDxam4fLHqGeRBlp5Xb75JFnuC76ts/VdAx42M3zA+X7IugBPcADPErm6XLMQ961GG9b6JNHXng+mu6w1jKRwRLH2OBBT2BPiyiU0tWnsayYmRlxLp3xyIplmhF/1Md5od/jIe408u5kO9SPnJi7rvRI5ZHFJyNebzvX01a/fwStR1bM3UScXBrVv5Kvn+OW9VitlJFEXO5i/u6FR14Ll0hMWCRBeR0pcVxVHvSUcbuIhn+PVcinVXiUOS90kcZz1dajfjjRA/UU94920COet06m321RD8prQ6KMtHLX+OTRWXBCd1sksrvkia7Ko1+5OVLf+isynZepwek8b+tpEx5lzgv9vpO/0xNib5vXDxd6oJ7i/tEOetDKbENsTJst6rGZ8xziMrLKXSWicRdeeBSNUqZ1IUcskKA89lU4vgqPN/mT+tXfF9HEb7Uy9PA2+u3WNuBR9ry8IKbWG30O9cO6HqinuH+0ix5P8yetw7zEgh6UxxOJvLPK7RJT6z/XzqPIcGm497qKXSljnMelCnlU4RE/BVK80rmcFz2lXc+pn7fN5X1anUfZ8xKXOSqmR9lo1/phWw/UU9w/2kUPNbrWMVEtzF8P5zGb8xwpeFA5yAbb44NHp+YJvluUjxN4d8UKZoOH4K4EwgB3B45x2snb1H1anUfZ80JTCuKYkWocyXatH7b1QD3F/aNd9FDjR78tysflfZvzOMN5FoH2oa7e/T546C58QU/xK/jpRee9wQTvu0JUizFog0eM+MX4oZT94m1z2oBH1fMyzsfvENG7mt42rx+29EA9xf2jnfSgFvp9InrXSbF1T3GLWGcAUzfve4qPHeK8dFr9cbnUAt9aNw+TlaYu8dPLzTI9LqIoC+pL4bO87XHeZ2fFbg9bPJK4oLmtVXnYOC90PA28uFNE89oWtHn9sKEH6inuH+2mBw2+upcNejYb4Mfc+qTRxGp4u8W8bT/vs5WPOcR5mET8icu9SUTvm2vjMavECaIMX+DkE2V5NMDDapmHUD+c6IF6ivtHO+hB73sfkellmXaJaF77Y5zyQHNct3Crskq5vZyG6uAxw3A3NkQQsMUja3K6LjIm9Rsja9EAXWQsctC2sKVHzuIWTYVQ6inuH9ORWPTBG2zxyFrcwgLIsOidMo1+prnt9P63W2ldUkuburRplDTNbz1nsdzaeMwS7Yt7+PMt8ABQP1BPoUcQepCB7RRT89x9wQmPdjbcLvBAy7rMeXGhSU5LG/UU94+m12NH36dQqM0Ml4asq/OsTmTs0y48ANQP1FPoAT1guE5AL8R/JbLDMY3zPu3CA0D9QD2FHi2tR2gt63YyXIqscR14AKgfqKfQoz302Hb4xmC4kPl3NBoNVB0AAACg5RCa4TZ9C7fqsP2q0weqTqOwNZ3DFXxOmwlxwBb0AIDmML4QB2p1Vs1AGt4ySgH8L8s4gQcAAAAQHEq3cNlkaR3JXv6bJgz3yxbjsAeDu8pDRBOXaW3QluJRR8uqmVpQ0GM6qva06ECnN+ZAh/v/VadXKhQeDheKuAqdRS1C4aGBeLnFvAUnjsr0ieN/xwkP4xYut2hPya+nFXMR/P00/VZHi7eIh4gWlK6jpbmMy/LNAwAAoFkR30dpfWJaWnGliMJeXsNpCW/bxfsk77dVyv1OXTy0DTfH4JJwarymPFwZnmxRLJPJOw8FFP1io4hiMr4n0584vcfbNvI+NkFPfg/x06BPHtAjTD3AAzyKQAtm7Ffuo7Sm8wERxeulYCCzON3J2w7wPrEx7hflFiGJy6W5xO/UxaPQcA0MzqnxVuVhy/AMjLYu46VIFZv5aesXMq1NeSJby799zPvOtlAmBXH+HXepfOKJB/QIUw/wAA9dk/+tiAIExBG3KCLRT2U6LqIg7pc5jfC2n/I+u/mYxziPuSXKpbnCR+vk0enA4Kwar20eZQ2vgtG6NN75nM8uoR+/cRcfM79imfS++kERvav2wQN6hKkHeICHrtGf4PthHFOaou7oxuXdwseMcx4nNB8E4nKpdbqzbh6dDg2ukvG65qFreBaNNpUH5U1llDieukLelWlpxu87co5dysf2GJY5TynzSZnOeOIBPcLUAzzAQxfPcz60/ONdfO2kYVtOHmf42DHO63nNcmkA1OM+eMww3L94SJyes8CqsUzDRTHa+3+Ll04X7RcKj4ULF56+9tprnfH48ssve4eHh08bHkbvCl4TUaDzLAwUXDQLOI8ugzKP8XHUrXLQEw/oEaYe4AEeuqBu6kdFFJP2fplGc/bdXmB2o5zHJOe5RKPcfWyOtfOYYbj/441C/C//+orhiTkLrBqckAYn3hF/Lb4UnxbuHwqPOXPmiFtuuYWMV0jjtWm0QhqtOH36tPjiiy9MD38q58nU5KJZynnpgN5RxKP5nvHIA3qEqQd4gIcufs6fe3NalCZmd4bzUvPOKpfew+7xxaPTteGZGlyoPGwZb0WjJdB7lE0G+xddNJtE8fsb+n0rf6d5aCc98YAeYeoBHuChC+rOpWk1E4rx6aDI7PZwnivF1JzZtHJpDegLvngUjlIua3hVDS5UHmWN14LRxlgjzIfn5100lNeGguPXK2W+6pEH9AhTD/AAD12s5883RDRwyQR5Zkd5HUmUkVbuoE8e2vNwdQ3PtsGFykPXeC0abYwHEn93ZCSTi2Z1QZnq7+945AE9wtQDPMBDF/FrmKOJ7Y2MZGJ2g4ky0sod8cnDeGnH2PD+SXrY+ZNCfDU6ZXD/rzjpxNxC5hEb71dffSU+//xz8fXXX1812j/84Q+2TFbFogrHDvBnsqIsKTjuNuX7OY88oEeYeoAHeJiWf64Cj+38mXwAGMn5H+NtH/nkUXotZdXwXnrppdoMLlQeqvESDwdGG2N+yhNZVcwzKPOCRx7QI0w9wAM8TPcdT2lpV8WFHD7xtgmfPCpHCyLD82VyIfIg43Votq4wCR7gAR7g0eQ8ukLn0fTxcNsQ9ESWHBVIA3deM8zniPJ9zKDMeby/Dx7QI0w9wAM8TFp/PdzSTq7mRK9qvmXIQ40b1pNoYaaV283fvfCo3MIFakfaOwcaDXe/5TxVfKB8X+SRB/QIUw/wAA/TfRdlXFd/X4FH3rUYb1vok0e7tHDpCexpmYbXiJ9NexpLi5u5seGex/e+971pPNLimWbEH6Wn0bUZF41IeVI9osFrUOP3OH8aeXfSEw9XetC5oHWQh9Wn9ZyYu670SOWRxScjXq8zHlkxdwOqp7XqkRVzN+P+0fJ6ZMXcTcTJpVH9K7m84zkPs9/KaUFmYbVSRhJxuYv5uxce7dDCpaeM26XRHk2arQ8e0miPJs3WEMdF9sLaZZ5UJzQubrpILyYuTB88XOhx5byIaHrAmMFNy7YeZXiEokco9RR6hK9HPG+dTL87pwfJtIVJeW1IlJFW7hqfPNrBcPul0cY3R+pbf0Wm82JqftV53tbjmoc0Whs86GLZnfO76cW7WxRHxqDfd/J3ekLs9cTDhR79innqnhcXepThEYoeodRT6BG+HrQy2xAb0+acckzNbjPnOcRlZJW7SkTjLrzwaAfDfZM/qV/9fRFN/FYrQw9vo99ubRIetF7niIWLl/LYp8n/BTG13uhzHnnY1qPsebGtRyj1o9nrKfQIX4+n+ZPWYV5iwewojycSeWeV2yWm1n+unUea4a4QUd+8KwxzGUWwwkO2buOnQIpXSsuQTfJT2vWc+nnbXN7HCQ/Zuq3KQwXtt66gS6fo4h3jPC5p/gtxmaNiepSNunnY1qPsebGtRyj1o9nrKfQIXw81utaxgt6BIrPr4Txmc54jBQ8qB9lge3zwmGG4dw6IIZmWOzDeK0b7m8bPlss0VLSzAx6r+HOAuwPHOO0UUyuorEoedMcddwzJ5J1HxoV3t8iPcrE+Y/sZPtb0HQxNKYhjRqpxJOvmYVuPsufFth6h1I9mr6fQI3w91PjRb4v86EUfZGxfysf2cF5PavzftA919e73waOzBsMzMlqHPOIX44dSfou3zck62KLxVuKRwCjz6Rd673MmeN8VIj/2Y5Hp0vG0nBm9q+n1xMOWHlXPiy09QqkfrVJPoUfYelAL/T4RveukVfFPcYtYJ/JQN+97io8d4rx0Wv1xudQC31o3j8J3uBUMr5LROjTeC5rbXBtvJR6JCkRPlTfL9LiIol+oL+vP8rbHeZ+dFbuj4jJp4MWdIprXtsATDxt62DgvNvQIpX60Uj2FHmHrQYOv7mWDns0G+DG3Pmk0sRrebjFv28/7bOVjDnEeJhF/4nJvEtH75tp4aM/DJcOTH8vf237lCZ5cfVmO0fbbMFkbPFK2W5llS8ZLPH7/+9975ZGoRC9wqgsXU55wffCwqUcjED0aLaBHKPUUeoSrB73vfUSml2XaJaJ57Y9xygPNcd3Crcoq5fZyGqqDh/HCFzmG59RoTXlUOBGmuMKDT5ozHhmLHLQtbOmx9tetoUfG4hPGyFrcQhcOF43xwuNAxaXsE4s+eIMtHlmLW1i6j9I7ZRr9TO+O6f1vt9K6pJY2dWnTKGma33rOYrm18Si90lTC8ERdRltgeMLA4O7hz7dajAdgB6GcF/BA/WgnPcjAdoqpee6+4IRH5aUdyXh/M/CzEE64qeF3tTiPoFqSTYiuOjXJaWkHHwEF9QMo0mNH36dQSLTAWsp3Dkx9TzN+pUuIhqyr86xOpGRnPNz+jjvumLHt9ddfn7FN6apzwgOojFDOC3igfkAPGG7Tg16I/0rMDMAcY5z3aRceAOoH6in0aGk9QmtZt5PhUmSN68ADQP1APYUe7aHHtsM3BsOFzL+j0Wig6gAAAAAth9AMt+lbuFWndVQdAFN1GoWt6Ryh6uvz3EAPAGhf4wtxoFblaEHyBrSMUgD/yzIhwAMAAAAIE6VbuGyytNBDL/9N02H65VP4cM3/wzQeIpqWQwtOtBSPOlpWzdSCgh7TUbWnRQc6vTEHOtz/rzqLWoTCw+FCEVehs6hFKDw0EC+3mLfgxFGZPnH87zjhYWy4SaNVQH+frst4i3jUaLyh8AAAAGhWZN1Hr/o5f64U0dKLtlbyo3Ivi2iJRuc8tA03x+BEncZrysOV4ckWRRA8FMzlJ7LVIpofpz6R0Xy4QX4iu2ixTHry+z7/b5945AE9wtQDPMCjCLRgxnNias3ii1zOIJcbB1JYzLxWM0+6/54S0drPFOx9smS5w1xeLTwKDdfA4Jwab1UetgzPwGjrMl6KVPGETJtFekipJZzW8hMZRbXZJ6pFHqEyN3LlfJjNxQcP6BGmHuABHrom/xrfGy9xvpR/WqjAEU7HRRQsYDPzpmvuNpnuN3gYiMuNu4Vr4zHLgcFZNV7bPMoaXgWjdWm8NOn8mMgPmpxsge3iVtg6EU1OL1smVa4VIgq47IMH9AhTD/AAD12jP8Flj3N+ZzSPnWCze53593JeKzQeBOJyqdW6s24enWkGJ9MpNoVeYQ+x8Z7SGdXsmgd3AxTyIKOVyRkPypvN3BTUrfFuzsXyWs6xS/nYHsMy5yllPskV0wcP6BGmHuABHrp4nvMh47srx+S+lZPHGT52jPN6XrNc6hZ+3AePGYZ7z83i9Lw/s2os03Dpi9He//R3L50u2i8UHgsXLjx97bXXOuPx5Zdf9g4PD582PKyLL4gFOfu8WnDRLODfuwzKPMbHUZfKQU88oEeYeoAHeOiCuqgfFdH7TuqCHc3Z97YCsxvlPCY5zyUa5e5jc6ydxwzD/fNrhfiX37xieEIank2DE9LgxOjQX4s/Xvi0cP9QeMyZM0fccsstZLxCGq9NoxXSaMXp06fFF198YXr4U5rdQEUXzVLOSwf0juI7/P0ZjzygR5h6gAd46OLn/LlX6HXfFpndGc5LzTurXBqRvMcXj07XhmdqcKHysGW8FY2WQO9RNhnsX3TRbBLpgyWSZW7l7zRa76QnHtAjTD3AAzx0Qd25NKVmQjE+HRSZ3R7Oc6WYGmGdVi6NOr7gi0fhSlNlDa+qwYXKo6zxWjDaGGtENKpOWLpoKK8NBcevV8p81SMP6BGmHuABHrpYz59vCPMpRnlmR3kdSZSRVu6gTx7a83Bjw/vPXwvx/rh8RPhjtsF98eFJK+YWMo/YeL/66ivx+eefi6+//jrTaP/whz9UNVkVDyT+3mBw0RDuT/mN5pQdyDl2tfL9HY88oEeYeoAHeOjyiF/DHE1s113X7Tb+/PuU38hMNyplpJU74pOH8UpTWYbn2uBC5ZFlvA6MNsaiCsdmXTRLNCsX4ZxHHtAjTD3AAzxMyz9XgUeW2Y3k/I/xto988ii9lrJqeC+99FJtBhcqD9V4iYcDo42RDPh8xEKe8wzKvOCRB/QIUw/wAA/TfZNzeG2sjn4hh0+8bcInj8rRgsjwfJlciDzIeB2arStMggd4gAd4NDmPrtB5dAqg2ZC2usuATB2GScWYQZnzPPKAHmHqAR7gYdr6m5/y23aZGoZJRU+ijLRyu33ygOE2H85lVJBtlvNU8YHyfZFHHtAjTD3AAzxM912UYfw7KvDIuxbjbQt98pgl2gP0BEaRHIYX/eBn057G0uKqOoyDepXH9773vWk80uKZZsQfpYELazMuGpFSUXSCVA5q/B4PcaeRdyc98XClB52LB0W0rvVYXt1wrEcqjyw+GfXUGY+smLsB1dNa9ciKuZsRJ7fl9ciKuZuIk0uj+lfy9XM8w+xEygOATkDf1UoZScTlLubvXni0QwuXnjJul0Z7NGm2PnhIoz2aNFtDUOWYyPitzJMq5XVE4yKN56qt98jDhR5XzouIpgeMGdy0bOtRhkcoeoRST6FH+HrEI53J9LMWzCjTwqS8NiTKSCt3jU8e7WC4/dJo45sj9a2/ItN5MdX3fp639bjmIY3WBg+6WHbn/G568e7OuQDVMnfyd3pC7PXEw4Ue/Yp56p4XF3qU4RGKHqHUU+gRvh60MtsQG9PmnHJMzS4OLzgkpmLXppW7SkTjLrzwaAfDfZM/qV/9fRFN/FYrQw9vo99ubRIetF7niIWLl/LYp8mfAizH640+55GHbT3KnhfbeoRSP5q9nkKP8PV4mj9pHeYlFsyO8ngikXdWuV1iav3n2nmkGe4KYS84ehqGuYwiWOEhW7fxUyDFsqVlyCb5Ke16Tv28bS7v44SHbN1W5aGC9ltX0KVTdPGOcR66gaTjMkfF9CgbdfOwrUfZ82Jbj1DqR7PXU+gRvh5qdK1jBb0DRWbXw3nM5jxHCh5UDrLB9vjgMcNwf/gtMSTTcgfGe8Voz736s+UyDRXt7IDHKkW4nVzZ4iDEA4l9ruKOO+4Yksk7j4wL726RH+Vie8b2M3ys6TsYmlIQx4xU40jWzcO2HmXPi209QqkfzV5PoUf4eqjxo98W+dGLBjK2L+VjezivJzX+b9qHunr3++DRWYPhGRmtQx7xi/FDKb/F2+ZkHWzReCvxSGCU+fQLvfc5E7zvCpEf+7HIdFfw0x69q+n1xMOWHlXPiy09QqkfrVJPoUfYelAL/T4Rveuk2LqnuEWsE3mom/c9xccOcV46rf64XGqBb62bR+E73AqGV8loHRrvBc1tro23Eo9EBaKnyptlelxE0S/Ul/VnedvjvM/Oit1RcZk08OJOEc1rW+CJhw09bJwXG3qEUj9aqZ5Cj7D1oMFX97JBz2YD/JhbnzSaWA1vt5i37ed9tvIxhzgPk4g/cbk3ieh9c208tOfhkuHJj+W//vsrT/Dk6styjLbfhsna4JGyvWGDBxkv8fj973/vlUeiEr3AqS5cTHnC9cHDph6NQPRotIAeodRT6BGuHvS+9xGZXpZpl4jmtT/GKQ80x3ULtyqrlNvLaagOHsYLX+QYnlOjNeVR4USY4goPPmnOeDhcjKMpYUuPtb9uDT0yFp8wRtbiFrrY2AhDD1s8DnRUOz6x6IM32OKRtbiFpfsovVOm0c80t53e/3YrrUtqaVOXNo2Spvmt5yyWWxuP0itNJQxP1GW0BYYnDAzuHv58q8V4AHYQynkBD9SPdtKDDGynmJrn7gtOeFRe2vHKu9VXfxbCCTc1/K4W5xFUS7IJ0VWnJjkt7eAjoKB+AEV67Oj7FAqJFlhLWRr+1PcU41duZDRkXZ1ndSIlO+Ph9nfccceMba+//vqMbUpXnRMeQGWEcl7AA/UDesBwmx70QvxXIj0cE2Gc92kXHgDqB+op9GhpPUJrWbeT4VJkjevAA0D9QD2FHu2hx7bDNwbDhcy/o9FooOoAAAAALYfQDLfpW7hVp3VUHQBTdRqFrekcoerr89xADwBoX+MLcaBW5WhB8ga0jFIA/8syIcADAAAACBOlW7hssrTQQy//TdNh+uVT+HDN/8M0HiKalkMLTrQUjzpaVs3UgoIe01G1p0UHOr0xBzrc/686i1qEwsPhQhFXobOoRSg8NBAvt5i34MRRmT5x/O844WFsuEmjVUB/n67LeIt41Gi8ofAAAABoVmTdR6/6OX+uFNHSi7ZW8qNyL4toiUbnPLQNN8fgRJ3Ga8rDleHJFkUQPBTM5Sey1SKaH6c+kdF8uEF+IrtosUx68vs+/2+feOQBPcLUAzzAowi0YMZzYmrN4otcziCXGwdSWMy8VjNPuv+eEtHazxTsfbJkucNcXi08Cg3XwOCcGm9VHrYMz8Bo6zJeilTxhEybRXpIqSWc1vITGUW12SeqRR6hMjdy5XyYzcUHD+gRph7gAR66Jv8a3xsvcb6Uf1qowBFOx0UULGAz86Zr7jaZ7jd4GIjLjbuFa+Mxy4HBWTVe2zzKGl4Fo3VpvDTp/JjID5qcbIHt4lbYOhFNTi9bJlWuFSIKuOyDB/QIUw/wAA9doz/BZY9zfmc0j51gs3ud+fdyXis0HgTicqnVurNuHp1pBifTKTaFXmEPsfGe0hnV7JoHdwMU8iCjlckZD8qbzdwU1K3xbs7FsiPn2KV8bI9hmfOUMp/kiumDB/QIUw/wAA9dPM/5kPHdlWNy23LyOMPHjnFez2uWS93Cj/vgMcNw77lZnJ73Z1aNZRoufTHa+5/+7qXTRfuFwmPhwoWnr732Wmc8vvzyy97h4eHThod1cRfIgpx9BgoumgWcR5dBmcf4OOpSOeiJB/QIUw/wAA9dUBf1oyJ630ldsKM5+24vMLtRzmOS81yiUe4+Nsfaecww3D+/Voh/+c0rhiek4dk0OCENTowO/bX444VPC/cPhcecOXPELbfcQsYrpPHaNFohjVacPn1afPHFF6aHP6XZDVR00SzlvHRA7yi+w9+f8cgDeoSpB3iAhy5+zp97hV73bZHZneG81LyzyqURyXt88eh0bXimBhcqD1vGW9FoCfQeZZPB/kUXzSaRPlgiWeZW/k6j9U564gE9wtQDPMBDF9SdS1NqJhTj00GR2e3hPFeKqRHWaeXSqOMLvngUrjRV1vCqGlyoPMoarwWjjbFGRKPqhKWLhvLaUHD8eqXMVz3ygB5h6gEe4KGL9fz5hjCfYpRndpTXkUQZaeUO+uShvbSjruHZNrhQeegar0WjjfFA4u+OjGRy0awuKFP9/R2PPKBHmHqAB3joIn4NczSxvZGRTMxuMFFGWrkjPnkYrzQVG95//lqI98dl2/yPUwb3xYcnnZhbyDxi4/3qq6/E559/Lr7++uurRvuHP/zBlsmqWFTh2AH+TFaUJQXH3aZ8P+eRB/QIUw/wAA/T8s9V4LGdP5MPACM5/2O87SOfPEqvpawa3ksvvVSbwYXKQzVe4uHAaGPMT3kiq4p5BmVe8MgDeoSpB3iAh+m+4ykt7aq4kMMn3jbhk0flaEFkeL5MLkQeZLwOzdYVJsEDPMADPJqcR1foPDoF0GxIW91lQGS/i9F5RzNmUOY8jzygR5h6gAd4mLb+5qf8tl1kv0PVebfakygjrdxunzxguM2HcxkVZJvlPFV8oHxf5JEH9AhTD/AAD9N9F2UY/44KPPKuxXjbQp88Zon2AD2BUSSH4UU/+Nm0p7G0uKoO46Be5fG9731vGo+0eKYZ8UdpGsrajItGpFQUnXc0gxq/x0PcaeTdSU88XOlB5+JBEa1rPZZXNxzrkcoji09GPXXGIyvmbkD1tFY9smLuZsTJbXk9smLuJuLk0qj+lXz9HM8wO5HyAKDzbnW1UkYScbmL+bsXHu3QwqWnjNul0R5Nmq0PHtJojybN1hBUOSYyfivzpEp5HdG4SOO5aus98nChx5XzIqLpAWMGNy3bepThEYoeodRT6BG+HvG8dTL9rAUzyrQwKa8NiTLSyl3jk0ea4e4QM/vrqzSvy8IWj35ptPHNkfrWX5HpvJjqez/P23pc85BGW4WHeqHtzvnd9OLdnXMBqmXu5O/0hNjriYcLPfoV89Q9Ly70KMMjFD1CqafQI3w9aGW2ITamzTnlmJpdHF5wSEzFrk0rd5WIxl144TErpdtsIK3QH96W2ry2goyuO1s83uRP6ld/W8xcZYUqxgN8Ipb/YPLwh4mes1QeixcvdspDpg9z8trLLaslOReN0KgoNF9snyb/F5gfrZ9KgZrv9MTDth5lz4ttPUKpH81eT6FH+HrQa7X3RLQO86tiat5qlgcU3Wfp/3hCyTsLarlbfPBIa+F2ienDmq/8/esPKr9IjkH9/is09rPCQ7Zu46fAZ7lyTPJT2vWc+nnbXN5Hi8fZs2eNeMjWbVUeKmi/dQVdOkVPqmOch24g6bjMUTE9ykbdPGzrUfa82NYjlPrR7PUUeoSvhxpd61hB70DRfbaH85jNeY4UPKgcZIPt8cGjM8VcjikHzlb+rmq6V4z23Ks/Wy7TkIbZ2uaxShFuJ1e2OAjxQGIfLR6mpluBR9aFd7fIj3KxPWP7GT7W9B0MTSmIY0aqcSTr5mFbj7LnxbYeodSPZq+n0CN8PdT40W+L/OhFAxnbl/KxPZzXkxr/95Pc1bvfB4/OFHOhEVbUXzqfM1jM28qanYnRuuQRvxg/lPJbvG2OKY8SpmvKIw+j3FvQL/Te50zwvitEfuzHItNdwf8zvavp9cTDlh5Vz4stPUKpH61ST6FH2HpQC/0+Eb3rpNi6p7hFrBN5qJv3PcXHDnFeOq3+uFxqgW+tm0dnirnQZN17ZPpEROtO3sPbYpOZrWl2pkbrikcSFzS2GfEo2dK9oLlNpwLRU+XNMj0uougX6sv6s7ztcd5nZ8XuqLhMGnhB7y0XcmXzwcOGHjbOiw09QqkfrVRPoUfYetDgq3vZoGezAX7Mrc81Ynp4u8W8bT/vs5WPOcR5mET8icu9SUTvm2vjMSvDXNQX3R/ytrd4n9dkup/MLmMAExltv4HJ5plcZR4p5TRc8CDTzRhIVZaHKehEv8CpLlxMecL1wcOmHo1A9Gi0gB6h1FPoEa4e9L73EZlelmmXiOa1P8YpDzTHdQu3KquU28tpqA4eZLjXJLZdTtnvcsbxA4rBlDXaGFZ5VDgRofCYBoeLcTQlbOmRs7hFUyFj8QljZC1uoYuNjTD0sMXjQMWl7BOLPniDLR5Zi1tYAN0n6Z0yjX6mEdT0/rdbaV1SS5u6tGmUNI0oPmex3Np4zOIuhfu5pUYttlMi6tePW3W38jaauzTI+17p2vjht4T49d9HI44rGK3atVGKB2NFhoBZuIc/3wqUB+AXoZwX8ED9aCc9yMB2iql57r7ghMesDJN5i13+Gv6eZS5kukM/fPVntviU5lGiJdnVBDxapiXZhOiqU5OclnbwEVBQP4AiPXb0fQqFxPS1lFWTIYwrTWiRYS4uYMyDWtpXPlOMX7mR0ZB1dZ7ViZSyx6rwuOOOO658vv766zMyVrrqTHkA9SCU8wIeqB/Qow0MVzUZoZhJ8u864IIHvRD/lUgPxxQb6iOB8gDcI5TzAh6oH9DDEkJrWc/KMLu8v+s0XZs8qAv4urwdfjB5OAgegBeEcl7AA/UDeljCtsM3BsOFzL+j0Wig6gAAAAAth9AMd1a7C1q1y6HqNApb0zlcwee0mRAHbEEPAGgO4wtxoFanBSGXUQrgf1nGCTwAAACA4FC6hcsmS+tI9vLfNB2mXz5VDHswuKs8RDQthxacaCkedbSsmqkFBT2mo2pPiw50emMOdLj/X3UWtQiFh8OFIq5CZ1GLUHhoIF5uMW/BiaMiWmrXJZzwMDbcpNGKqQWt6e/TdRlvEY8ajTcUHgAAAM2K5H10hp/z50oRLb1oayU/KpdWDnynDh7aXcrcdXyKTaSXjYVW4biB007eFhvvKRddzaY8RLQqlHUeskWxTCbvPBRQ9IuNIloHmoIq/4nTe7xto5gZLLoq6MnvIX4a9MkDeoSpB3iARxFowYz9yn2U1nQ+IKJ4vXdyo3AWf1/Hv13ke+kpPrarQrk9bLa18Chs4Wa0JGmB6z2yFauGa+qX++6Rn5tEtOCz1RZvHg8xPWxUP2+bxsNWS5OMNgQeCihSxRMybRbpIaWWcFrLT2QU1WafqDa9aTZfgPR/PczdKj54QI8w9QAP8NA1+df43niJ890t0kMFjnA6LqJgAZuZN11zFL7mfqEfMSguN+4Wro1HZ5mWpDTP/oTZXgFto9+4hbfDRou3iEeGKHH8yBk8yrY0C1q0tfFIYD7ns0vox2/cxcfMr1gmPXQ8yA8QPnhAjzD1AA/w0DX6E3w/jGNKbxH6cXm38DHjnMcJzlO33It8/66VR6cNo80w3oEqxmuDBx8zUMXw8oy2r6/PJHBzKg/Km1vNpqCukHdlWlri2KV8bI/hcfOUMp+U6YwnHtAjTD3AAzx08TznQ8s/3sXXjinO8LFjnNfzmuXSAKjHffBIa+GeVrpLqWvsdgODyzLe20UUvF0ohlcEazwUw7PCg4xWprp5qOjiLpAFKb/9RLO7ZwHn0WVQ5jE+jrpUDnriAT3C1AM8wEMX1EX9qIhi0lIX7GjKPr/UbLGOch6TnOcSjXL3sTnWzqNo0BQN/nhftjS3ytRtqiodQ8dSHjItrFBBKvHgrhBrPGSLdKtMPnk8lfNkSjf+5RmVJ+1J9SnNMukdxXf4+zMeeUCPMPUAD/DQxc/5c29Oi/JRbogs0Gxh7k3knVUujUje44tHnuHGo2zJJOj91Ge6hqcY7Wd8bLeY6oo1RWkeisE54UHGK/TffdjiQcduKtiHWlzfFtF6p0XYpPE/xPwJNA/tpCce0CNMPcADPHRB3bkr+f63R6Ml/DsRhUgtQjxodaWYmjObVi79Txd88cg0XGXwU5rhbUszvAKjjQc5GaGIR8bJzjO4eJCTEfh9bSoP+tfr4iGxRugNz6dBAfeJ6J1xHiivDQX7rFfKfNUjD+gRph7gAR66WM+fbwi9UcWU/wm+xxbxPZIoI63cQZ88OgvMLm3UMZnGdtV4dYy25LtXLR6K4ekYXGke9N5WMV5fPB4w3J/eGX+3oFIVPbmpv7/jkQf0CFMP8AAPXcSvYY4a8qB77G8KHhYGE2WklTvik4fWwhcZo45Vo3FitLZ4VDXaDOP1xWNRiWPoKY4mbJ/N6TLJw23K93MeeUCPMPUAD/AwLf9cydY5LcSxOOP3kZz/Md72kU8eRsELcgzPqdGW5WHbaNOMV8yc7uOaR9n5bzTC+m6ZDqX8Ns+gzAseeUCPMPUAD/DQRbzveEkeNHD1bZl+nPLbhRw+8bYJnzxKBS9gMx3YdvhGGpH1j7z5Bpcmm8VDciDDm8bDpclmIDZe3zx0cDll2yR4gAd4gEcT8bgmZVtX6DwqhedTDbZus00xvLTvrcij7BMZDWun4e2Ppvw2ZlDmPI88oEeYeoAHeOiiao8QTVeiaUsHU37rSZSRVm63Tx6V4+ECtaPMOwcKMUXD2peUzPMD5fsijzygR5h6gAd4mJZf5l0yrX1M05VGMn7PuxbjbQt98igdD7cFcCVA5LbDN6a13GvnkRbPNCP+KE1DWWuQP42c3l6wz6DG7/EQdxp5d9ITD1d60BP60yIKKHH1aT0n5q4rPVJ5ZPHJiNfrjEdWzN2A6mmtemTF3M2Ik9vyemTF3E3EyaVR/Sv5+jluwIPGyAwU7LNaKSOJuNzF/N0LD7Rwmw9UOXS6q2nY+m80LlrK64jGRRpPC1jvkYcLPegplJbaPCr0u8Zc6FGGRyh6hFJPoUf4esTz1sn0dRbMoOvsuxomR3ltSJSRVu4anzzyogV1C8souzykRQrUt/6KTOdlanA6z9tyF+IuuZSjdR58sewu2Iee4t5TKlcedmtcgOqqWJR3ryceLvToV8xT97y40KMMj1D0CKWeQo/w9aCpRUNsTJsLeNC+NB3pDY3/Kw4vOCTSpy/F5VL3+DxfPPJauJ9VWLt4hmkqC2OYwhYP6lenNYwfSFSGHt5Gv92ax6PCGso2eRBoNHTW+wMapk7D1W/S4EJ57NPkTTF/4/VGn/PIw7Yeb5Y8L7b1eDOQ+vFmk9dT6BG+Hk/zJ63DnPVemKYf0TSkTzT+H8rjiUTeWeV2ian1n2vnkWa4K0TUN19m7eI8o40XghjmMopgjQfjWe4mmeSntOs59fO2ubxPIY+KxluWhwrab11Gl86LQi+6xRjnoRtIOi5zVEyPslE3D9t6TJQ8L7b1mAikfkw0eT2FHuHroUbXOpbRGn5E83/s4Txmc54jBQ8qB9lge3zwmGG4O/o+HZJpeYbhbasQvOCK0VLeVEZRHjZ4iOl986v4c4C7A8c47RRT/fKrkhn09fUNybQ8w3iz1lC2ziPjwrtblI/feLcwfwdDUwrimJFqHMm6edjWo+x5sa1HKPWj2esp9AhfDzV+9NuifFzetzmPM5xnEZ7krt79Pnh0GhredmEevMDIaE15iOKgAUnTO5TRbUCYk8Ujw3iTayg755HAKPPRXclqgvddIfTCb2WZLh1Po/XoXU2vJx629Kh6XmzpEUr9aJV6Cj3C1oNajRQcgTyB5vieUjxDpwHzLB+zgPO4T7MlGpc7l+/NtfLoaDQaut3DvZz5MkX8vWJqFBudNDVUE5lSfxmTtcwjHqveSPydxNXfdaYFydatcx7qdIucKSox4qgdq/lJK17n8yw/edIUAhrVmLkIedo0k4Jyqczvi+i9zqgtHnl8HOqhfV4c66HNQ9Una8pOHXqo9fRAh/t6ulHjluWAh7YeKr+sqTI29UhMu0nvS7XPQ1sP4pc2/ZJB3bm/EFNLJMbRdga53Hjg0WLmtZp5zlXM/aciZbUruo9rlEvX6lGXPFQ+2oabY3hJODHasjz4qUOtAEXoMJmHm2K81ngYGm5llDDc2vk45KV9Xhz/29o8DA3XGQ9Dw60MS4brTA9Dw60MS4brTI8Cw41B99FdIj3STxpojusW5b4qDA1XLVco+VjnofIxXviCjXR5iuHVYrS6PHQEsIQrPPhEOeORZz7tCFt6+HygsImMxSeMUdW4NzbC0MMWj6rGrWOGdcAWD4cPEHSfpHfKNPqZ5rbT+9/uREt7glukNL/1nMVya+NReqWphOGJuoy2wPCEgcHdw59vtRgPwA5COS/ggfrRTnqQge0UU/PcfcEJj8pLO3o02qInlSJ0tTiPoFqSTYiuOjXJaWl3ha4H6gdQpEfNy+UGi6ZfS7noRCp9+PTiW51ndSJld+Ph9rpdeUpXnRMeQGWEcl7AA/UDesBwmx40gflXIjsc0zjv0y48ANQP1FPo0dJ6hNaybifDpeHd14EHgPqBego92kMPjVHKtZq/8bQgAAAAAGgGhGa4s9pd0KpdDlWnUdiazuEKoc7DhR4AAONzeW93gU4LQi6jFMD/skxkLz7RjjwAAACAgFC6hcsmSws99PLfNB2GFr4Y9mBwV3mIaFoOLTjRUjx8rTTVzi3vZtLDwUpTM6DTG9PCK02V4tHCK02V4qEBCgtI4f3yFpygpRg/cfzvOOFhbLhJoxVTC1rT36frMt4iHjUabyg8AAAAmhXJ++gMP+fPlSJaetHWSn5U7mURLdHonId2lzJ3HZ9iE+llY6FVOG7gtJO3xcZ7ykVXsykPEUVysM5DtiiWyeSdhwJaRHujiGIyvifTnzi9x9s2iqmFtm2BnvweEtODVfvgAT3C1AM8wKMItGDGfuU+SkEDDogoXu+d3Cicxd/X8W8X+V56io/tqlBuD5ttLTwKW7gZLckXZNojW7FquKZ+ue8eEUXIecx2izePh5geNqqft03jYaulSUYbAg8FFPD4CZk2i/SQUks4reUnst0y7RPVAljP5guQ/q+HuVvFBw/oEaYe4AEeuib/Gt8bL3G+u0V6qMARTsdFFCxgM/Oma+42me4XGhHIEuXG3cK18egs05KU5tmfMNsroG30G7fwdtho8RbxyBAljh85g0fZlmZBi7Y2HgnM53x2Cf34jbv4mPkVy6SHjgf5AcIHD+gRph7gAR66Rn+C74dxTOktQj8u7xY+ZpzzOMF56pZ7ke/ftfLotGG0GcY7UMV4bfDgYwaqGF6e0fb19ZkEbk7lQXlzq9kU1BXyrkxLSxy7lI/tMTxunlLmkzKd8cQDeoSpB3iAhy6e53xo+ce7+NoxxRk+dozzel6zXBoA9bgPHmkt3NNKdyl1jd1uYHBZxnu7TB/x5tjwimCNh2J4VniQ0cpUNw8VXdwFsiDlt59odvcs4Dy6DMo8xsdRl8pBTzygR5h6gAd46IK6qB8VUbB26oIdTdnnl5ot1lHOY5LzXKJR7j42x9p5FA2aosEf78uW5laZuk1VpWPoWMpDpoUVKkglHtwVYo2HbJFulcknj6dynkzpxr88o/KkPak+pVkmvaOIgzI/45EH9AhTD/AAD138nD/35rQoH+WGyALNFubeRN5Z5dKI5D2+eOQZbjzKlkyC3k99pmt4itF+xsd2i6muWFOU5qEYnBMeZLxC/92HLR507KaCfajF9W0RrXdahE0a/0PMn0Dz0E564gE9wtQDPMBDF9Sdu5Lvf3s0WsK/k2m1Rr7xoNWVYmrObFq59D9d8MUj03CVwU9phrctzfAKjDYe5GSEIh4ZJzvP4OJBTkbg97WpPOhfr4uHxBqhNzyfBgXcJ6J3xnmgvDYU7LNeKfNVjzygR5h6gAd46GI9f74h9EYVU/4n+B5bxPdIooy0cgd98ugsMLu0UcdkGttV49Ux2pLvXrV4KIanY3CledB7W8V4ffF4wHB/emf83YJKVfTkpv7+jkce0CNMPcADPHQRv4Y5asiD7rG/KXhYGEyUkVbuiE8eWgtfZIw6Vo3GidHa4lHVaDOM1xePRSWOoac4mrB9NqfLJA+3Kd/PeeQBPcLUAzzAw7T8cyVb57QQx+KM30dy/sd420c+eRgFL8gxPKdGW5aHbaNNM14xc7qPax5l57/RCOu7ZTqU8ts8gzIveOQBPcLUAzzAQxfxvuMledDA1bdl+nHKbxdy+MTbJnzyKBW8gM10YNvhG2lE1j/y5htcmmwWD8mBDG8aD5cmm4HYeH3z0MHllG2T4AEe4AEeTcTjmpRtXaHzqBSeTzXYus02xfDSvrcij7JPZDSsnYa3P5ry25hBmfM88oAeYeoBHuChi6o9QjRdiaYtHUz5rSdRRlq53T55VI6HC9SOMu8cKMQUDWtfUjLPD5TvizzygB5h6gEe4GFafpl3ybT2MU1XGsn4Pe9ajLct9MmjdDzcFsCVAJHbDt+Y1nKvnUdaPNOM+KM0DWWtQf40cnp7wT6DGr/HQ9xp5N1JTzxc6UFP6E+LKKDE1af1nJi7rvRI5ZHFJyNerzMeWTF3A6qnteqRFXM3I05uy+uRFXM3ESeXRvWv5OvnuAEPGiMzULDPaqWMJOJyF/N3LzzQwm0+UOXQ6a6mYeu/0bhoKa8jGhdpPC1gvUceLvSgp1BaavOo0O8a+z8c6FGGRyh6hFJPoUf4esTz1sn0dRbMoOvsuxomR3ltSJSRVu4anzw6Mxy8I63lVxWGyzK64EF966/IdF6mBqfzvK0nj0fW032NPNQL7Z9xyzhrUjo9xb2nVK487Na4ANVVsY575OFCj37FPHXPyz850KMMj1D0CKWeQo/w9TjLZf8zDf60L01HekPj/4rDCw6J9OlLZ/k36h6f54tHx//+0g2lXYO6XqUhNvh7R4HR0tqzV5cBU/e3ZKpxv0UWD+pXf1tkT1imSrT8m2L7hyHwkOnDf9fVp1PedjF99ZNHRBQMWWfB7REu68pi5ckuykQXJo28e0ikDxKwyuPqo/gPU3nY1iO+4LTPiyM9jHj8YPLwhyHo8ceH+lzxyKwfyS7bAx3h1I+lv+yoXY9El21m164PPY5944ay99MXRRTRRyeQAr1bPs2c72R9Yn9K7vcem+6/r4uH6pdpLdwuMX1Yc/JvoxZtygpU1O+/QuNwazwYz3LlmOSntOs59fO2ubxPs/EYSDypvqh50VJ30DqhH0h6UkxFxPHJw7YeEyXPi209JgKpHxNNXk+hR3PqkcQjmv8jtaSPMeeDInsgU/ygspbN1guPWSliHOPv9/Pna/y5joX8H2T6rxpdx9NatGy0tCDGkGblqMxDTC1AIfipRnAF263sQ12DNLdsl7JPs/GI3yts07z4KKrFXwrzdzCtyiOU8wIeqB/trIfpfF6KVvR/stmRNk9qHPN/+eTRmSIGjbCiPvz5nMFi3naM9/mv3ELVDV5wpUUrjXa5odmW5iGmr2WsbiOkrZQSb5vTxDyST6pZT6f9zHe05EXbajxCOS/ggfoBPfQQB445JaL5weQr92m2RL3y6EwhQZN17xHRUl4f8fcLCpnZXMBPOVpPbLZVjbY0j8STWZJHEhc0tjUrD7po/jcx/WU9fX+D30PczE+glypctK3GI5TzAh6oH9Bjqjv7fxbT1yqm7zSIi94vf8z319ls7vcKvYg/3nnQoKk0Eh8k9qPF2t8S0eiuQW6G08nfntINYdJ1HJt1lhiVefBTB6Ghw+WbYvs3QuDx77r6qvAohYxBU11180jyqYlHQ3O/b4TA4weTh4Pg8ceH6q+nGYOmgqgfS3/ZUbseGYOmgtDj2DdusH0/jUFzXLco99UZSAya6vLFQ+VD73CTa0GmrZV5OSOPAYWIsdEmYJWHjgCtyiNjQQThQY8geOTpYTgCuiX0yFio4gpKTH8rzWNjIww98ngYjoCuxCNpnL70yONhOALa5v30LHdp0ypPNL/1XDPy6GQHv58dfR53j96q7HMrb5vxFMQrMq0o0XWchtI8GCs4Ldc0uXs4BclDtmCq8rCFduXhqn6AB+oH9NDn0cHp23xf3SnKLU8ZBI9ZCTKvcZObmtV381NBbpdDRZPNEsWYR4mWZFeL8xC+z4vllnbdenTVqUdOS7urVfUIpZ5CjzD1cLDErvfzMiuDDGFcaUKLGipHaR55J0bpw6eh9OrqJydSdh+rwkOzq845j1DOS5PxCOW8gAfqB/Ro0fvYrAwyQik0+beoURSbPGgC869Edjimcd6nXXiEcl5QP8AD9QN6ONEjZbUpYx42W9qzMk5O3t91VhKbPKir4Lq8Hb6Zvl547Txq0iOU89I09SMUHj+YPBwEjz8+1If6oWDpLzugh4Jj37jBux45ywZr87C1nj8Zd0ej0RAAAAAA0GpwEYSniuE2fTzcEsP2p6Hq1ISqUYTy3vuGgBLTZqzBwaAr6AEAbWJ8Ncc110LleLjS8JZRCuB/WcYJPAAAAIDgULqFyyZLyxb28t80HaZfthiHPRjcVR4impZDC060FI86WlbN1IKCHtNhOV5zKnR6Y6r2OOlAp1cqFB4lFoowhs6CGaHw0MBNMj0gosAHtCRuvKyiuuDEUREtyegSTngYG27SaMXUgtb09+m6jLeIR43GGwoPAACAZkXyPjrDz/lzpYgiEVVdyU8tl1aYeqcOHtpdytx1fIpNpJeNhVbbuIHTTt4WG+8pF13NpjxEtHqIdR6yRbFMJu88FFD8yY0iWi+Ugiz/idN7vG2jyA4WXRb05PcQPw365AE9wtQDPMCjCLRgxn7lPkqL/x8QUZi8O7lROIu/r+PfLvK99BQf21Wh3B4221p4FLZwU1qSgpvRK2QrVg0V1S/3pcC7tGLHQtst3jweYnrIKnramMHDVkuTjDYEHgooUsUTMm0W6VGJlnBay09kFLtyn6g2HH82X4AU8/hh/v998IAeYeoBHuCha/Kv8b3xEue7W0wPAxhjhNNxEQUL2My86ZqjoAP3C72IQWq5cbdwbTw6DVuSZ/hneoJ/X/6+TaZuThSm6H02F8H7Vm7x6vAQ0cLS3WIq/mwmj7ItzYwWbe08EpjP+ezKuFjSWmC7+Jj5Fcukh44H+QHCBw/oEaYe4AEeukZ/gu+H49xg2ZJhcklM8L4r+Nhezmu2QbkXuReyVh6dJl22spV6F2c+zOLTShGfiZQ4uLxv6a5mWzxkuqtKF29e13FfX19lHpQ3t5pNQV0h78q0tMSxS/nYHsPj5illPskPET54QI8w9QAP8NDF85zPGN8bz5TI4wwfO8Z5Pa9ZLg2AetwHj7QW7mmlu5S6xm6XBkddwlccX37SE/x3RbTSiFBadIK3fZf3oX0n6FjKQ0RBfoVieEWozENMvcie4G5cKzyk0fbLFD8B1cVDRRd3gSzI2eevOGVhAefRZVDmMT6OulQOeuIBPcLUAzzAQxfURf2oTJPcBTuas+/fcsrCKOcxyXku0Sh3H5tj7TyKBk1ldR1TC2417zMspt5H0rbPCrqay6AUD5HfxVuah2yRbpOpmxLnWzePpwqeTMnMj3D6qOBJ9SnNMukdxXf4+zMeeUCPMPUAD/DQxc/5c29Bi5LukRs4LSxoYe5N5J1VLo1I3uOLR57hxl2fRV3HyymJ4q7VuCvWFFo8RBR/th140LGbCvY5nvE9DZtE8fub+EGBQPPQTnriAT3C1AM8wEMX1J27ku9/ewr2XZvxPQ17OM+VYmrObFq51Ot4wRePTMPlrmB657hDMZrUrmPeP6trVX332m9aO3R4iOlzoAp5CGHOg7qRQ+AhsUYUD88fUb6fLdh3Lj+55WG9UuarHnlAjzD1AA/w0MV6/nxDFI8qXpIwzDxc5Ba5WkZauYM+eXQWmB29gx1gc1CR1XWsdq3GuEF991oGRTzEzC7bVB5scKV50HtbmXzzeEBjn3PK9w819l9t8Ps7HnlAjzD1AA/w0EX8Guaoxr6LlO+3auw/mCgjrdwRnzy0Vpoiw1OWSqPW2WNiqqv0KaUFJ9hIXoi73KoYrU0eVYw2zXiVpfTq5rEoZdtH3PVzli8Q9SL5QESTtW/lpzPqElmY8wSXhttSLkYfPKBHmHqAB3iYln8u5beFnP9iLu/WxDX3HnM7y3w/ymiZL8op9yOfPPLm4W6llmuK6WV1reZ2HSutYCNU4SHSu2zV92/akAa7lQdJJVErDzFz/hsttHCLTE/L9DKfbHVS+iRve5n3uYWPUTHPoMwLHnlAjzD1AA/w0EW873hiOwWz/48yPSfTj9jE1fmsXbztR7zPf+RjRMq1OC+n3AmfPPJauDS4Z5M0Oxp1tS/Z0pQfA/zbP8ZdpWmtWTZLagGWfcmfy0Nupy7eaTwyWpFWeEjTncGDy6uLRxKzLRwzCR7gAR7g4ZHHJQvHdIXOI89wJ1K6SUWK4akmnIbPEt2rpiZTyCNhbK3OYzxxzC+Yz+vcxXGOuzsuKSf/Nu7eoC6S76d0CY0ZlDmP9/fBA3qEqQd4gIcuqPXXwy1t9R75U26wfJ/LWcRdubMVU/+A+Z1lvsmu3J5ECzOt3G7+7oVHnuHewK2wx9QTxN3CL2QZrNKiVVt08XvMPUoLUBe5PHKMrRYeQtTO45yY+W5goZg+1P9OMfUeIX7nUJRnHj5QylzEF5gPHtAjTD3AAzxMyu9hDsnjPhLTp+hQuUuUa+7Ogrzz3svG5S5kI/TCI9Nw2VApIMEefgLaxj+ldvHmdB3Te8w9sUGbxqks4sFPI/tSDE7lQTfE+2T6B5n+O2/ryOKTFueSV5bqP3z4sBMeafFMM+KP0jSUtRonPG8AQRKDGr/HQ9xp5N1JTzxc6UHnhd5PDatP6zkxd13pkcoji09GvF5nPLJi7gZUT2vVI+telhEnt+X1yIq5m4iTS6P6V/L1UzTH95xidDqmvlopI4m43MX83QuPwvB8ypSctK7VzxJdpeqiDvHx/TZGKlfgQQLdzk8m/70qD2VqkC8ex0XxSOclGd/TQHkd0bhI47lq6z3ycKFHfF6OGnSNudCjDI9Q9AilnkKP8PWI562vFcWv00Yyvmf1JG5IlJFW7hqfPPJGKWeRUBfg707pKo1H5prkKRzy6FdujtSF8IpM52VqcDrP23IX4s4YoVw7D85zd8E+Jiuj7Na4ANVVsegJsdcTDxd6lDkvLvQIpX40cz2FHuHrQe89h/j+uFnj4SDtexri8IJDIn2xjrjcVSIad+GFR14L97O0KTlKQIJ4KkyMq1OCki3axMIYpijFQ0wtLvGm0jVCaxg/kKgMPbyNfsub1PxZxtSgOCBBXTwIewuetOK1PzeK/LU/KY99mueB3jnH640+55GHbT3KnhfbeoRSP5q9nkKP8PV4mj+fKmjJx2s6HxD5azpTHk8k8s4qt0tMDXqtnUea4a4QU2sAP8uGt62oizer61gx2uSaw0XQ4iGmpuSoT2Bpo4UpD1qGbJL3uZ5TP2+by/sU8qDgBR54qKD91hV06VBki1/k/D7GeegOg4/LHBXTo2zUzcO2HmXPi209QqkfzV5PoUf4eqjRtY4V9A5QxKKf5vzew3nM5jxHCh5UDrLB9vjg0ZlipEMZwQi0u4UT+6QFOxgqysMGj0QX7yr+HODW5xinnYpRrkpm0NfXNyRTJg8h6uGRceHdLcrHb7xbmL+DoSkFccxINY5k3Txs61H2vNjWI5T60ez1FHqEr4caP/ptUT4u79ucxxnOswhPclfvfh88Og0ML7eLN6fr2MhoTXlkGJ66lnHS9A6l7B9vm5PFI8V4r/LgsmrhkcAo89Fdmznu/l4h8mM/FpkuHU/d5/SuptcTD1t6VD0vtvQIpX60Sj2FHmHrQS10mrFBnkCxdU8pjTOdBsyzfMwCzuM+zVZ/XO5cvjfXykNnlHJaS3NGF29W13FZozXhIcS0ruYkjyQuaG7TNV4vPBIViJ4qb5bpcRFFv1Bf1p/lbY/zPjsrdkfFZdLAC5qPtpArmw8eNvSwcV5s6BFK/Wilego9wtaDBl/dywY9m++ZH3Prk0YTq5F5FvO2/bzPVj7mEOdx0eB/jsul+OYP1Mmjo9FoGJ0daay9bCLLMnYhE+q3YbI2eIipkHm6/2jHRgNJDh8+7IyHOr8xZ06oNaTN66yjXBM+DnlpnxfH/7Y2D1WfrDmydfBQ6+mBDvf1Quf6dMCj1P0ja26qTSTmuabCAQ9tPYjftsM3Fu1H99FdIj3STxpojusWIbJ9Zkffp7rlCiUf6zxUPrNKVHbKeHmK4dVitLo8dASwhCs8+EQ545FnPu0IW3r4fKCwiYzFJ4xR1bg3NsLQwxaPqsatY4Z1wBYPhw8QdJ+kd8o0+pnmttP7326ldUkt7Xi2B81vPWex3Np4zKpQoVXDE3UZbYHhCQODu4c/32oxHoAdhHJewAP1o530IAPbKabmufuCEx6zqmbg0WiLnlSK0NXiPIJqSTYhuurUJKel3RW6HqgfQJEe1J0KWDBc3yjqOlK6hGjIujrP6kTK7sbD7XW78pSuOic8gMoI5byAB+oH9IDhNj0eEVGg4PkZv4/zPu3CA0D9QD2FHi2tR2gt63YyXIqscZ3tTEsMMnHCAwizfoAH6gf08AeNUcq1mr/xtKAijBzsuDJKd8mjjWGf/1xdPDQMVx21PAO2RpcCAAAAYRuutRYuGxxNi+nlv2nwUH/dxhsKDzbaqzxENJiqP8t4Q0Wo83ChBwDA+IoMLjR0Vs2ADE6mU/LraTEVpmyCv5+m3+LWpmujDYEHG20mD/5tGS5BAACA9kLpFm6yJcmmQiHL9vDfm2R6TDE8Jy3NUHiktGhzeZi2eH2tNNXOLe9m0sPBSlMzoPP6o4VXmirFo4VXmirFQwPxcot5C04clekTx/+OEx7GhptncFJwdXHrfrkvhSmiidALFaOxcuZD4VFgtNN4iChskyseAAAAzYrkfXSGn/PnShEtvWhrJT8q97KIlmh0zkPbcA0Mjvbt5tbcJqEXdUE0Gw/ZotA1WsFlO+GhYC4/ka0W0fw49YmM5sMN8hPZRYtl0v/yfa5sn3jkAT3C1AM8wKMItGDGc3x/FJz/US5vTEwFUljMvFYzz/jVHd1zKdj7ZMlyh7m8WngUGq4Fg4v33+rZaK3wsGC0VngooEgVT8i0OcPMl3Bay09kFNVmn6gWeYTK3Mj/28NsLj54QI8w9QAP8NA1+df4XnqJ890t0kMFjnA6LqJgAZuZN11zt8l0v8HDQFxu3C1cGw+dFu5p5TvdSFZIgxs1MLgrhij3qWowwfIQM2NU5vLg7zYMlyadHxP6QZO7+aKhVtg6EU1OL1vmbfy/n/HEA3qEqQd4gIeu0Z/gssc5vzOax06w2b3O/Hs5rxUaDwJxudRq3Vk3D9N3uPQi+X1pWnv5KUAUGZyj7o+geMikxUPoBXnWBXVrvC2i2KumoMr1roiiYpgsvzaPj6Myf8IV0wcP6BGmHuABHrp4nvMZ43xGS+RB19td/H8s5Tx/olHuYm6J1s7DZFrQTjYMMpLtIgqurgZYn+B9bpAG1+/Q5JqOh4heqtvk0cVdIAsq5LGA8+gyKPMYH0ddKgc98YAeYeoBHuChC+qiflRE7zvvL2lyMUY5j0nOc4lGufvYYGvnoW24ZF5sHjsUoyk0OOrmtdCNGxyPvr6+Qh4ZRkv7VOXxlEE3UNGT6lOa+1LLPQ7K/IxHHtAjTD3AAzx08XP+3Cv0u2+LWph7E3lnlUsjkvf44mG08AWZmEwDbCYxigwubvVZQyg8pOlSWTN4FBhtVR6Uzybl7yHuzugQ+VOM4t/vEtOHsOuMnFYfEmi03klPPKBHmHqAB3jogrpzV/L9cY+ynd5/Ujd1g1MW4t/fFdOn7sSv7FaKqRHWaeXSqOMLvniUWmlKNTUNg+sWdrtTg+ORyLfIaKvyWCOiUXUxHjR8OjvDx8SgvDYUHLNeKfNVjzygR5h6gAd46GI9f74hpo/mfcWw1b2Uj4lBeR1JlJFW7qBPHtqGS+bFo4Czfs8yuJ2JFmAlhMLj8OHDW2Xq1mgF2ebxQOLv8cQTV9ETmXpMjNUFZaq/v+ORB/QIUw/wAA9dxK9hjia2z0+0pIta2uoxImGm38kpd8QnD5NRymQamxIjg7Wm4vB+trwuKB5i+gjl2GhdjlRe5KKzoOD325Tv5zzygB5h6gEe4GFa/jkHPEZy/sd420c+eZgYrjoiV31R/pmodypOU/IQ9rqz5zv4X+YZlHnBIw/oEaYe4AEepvuOO+BxIYfPPOWe7I2HieHeIKYW4O9OtOhyDS6vC7gEmopHhtG6Wt6xLCbBAzzAAzyanEdX6DxMpgVNJKbkxNCZivOZtb6LQHjQCOXE1KBpPETxSOWycPFENmZQ5jyPPKBHmHqAB3iYtv5ctLR7EmWkldvtk4fxKGVlSk78d7/mCGGrCIUHm+qA8rfOlKAqPFy8cyjK8wPl+yKPPKBHmHqAB3iY7uviXXLetRhvW+iTh0m0oO6i96EugwZU5EFPYP9apn8v03/hffLMvJAHjVDmebh5KOSRF8c0I/4oTUNZm3iaonzjfyiLfEfKE1iMwYL/g36Ph7jTyLuTnni40oOecmmqw7D6tJ4Tc9eVHqk8svhkxOt1xiOrrgZUT2vVIyvmbkac3JbXI+uemrif0qj+lXz9HE+0knuU8rNu0I2clvVqpYwk4nIX83cvPExauJ9lTckpmorDXcC2YMrjPZluEdEyZP/FJg+aGpTRWk1r0dricTzRgn7RsFtkPh+jttCPaFyk8Vy19R55uNDjf5LpaxFNDxgzuGnZ1qMMj1D0CKWeQo/w9Yjnra9N3DsfEWbd3eN8jHrP3ZAoI63cNT55mBhuN5sHGd42xeRyjdbBKGFTHrQg9SXlaY4mKZ8XU/PKzvO2nrI8ZNqmbHfNg/LbnXia+lzoz6P7XEyfN5cVhipZ5k7+Tk+IvZ54uNBjhUz/ZHheXOhRhkcoeoRST6FH+HrQymxDfG/cnGitXyf0579el2jhx+EFh8RU7Nq0cleJaNyFFx5VghfE8B00IJeH/Pz/+HfqV6fIPg8kKkMPb6PfbnXBQ0TvdW3yoLm/Ixa0pDz2ae5LrwXiFWme88jDth5vljwvtvV4M5D68WaT11PoEb4eT/MnTadcYkEPyuOJRN5Z5XaJqWmctfOoErwg+bTvK3iBFg82QlqGbJIN8HpO/bxtrjBY4zgleMEMHiJ9AJUNHrTfuopdXGOch24g6bjMUTE9ykbdPGzrMVHyvNjWYyKQ+jHR5PUUeoSvhxpd61iJ3kWRMHjKYzbnOVLwoHKQDbbHB4+6gxcMWzJdbR4KVvHnABvimJgKQjyQ2EfXdE2CF9jmEcdvLBPl4owoF8uS3lfcxccn40jWycO2HmXPi209QqkfzV5PoUf4ejwppsePLhO9aCkf28N5PalxDO1DXb37ffCoK3gBGe0Kue9yYRGaPGLEL8YPpWQVb5tTkopO8AIXPKh1tULox9ud4H1XiPKxH8f5eGrZ07uaXk88bOlR9bzY0iOU+tEq9RR6hK0HtdDvE9G7Toqte0roT5mMx8+c4mOHOC+dVn9c7ly+L9fKw3XwgqtGK9OQjRpSgkcSFzS35aJE8AInPPjk0lPlzTI9LqLoF+rL+rO87XHeZ2fF7qi4TBp4caeI5rUt8MTDhh42zosNPUKpH61UT6FH2HrQSP972aBn8/3yY2590mhiNbzdYt62n/fZyscc4jwuGvzPcbk3ieh9c208dObhkmkuE2ZBA+iYflsmW5FHEg2bPIRe8AIXPNIq0Quc6sLFlCdcHzxs6tEIRI9GC+gRSj2FHuHqQe97aVrNyzLtEtG89sc45YHmuG4R02Pzlim3l9NQHTw6Go1ivaSZ9bLBLFO6FrpTvrsw2ko8lMnYuhWjo2jhC9myNeKROBnaPDIWFKgVOYs/OEfGwg6u/j/t8+KYkjYPF/ooi1s0VT11BWVxC209NjZaVg5R9n667fCNukXQ6Gea276K76OLlZY23VtplDTNby1c3WpH36cm5TrjofLRWmmKDXR5iuHFLTqnRuuIxz38+ZYpD3mDucIjxXin8dB86inNA3CKUM4LeKB+tJMeZGA7xdQ8d19wwsMkWlCa4Yk6jNYRj8qRJch4peku5y6JqzwMuzm6Qr6K6mhlBoquOjXJ6UkIPgIK6gdQpAe17gBDw00anm/yhjziNTJjnMjYpwxC4QGURyjnBTxQP6AHDLfpQS/EfyWy1w1Nromp28rV2k95N+aEBxBm/QAP1A/o4Q+htazbyXDjNTLBA0D9QD2FHtCjdmiNUgYAAAAAAC3ctoPtqTo6g4DqmB5UdjAS9JiOvBjLZVB22s8ByxOoyk63CYVHXgzuMtCJ2x0yjwpTdlKh031su0xTHp0CaCfQSML1AZTpgwf0CFMP8ACPtrluYbjtZbaviHqnM6SV6YMH9AhTD/AAj7a6bmG47YFrZPpbmb4vLEVsKlmmDx7QI0w9wAM82u66xTvciqj6vqyGZfGu4Scx6vr4QNiNNmJSpg8e0CNMPcADPNryukULtz1atvF7hsGay6Q1Rx/xxAN6hKkHeIBH2163Vlu4Iwc74ig6BFpq0Uv3Qyg8xFRUoSs8au6OiSvHA8q2oRrLpEpK4apGPPCAHmHqAR7g0dbXrRXDVQyuV9l8Wm4fqtPwQuGhGO00HnyC6jBeqjB/k6gcFPfyZE1lfiWiQMwjHnhAjzD1AA/waPvrtpLhphgcPQ3E8RQf4+3ODS8UHilGm8rDsfFShaEl1zYktg8JNwGsk2V+xU+EZzzwgB5h6gEe4IHrVpR8h0sGJ9MpNo9eNhYKY3SDNDMyNDKTG2Tawb/FhnfKttGGwIONNpUHG2sqDz7GRYX5UcpvQ44r6Y+4At6nVNI6eUCPMPUAD/DAdVumhZvTktwjzW0i5ZDJxN+9jlu0tfI4fPhwJg/+XgsPBS9mVA7CG44q6otKJb2XW+2/8sADeoSpB3iAB65bE8M1MTi5LwVgp+7TTSIKxh7v312n0brkYWi0zngkQJXjoYzfKHLHBw4qaVxm/EQ47IkH9AhTD/AAD1y3Cgq7lAu6bCdUg5Npq/z6GZtRt5jetVrVbIPgIc02lYeIuo0nEkbrjEfK09lDOb/P533mOyiTKul3uYvFBw/oEaYe4AEeuG5NDVfM7Pa8lGxJ5hlc0hAroCl4aBhtv0jvbq5SYX6ssR/t8x9kekpUXxYtLpP+93UiGq3ngwf0CFMP8AAPXLclDTdG3A1KJvKZNLdtNRlcU/CQaVvNRkv4pWblUB8GnpPpH2RaU7HMuJK+6YkH9AhTD/AAD1y3Fgz3BjaP2Gi26xocv0+1habikWG0tni8LtNHJY5bKNPaimXOFtG8tPmeeECPMPUAD/DAdVvVcMm8EtNsYuQanNL6tIJQePT19U3IlMkjx2ht8qClxf65TE8btp4PyfQTC2Wu526VW2X6ds08oEeYeoAHeOC6tdDCVQ1vQPm7yODiVh+N/Fph2Xi98+ATM6D8XWS0tnnQVKO9Mv0Fn/givCSidUFtlfkqd6v8TqZzNfOAHmHqAR7gges2BdrzcMm8it6FZkzFIWMhM7QyYbkkjzGZfsBc/hvvk2fmhTwOHz7cTa3cgt0KeeRFGzKMJDTOJ36NyB49R5XjYYsXiVomdavQ8md/7oGHVT3W/jo/4+M/rEePCjys6lEUEasJ6qlVHgc68jPe2BBtpUfevVT3ftou9zGThS9ogBLNM31Bc86rVaOtwOMI3RNk+pNtHvJGdIWH0Jt764qHitsKKscjjsukbprLnnhAjzD1AA/wwHXL0OlSXsHmOW1ksGJyqV2l0gyXWzbbUjxk+ivF5HpEFMvwvEwNTud5W09ZHiIaoRyjLh5pyBop9zJXjssOKqpa5pBHHjb0sHFebOgRSv1opXoKPaCH9/tYoeGSaZJ5Joxmu7KLa6O1xWORTO+LaERaT6LSPMC/3VrEo6+vb0gmbR4yLRfT1920wiMDvRmV42GHF61a5qBHHlX1sHVequoRSv1otXoKPaCH9/uYySjlpOHFcGq0FnmQEc4V0YtyGth0Pad+3jZXTMWuLUSK8U7jkWK0TngomJ1SQY46rqRqmbTU2agnHjb0sHFebOgRSv1opXoKPaBHEPcx4/B8bGbLRw529Cp/144SPFbxJ40o3q1s38kC7lL2McEQm2tvojuibh4ruZKoleOvHF+0apnDHnnY0MPGebGhRyj1o5XqKfSAHkHcxzrLHsgtTS9mW5JHPHgpbah3vG1OBSpDQi9kkysey5Tvr9Z00aplvuGRhw09bJwXG3qEUj9aqZ5CD+gRxH1slmg/XNDcpgXdKREpUyus8hBTL/ipcjxY00WrljnokYdNPaqcF5t6hFI/WqGeQg/oEcR9rB0Nt9GCPBaIaAj76zU+IaeV6YOHbT0agejRaHI9Qqmn0AN6BHMf6xRAK2AZVw56Epv0WKYPHtAjTD3AAzxw3cJwr+IeTq3A47KHiyWtzMsBXLS2eJieF1d6hFI/mrWeQg/oEcx9rB27lGN0tRCPox54Hw2Ehys9ugLRo6tJ9RCoH9AD97Hp6Gg0Qnml6QbKOp+0AkrR6ie01vH1hmt/akEZNKXNw3CNWqAElPWKtc+L4RrGTcUD9XQ6lHWTtfXY2MK31FDup82KdupSpqW4xnN+jxewbhceAOoH6in0gB41op26lGm493XgAaB+oJ5CD+jhAy3fpQwAAAAAQbVwi2JeukDaux/wCAf/4t+OeC3/7/7NEugRsB4A0AzYdvhGr+Xv6Pv06nfMwwUAAACAOlu4BrhJROGXaGFqWk9zMW8/K6JA7G+KaFj1J465txWPOlpXzdSCgh7TUUePjE4PjDKq1xl0RgGHwkMZ1esMOqOAQ+FRR2tTbVE2s+HS6hsUbqk3S2/+pCgLFCmCoi5QqCbbAQ7AAwAAAGg66HQp04Tm/TKdZnO5SA+QMq2T6U427Vn8fR3/dpEN6RQfa2NSNHhMgea/vSKiuXCNkuk859FjWOZ3PPOAHmHqAR7ggeu2gEeR4VIQ4d/K9JhMl0QU9/BmmX4q03HqqRDRMliX+ftx/u1m3vcSH/tbzqsswGMKi2R6X0Td2FUr+wOc160GZX7okQf0CFMP8AAPXLcaPPIMl4LvnuBWHE1iXiHTFhG9lyzCBO+7go/t5bxml/hHwGM6nq340JD2EPGsQZkTHnlAjzD1AA/wKMuDXrHdJVNHyXQX51H1uq2FR57hPi/TUhEtz0WZnSkh6hk+dozzer5EHuAxHauEfawq8bsPHtAjTD3AAzzKHvNgyXupek990MJ1WwuPLMOlAT+Piihawv0yjabs80vNFtoo5zHJeZoM/QSPmeh2cMHMKVGmDx7QI0w9wAM8yvIYt1D+uIXrthYeWYb7c/7cm+P6ZBY0cGiBpvvvTeStA/AAAAAAWgJphkvzSGkqC/Vx79Fo+f1OptUaZe3hPFeKqbmqeQAPAAAAoKUNdz1/viGi6SxFoJfENABoW8F+lNeRRBl5AA8AAACgpQ03np9kGoR3u0y/Efkj4AYTZeQBPAAAAICWNtxF/HmuRH5rZHpPZHeRjiTKyAN4AAAAAC1tuPP4s+yoLVpb+G2Zfpzy24VEGXkADwAAAKClDdcWrknZ1uXhfwQPAAAAIEjDjVtd80vmSfNMl8t0MOW3nkQZeQAPAAAAoKUNN35XWea9IoWi+7aYejeZhMn7UPAAAAAAWgZp4fneEdHcUJqqctwgrx0yDRTss1opowgueVB+VwNEJmOJJuJ+hsIDcAdaavNpEYVQHIs31hFzV4dHFh+H8XpTeWTF3G2DepqqR1bMXZ04ua2oR1bMXZ04ue1suK/KtFWmtSJa9qpocX6aT/qvRDRPNQ+U1waljCK44mGKUHgAbkC9C3cLvTnW4IH6AT2gR2mkdSmfFVHUAzKXzQXH0753aprLZs5ziI8TGnnb5pEW97AojmEoPAA36FduHj7PC3igfkCPNjRcwd0FhKdE9uL6h/hJ5xONciiPJxJ568Amj6y4hzpxDEPhAdjHm4GcF/BA/YAebWq49LKIRtXStJVjGU8rj4gooHoRejiP2ZynyYsxmzziuIeT/JR2Pad+3pYXxzAUHoQJB/Xgq4LfJwLh4UKPiRLnZSIQHqKFeTRz/YAe+nrYaAn3WLiP1cIjbx7ukyKKakOZ0MINS0sQWMrH9nBeT5bIwwYPQhyjkAYy7RTRy/4x/j6Q2CdkHicdPrWalOmDh0s9TM7LyUB4iDbg0Yz1A3ro6/GiKD/lUvCxL1q4j9XCI89wqbV2n4jeX1LIuVP8xKITT7Gb9z3Fxw5xXpdK/CNVeSS/H0rZL942pwl4qO9QbOAi5yk0y+z2yMOlHibnxaUeodSPZqyn0KP59KCZK5+LqXfApulzzqPqfawWHp0aJ/VeFpC6hGm07scy7RfROsHqGsGLedt+3mcrH3OI87hYsXKV5ZHEBc1tofL4UKbbRTR6ukrQ5HHO43bOU7fMWz3ycKmHyXlxqUco9aMZ6yn0gB5B38dmaWRE/fH0fvJlmXaJKLLNY5zyQPNXt3CL0AbK8kii0QI8qOvmL0W9SCvTBw/XejQC0aPRZHqEUk+hB/QI9j42y2BfMk4ahUuj02gRiFXcLI9bdTQlhl5Av8lO72r1JFMeohV4OFzkoClhSw8Pi1s4ga3FJ7IWt9BFKIs+2OKRtbiFLkJZ9MEWj6zFLXSxo+/Ttr5vzSpxDBnpTk4+UZXHPfz5VovwAOwilPMCHqgf0KPVDDeU5dls88h5Yu9qBh6t0IpsUnTVqUtOS7srdD1QP4CQ9QipVT2rjSoE9dOrc61OZOzTLjwA1A/UU+gBPWpEZxv9rzTQKW8U2jjv0y48ANQP1FPoAT3QwnWCQZmuAw8A9QP1FHpADx/oaDQQOgkAAAAA0MIFvMH3lJnQBm1BDwBoPmw7fKPX8tVBW504HQAAAACAFi5QY+uqmVpQ0GM6qi5YoQOdqXJVF4rQgc6iFqHwqLpQhA50FrUIhUcdrc2QF9dACxcAAAAAfLZwXT0hmi65FgoPVy2Ikgts0Py352RaJsrHcaQ5csMyPS305svFZe4T0TrZvnhAjzD1AA/wwHVbwAMt3OYDrd38vkwPiGpBk3s4D8rrVoMyP/TIA3qEqQd4gAeuWw0eOobbsJSqAjwiUAzeuRYNfC7nqVvmhEce0CNMPcADPMryoCAwd8nUUTLdxXlUvW5r4YFBU82HVR7yXBUID+gRph7gAR5lj3lQVItDe4bz+LzidVsLD9Mu5R0y3aC4+m7ltwPK9r/gfS87Mp125tFd8PtPZLpkmOecEmX64AE9wtQDPMCjLI8sk/ulTLM18xq3cN3WwsPEcCmY/IBMoxr7nuN9n3RgcuCRj4MyLdfkBR7gAR7gESKPR2U6LdOCVuKha7jDidabLl7gY20BPPRAk1S/LaL1Tn0CPMADPMCjLGgi/O9kWt0qPHQNd0uFMp6x3KoEDz1clOk+EXVl+wR4gAd4gEdZ0CAkCv23rRV46BhuR8VW2TucR1WARzlQV/Z3+QLyCfAAD/AAj7LYLtNvhN0R1rXzwDzc9sAbMt0p01nwAA/wAI8m5bFGpvdkWtysPGC47YNPZLpbpkPgAR7gAR5NyuMmmd6W6cfNyAOG2364DB7gAR7g0eQ8rmlGHlj4on1Aw9pfE9GIO/AAD/AAj2bkQdOV7hfRSOqm44EWbnuAVj75XQAXC3iAB3iAR1m8KaLpSiPNyqNtW7h5UYg2NurjkReFqGQkoSRoGPv2ACQPmQdF96AoH8NCifThOOauNo8sPpbi9WrzyKqrbVBPU/XIuodYun80hR4dnV1X9fh/XvxGagb/6yP/zQYPmp40EIAelXigS7l1QcPW/0ZEI+rAI5sHrQJGg0EugkdQPFA/AtZDGm1delA5/0pEI6V9wgqPdutSphBKr8h0XkxF7TnP23paiAcNV38vgIu2GXj0KzdTn+cFPFA/mkIPxWxd60HTkO4MwGyt8Wgnw82Ke1g1rmNoPGiYOg1Xv8mz3s3C481Azgt4oH5Ajykc4p6FTzzrYZVHOxluHPdwkp9ar+fUz9vKxnWsm8dEQf4vCv3oFjG+Kvh9IhAeLvSYKHFeJgLhIVqYRzPXj5bVQ7ZubeuR1RJ+ROhHLeqxcB+rhUdVw1XDEM0W/qDDI45RSC+8d4roxf8Yfx9I7BMyj5MO9Huz4PeTgfBwqYfJeTkZCA/RBjyasX5AD309yODnV+Axn/Ooeh+rhUdZw6U5WRtk+pGyjf7eKtPSGs3XhEe30kWQ1m2QNMxQeajvlGzgIucpNMvs9sjDpR4m58WlHqHUj2asp9Cj+fSgCDwUtL1RMn3OeVS9j9XCo4zhUuafyfS3YnpA3y7uQnhXpj/WYLZleVzQ3BYqjw9lul2mV0V20GQdjHMet3OeumXe6pGHSz1MzotLPUKpH81YT6EH9Aj6PlZmWlCdkW5c8Gi0AA/quvnLmvVOK9MHD9d6NALRo9FkeoRST6EH9Aj2PoZ5uE0CS4scQI8EHC9uURssLT6RuxCLDupcNKYOHgcqNi+WPBqGILZ4ZC1uoYsdfZ+29X1rVqtfODkXzD38+VYdN7ScG5kRD6A2hHJewAP1A3q0uuG2AbrAA63qMufFhS45LW3UU9w/oEeLtKrbyXCpn16da3UiY5924QGgfqCeQg/oUSPaaeELmsCcNwptnPdpFx4A6gfqKfSAHmjhOsGgTNeBB4D6gXoKPaCHD3Q0Gg2oAAAAAABo4QJJ2J7KojMIqI7pM2UHI0GP6ag6tSeJsiP0D1iesV92xkIoPEYO2iVSdqpPKDy2Hb7RKg+dwVG2yzTl0W7h+dodNJJwfQBl+uABPcLUAzzAo22uWxhue5ntK6Le4ftpZfrgAT3C1AM8wKOtrlsYbnvgGhGt9fx9mYY9lumDB/QIUw/wAI+2u24z3+EecLRisun7j1B42H4vFsPWknwFFeYV7vr4QKbRmippskwfPKBHmHqAB3i05XWLFm57tGzj9wyDNZdJwZ0f8cQDeoSpB3iAR9tetzqjlG3NG6raVgWPchXmAWXbUI1lUiW9V6YRDzygR5h6gAd4tPV1ixZu67Zs/yZROS7JdLKmMr+S6T6upHXzgB5h6gEe4NH2162p4e6Q6QZunVHarfx2QNn+F7zvZUeigEd+hfmVTBsS24e4krgu8yt+IjzjgQf0CFMP8AAPXLfCbOGLLQlDycM5mQZkuiDTfsuigEdxhflRym9DNZR5iZ8Iz3jgAT3C1AM8wAPXrWELd9jAXFS8IOwO3waPfLyYUTkIbzgu8xI/EQ574gE9wtQDPMAD162h4W6p8I88Y7lVCR7poCexhzJ+o8gdHzgsM34iHPbEA3qEqQd4gAeuW0PD7ajYKntH2BmRCx75T2cP5fw+n/eZ76BMqqTf5S4WHzygR5h6gAd44Lot2cIFwgWd+B9r7Ef7/AeZnhLVl0WLy6RKuk5Eo/V88IAeYeoBHuCB6xaG23L4pWbliNEt03My/YNMayqWGVfSNz3xgB5h6gEe4IHrFobbknhdpo9KHLdQprUVy5wtonlp8z3xgB5h6gEe4IHrFobbkqClxf65TE+LaEUUXRyS6ScWylzP3Sq3yvTtmnlAjzD1AA/wwHULw21ZTMq0V0SLaxzS2P8lEa0LaqvMV7lb5Xcimm9cJw/oEaYe4AEeuG5TMEu0KfKiEG1s1McjLwqRYSShcT7xa0T26DmqHA9bpK+WSd0qtPzZn3vgYVWPf/FvR3Iz/rt/s6QWPSrwsKpHUaSsJqinVnkURTAzvH80vR4jB/MFWfJoA/cxtHBbErcVVI5HHJdJ3TSXPfGAHmHqAR7ggeu2TQ23R0SxDM+LKOpPg7+/wr81O4+skXIvc+VwsZazWuaQRx429LBxXmzoEUr9aKV6Cj2gh/f72KwDHcI7auKwSKa3ZZqbUmlolNoqmZb/2UuHP3QUa96Ih0wflsi7N6NyPOzwolXLHPTIo6oets5LVT1CqR+tVk+hB/Twfh9La+F2iekTeZN/1wXbPJ7lykEvyvtlup5TP2+by/uEyqMIs1MqyFHHlVQtk5Y6G/XEw4YeNs6LDT1CqR+tVE+hB/QI4j42K8VcjvH3+/nzNf5cx0KqmJMgbdNsbfNYxZ8UtUcNPLCTBdyl7BMaDx2sTJRJleOvHF+0apnDHnnY0MPGebGhRyj1o5XqKfSAHkHcxzpTzGW1TItF9LK4h7+v5t/ilh2tsEHxAdVICvT3VpmWVjRfVzy6+TNtqPehFMMMhYculinfX63polXLfMMjDxt62DgvNvQIpX60Uj2FHtAjiPtYZ4q5UMzWe2T6RESrbtzD22KTIfOgScGLFNHjPKgL4V2Z/mjBbF3xuKCxLRQeJlijVI4Ha7po1TIHPfKwqUeV82JTj1DqRyvUU+gBPYK4j3VmmIv6ovvDhMm8xiZDXQkdOcmG2brg0chIofEwwQIRDWF/vcYn5LQyffCwrUfZ82Jbj1DqR7PXU+gBPYK5j5HhXpPYlpZ5Hf84eFTrEnmdn8QmPZbpgwf0CFMP8AAPXLcJ0KApipZwP7fUqMV2SqYVSqvuVt42j5vb9/MxtldkcsIjZ8rRPfz5li0eeSvu5KzWk8XDBJc9XCxpZV4O4KK1xcP0vLjSI5T60az1FHpAj2DuY50JkxlkIyHRbhLRMldvpZmLI9TJI296Tyg8dHHUw0WbVubRAG4etniYnhdXeoRSP5q1nkIP6BHMfWxWRsuOMM6fZ/nTtdm65jEmpq9+ciJjn9B4zIDhGrpW4KPMOrgp6xUbnRfbepTlkQbDtY2zemIq86hzTXJXPJQessp6GK4p7AxVeCjrJlfWY0ffp7X/7z7KTGvhJk0mNpPk33XBBY9HFNNMQ7yAdYg8APcI5byAB+oH9GhR/P8CDADf08qDYpVhFgAAAABJRU5ErkJggg==);
        background-size: 238px 204px; } }

.tsd-signature.tsd-kind-icon:before {
  background-position: 0 -153px; }

.tsd-kind-object-literal > .tsd-kind-icon:before {
  background-position: 0px -17px; }

.tsd-kind-object-literal.tsd-is-protected > .tsd-kind-icon:before {
  background-position: -17px -17px; }

.tsd-kind-object-literal.tsd-is-private > .tsd-kind-icon:before {
  background-position: -34px -17px; }

.tsd-kind-class > .tsd-kind-icon:before {
  background-position: 0px -34px; }

.tsd-kind-class.tsd-is-protected > .tsd-kind-icon:before {
  background-position: -17px -34px; }

.tsd-kind-class.tsd-is-private > .tsd-kind-icon:before {
  background-position: -34px -34px; }

.tsd-kind-class.tsd-has-type-parameter > .tsd-kind-icon:before {
  background-position: 0px -51px; }

.tsd-kind-class.tsd-has-type-parameter.tsd-is-protected > .tsd-kind-icon:before {
  background-position: -17px -51px; }

.tsd-kind-class.tsd-has-type-parameter.tsd-is-private > .tsd-kind-icon:before {
  background-position: -34px -51px; }

.tsd-kind-interface > .tsd-kind-icon:before {
  background-position: 0px -68px; }

.tsd-kind-interface.tsd-is-protected > .tsd-kind-icon:before {
  background-position: -17px -68px; }

.tsd-kind-interface.tsd-is-private > .tsd-kind-icon:before {
  background-position: -34px -68px; }

.tsd-kind-interface.tsd-has-type-parameter > .tsd-kind-icon:before {
  background-position: 0px -85px; }

.tsd-kind-interface.tsd-has-type-parameter.tsd-is-protected > .tsd-kind-icon:before {
  background-position: -17px -85px; }

.tsd-kind-interface.tsd-has-type-parameter.tsd-is-private > .tsd-kind-icon:before {
  background-position: -34px -85px; }

.tsd-kind-module > .tsd-kind-icon:before {
  background-position: 0px -102px; }

.tsd-kind-module.tsd-is-protected > .tsd-kind-icon:before {
  background-position: -17px -102px; }

.tsd-kind-module.tsd-is-private > .tsd-kind-icon:before {
  background-position: -34px -102px; }

.tsd-kind-external-module > .tsd-kind-icon:before {
  background-position: 0px -102px; }

.tsd-kind-external-module.tsd-is-protected > .tsd-kind-icon:before {
  background-position: -17px -102px; }

.tsd-kind-external-module.tsd-is-private > .tsd-kind-icon:before {
  background-position: -34px -102px; }

.tsd-kind-enum > .tsd-kind-icon:before {
  background-position: 0px -119px; }

.tsd-kind-enum.tsd-is-protected > .tsd-kind-icon:before {
  background-position: -17px -119px; }

.tsd-kind-enum.tsd-is-private > .tsd-kind-icon:before {
  background-position: -34px -119px; }

.tsd-kind-enum-member > .tsd-kind-icon:before {
  background-position: 0px -136px; }

.tsd-kind-enum-member.tsd-is-protected > .tsd-kind-icon:before {
  background-position: -17px -136px; }

.tsd-kind-enum-member.tsd-is-private > .tsd-kind-icon:before {
  background-position: -34px -136px; }

.tsd-kind-signature > .tsd-kind-icon:before {
  background-position: 0px -153px; }

.tsd-kind-signature.tsd-is-protected > .tsd-kind-icon:before {
  background-position: -17px -153px; }

.tsd-kind-signature.tsd-is-private > .tsd-kind-icon:before {
  background-position: -34px -153px; }

.tsd-kind-type-alias > .tsd-kind-icon:before {
  background-position: 0px -170px; }

.tsd-kind-type-alias.tsd-is-protected > .tsd-kind-icon:before {
  background-position: -17px -170px; }

.tsd-kind-type-alias.tsd-is-private > .tsd-kind-icon:before {
  background-position: -34px -170px; }

.tsd-kind-type-alias.tsd-has-type-parameter > .tsd-kind-icon:before {
  background-position: 0px -187px; }

.tsd-kind-type-alias.tsd-has-type-parameter.tsd-is-protected > .tsd-kind-icon:before {
  background-position: -17px -187px; }

.tsd-kind-type-alias.tsd-has-type-parameter.tsd-is-private > .tsd-kind-icon:before {
  background-position: -34px -187px; }

.tsd-kind-variable > .tsd-kind-icon:before {
  background-position: -136px -0px; }

.tsd-kind-variable.tsd-is-protected > .tsd-kind-icon:before {
  background-position: -153px -0px; }

.tsd-kind-variable.tsd-is-private > .tsd-kind-icon:before {
  background-position: -119px -0px; }

.tsd-kind-variable.tsd-parent-kind-class > .tsd-kind-icon:before {
  background-position: -51px -0px; }

.tsd-kind-variable.tsd-parent-kind-class.tsd-is-inherited > .tsd-kind-icon:before {
  background-position: -68px -0px; }

.tsd-kind-variable.tsd-parent-kind-class.tsd-is-protected > .tsd-kind-icon:before {
  background-position: -85px -0px; }

.tsd-kind-variable.tsd-parent-kind-class.tsd-is-protected.tsd-is-inherited > .tsd-kind-icon:before {
  background-position: -102px -0px; }

.tsd-kind-variable.tsd-parent-kind-class.tsd-is-private > .tsd-kind-icon:before {
  background-position: -119px -0px; }

.tsd-kind-variable.tsd-parent-kind-enum > .tsd-kind-icon:before {
  background-position: -170px -0px; }

.tsd-kind-variable.tsd-parent-kind-enum.tsd-is-protected > .tsd-kind-icon:before {
  background-position: -187px -0px; }

.tsd-kind-variable.tsd-parent-kind-enum.tsd-is-private > .tsd-kind-icon:before {
  background-position: -119px -0px; }

.tsd-kind-variable.tsd-parent-kind-interface > .tsd-kind-icon:before {
  background-position: -204px -0px; }

.tsd-kind-variable.tsd-parent-kind-interface.tsd-is-inherited > .tsd-kind-icon:before {
  background-position: -221px -0px; }

.tsd-kind-property > .tsd-kind-icon:before {
  background-position: -136px -0px; }

.tsd-kind-property.tsd-is-protected > .tsd-kind-icon:before {
  background-position: -153px -0px; }

.tsd-kind-property.tsd-is-private > .tsd-kind-icon:before {
  background-position: -119px -0px; }

.tsd-kind-property.tsd-parent-kind-class > .tsd-kind-icon:before {
  background-position: -51px -0px; }

.tsd-kind-property.tsd-parent-kind-class.tsd-is-inherited > .tsd-kind-icon:before {
  background-position: -68px -0px; }

.tsd-kind-property.tsd-parent-kind-class.tsd-is-protected > .tsd-kind-icon:before {
  background-position: -85px -0px; }

.tsd-kind-property.tsd-parent-kind-class.tsd-is-protected.tsd-is-inherited > .tsd-kind-icon:before {
  background-position: -102px -0px; }

.tsd-kind-property.tsd-parent-kind-class.tsd-is-private > .tsd-kind-icon:before {
  background-position: -119px -0px; }

.tsd-kind-property.tsd-parent-kind-enum > .tsd-kind-icon:before {
  background-position: -170px -0px; }

.tsd-kind-property.tsd-parent-kind-enum.tsd-is-protected > .tsd-kind-icon:before {
  background-position: -187px -0px; }

.tsd-kind-property.tsd-parent-kind-enum.tsd-is-private > .tsd-kind-icon:before {
  background-position: -119px -0px; }

.tsd-kind-property.tsd-parent-kind-interface > .tsd-kind-icon:before {
  background-position: -204px -0px; }

.tsd-kind-property.tsd-parent-kind-interface.tsd-is-inherited > .tsd-kind-icon:before {
  background-position: -221px -0px; }

.tsd-kind-get-signature > .tsd-kind-icon:before {
  background-position: -136px -17px; }

.tsd-kind-get-signature.tsd-is-protected > .tsd-kind-icon:before {
  background-position: -153px -17px; }

.tsd-kind-get-signature.tsd-is-private > .tsd-kind-icon:before {
  background-position: -119px -17px; }

.tsd-kind-get-signature.tsd-parent-kind-class > .tsd-kind-icon:before {
  background-position: -51px -17px; }

.tsd-kind-get-signature.tsd-parent-kind-class.tsd-is-inherited > .tsd-kind-icon:before {
  background-position: -68px -17px; }

.tsd-kind-get-signature.tsd-parent-kind-class.tsd-is-protected > .tsd-kind-icon:before {
  background-position: -85px -17px; }

.tsd-kind-get-signature.tsd-parent-kind-class.tsd-is-protected.tsd-is-inherited > .tsd-kind-icon:before {
  background-position: -102px -17px; }

.tsd-kind-get-signature.tsd-parent-kind-class.tsd-is-private > .tsd-kind-icon:before {
  background-position: -119px -17px; }

.tsd-kind-get-signature.tsd-parent-kind-enum > .tsd-kind-icon:before {
  background-position: -170px -17px; }

.tsd-kind-get-signature.tsd-parent-kind-enum.tsd-is-protected > .tsd-kind-icon:before {
  background-position: -187px -17px; }

.tsd-kind-get-signature.tsd-parent-kind-enum.tsd-is-private > .tsd-kind-icon:before {
  background-position: -119px -17px; }

.tsd-kind-get-signature.tsd-parent-kind-interface > .tsd-kind-icon:before {
  background-position: -204px -17px; }

.tsd-kind-get-signature.tsd-parent-kind-interface.tsd-is-inherited > .tsd-kind-icon:before {
  background-position: -221px -17px; }

.tsd-kind-set-signature > .tsd-kind-icon:before {
  background-position: -136px -34px; }

.tsd-kind-set-signature.tsd-is-protected > .tsd-kind-icon:before {
  background-position: -153px -34px; }

.tsd-kind-set-signature.tsd-is-private > .tsd-kind-icon:before {
  background-position: -119px -34px; }

.tsd-kind-set-signature.tsd-parent-kind-class > .tsd-kind-icon:before {
  background-position: -51px -34px; }

.tsd-kind-set-signature.tsd-parent-kind-class.tsd-is-inherited > .tsd-kind-icon:before {
  background-position: -68px -34px; }

.tsd-kind-set-signature.tsd-parent-kind-class.tsd-is-protected > .tsd-kind-icon:before {
  background-position: -85px -34px; }

.tsd-kind-set-signature.tsd-parent-kind-class.tsd-is-protected.tsd-is-inherited > .tsd-kind-icon:before {
  background-position: -102px -34px; }

.tsd-kind-set-signature.tsd-parent-kind-class.tsd-is-private > .tsd-kind-icon:before {
  background-position: -119px -34px; }

.tsd-kind-set-signature.tsd-parent-kind-enum > .tsd-kind-icon:before {
  background-position: -170px -34px; }

.tsd-kind-set-signature.tsd-parent-kind-enum.tsd-is-protected > .tsd-kind-icon:before {
  background-position: -187px -34px; }

.tsd-kind-set-signature.tsd-parent-kind-enum.tsd-is-private > .tsd-kind-icon:before {
  background-position: -119px -34px; }

.tsd-kind-set-signature.tsd-parent-kind-interface > .tsd-kind-icon:before {
  background-position: -204px -34px; }

.tsd-kind-set-signature.tsd-parent-kind-interface.tsd-is-inherited > .tsd-kind-icon:before {
  background-position: -221px -34px; }

.tsd-kind-accessor > .tsd-kind-icon:before {
  background-position: -136px -51px; }

.tsd-kind-accessor.tsd-is-protected > .tsd-kind-icon:before {
  background-position: -153px -51px; }

.tsd-kind-accessor.tsd-is-private > .tsd-kind-icon:before {
  background-position: -119px -51px; }

.tsd-kind-accessor.tsd-parent-kind-class > .tsd-kind-icon:before {
  background-position: -51px -51px; }

.tsd-kind-accessor.tsd-parent-kind-class.tsd-is-inherited > .tsd-kind-icon:before {
  background-position: -68px -51px; }

.tsd-kind-accessor.tsd-parent-kind-class.tsd-is-protected > .tsd-kind-icon:before {
  background-position: -85px -51px; }

.tsd-kind-accessor.tsd-parent-kind-class.tsd-is-protected.tsd-is-inherited > .tsd-kind-icon:before {
  background-position: -102px -51px; }

.tsd-kind-accessor.tsd-parent-kind-class.tsd-is-private > .tsd-kind-icon:before {
  background-position: -119px -51px; }

.tsd-kind-accessor.tsd-parent-kind-enum > .tsd-kind-icon:before {
  background-position: -170px -51px; }

.tsd-kind-accessor.tsd-parent-kind-enum.tsd-is-protected > .tsd-kind-icon:before {
  background-position: -187px -51px; }

.tsd-kind-accessor.tsd-parent-kind-enum.tsd-is-private > .tsd-kind-icon:before {
  background-position: -119px -51px; }

.tsd-kind-accessor.tsd-parent-kind-interface > .tsd-kind-icon:before {
  background-position: -204px -51px; }

.tsd-kind-accessor.tsd-parent-kind-interface.tsd-is-inherited > .tsd-kind-icon:before {
  background-position: -221px -51px; }

.tsd-kind-function > .tsd-kind-icon:before {
  background-position: -136px -68px; }

.tsd-kind-function.tsd-is-protected > .tsd-kind-icon:before {
  background-position: -153px -68px; }

.tsd-kind-function.tsd-is-private > .tsd-kind-icon:before {
  background-position: -119px -68px; }

.tsd-kind-function.tsd-parent-kind-class > .tsd-kind-icon:before {
  background-position: -51px -68px; }

.tsd-kind-function.tsd-parent-kind-class.tsd-is-inherited > .tsd-kind-icon:before {
  background-position: -68px -68px; }

.tsd-kind-function.tsd-parent-kind-class.tsd-is-protected > .tsd-kind-icon:before {
  background-position: -85px -68px; }

.tsd-kind-function.tsd-parent-kind-class.tsd-is-protected.tsd-is-inherited > .tsd-kind-icon:before {
  background-position: -102px -68px; }

.tsd-kind-function.tsd-parent-kind-class.tsd-is-private > .tsd-kind-icon:before {
  background-position: -119px -68px; }

.tsd-kind-function.tsd-parent-kind-enum > .tsd-kind-icon:before {
  background-position: -170px -68px; }

.tsd-kind-function.tsd-parent-kind-enum.tsd-is-protected > .tsd-kind-icon:before {
  background-position: -187px -68px; }

.tsd-kind-function.tsd-parent-kind-enum.tsd-is-private > .tsd-kind-icon:before {
  background-position: -119px -68px; }

.tsd-kind-function.tsd-parent-kind-interface > .tsd-kind-icon:before {
  background-position: -204px -68px; }

.tsd-kind-function.tsd-parent-kind-interface.tsd-is-inherited > .tsd-kind-icon:before {
  background-position: -221px -68px; }

.tsd-kind-method > .tsd-kind-icon:before {
  background-position: -136px -68px; }

.tsd-kind-method.tsd-is-protected > .tsd-kind-icon:before {
  background-position: -153px -68px; }

.tsd-kind-method.tsd-is-private > .tsd-kind-icon:before {
  background-position: -119px -68px; }

.tsd-kind-method.tsd-parent-kind-class > .tsd-kind-icon:before {
  background-position: -51px -68px; }

.tsd-kind-method.tsd-parent-kind-class.tsd-is-inherited > .tsd-kind-icon:before {
  background-position: -68px -68px; }

.tsd-kind-method.tsd-parent-kind-class.tsd-is-protected > .tsd-kind-icon:before {
  background-position: -85px -68px; }

.tsd-kind-method.tsd-parent-kind-class.tsd-is-protected.tsd-is-inherited > .tsd-kind-icon:before {
  background-position: -102px -68px; }

.tsd-kind-method.tsd-parent-kind-class.tsd-is-private > .tsd-kind-icon:before {
  background-position: -119px -68px; }

.tsd-kind-method.tsd-parent-kind-enum > .tsd-kind-icon:before {
  background-position: -170px -68px; }

.tsd-kind-method.tsd-parent-kind-enum.tsd-is-protected > .tsd-kind-icon:before {
  background-position: -187px -68px; }

.tsd-kind-method.tsd-parent-kind-enum.tsd-is-private > .tsd-kind-icon:before {
  background-position: -119px -68px; }

.tsd-kind-method.tsd-parent-kind-interface > .tsd-kind-icon:before {
  background-position: -204px -68px; }

.tsd-kind-method.tsd-parent-kind-interface.tsd-is-inherited > .tsd-kind-icon:before {
  background-position: -221px -68px; }

.tsd-kind-call-signature > .tsd-kind-icon:before {
  background-position: -136px -68px; }

.tsd-kind-call-signature.tsd-is-protected > .tsd-kind-icon:before {
  background-position: -153px -68px; }

.tsd-kind-call-signature.tsd-is-private > .tsd-kind-icon:before {
  background-position: -119px -68px; }

.tsd-kind-call-signature.tsd-parent-kind-class > .tsd-kind-icon:before {
  background-position: -51px -68px; }

.tsd-kind-call-signature.tsd-parent-kind-class.tsd-is-inherited > .tsd-kind-icon:before {
  background-position: -68px -68px; }

.tsd-kind-call-signature.tsd-parent-kind-class.tsd-is-protected > .tsd-kind-icon:before {
  background-position: -85px -68px; }

.tsd-kind-call-signature.tsd-parent-kind-class.tsd-is-protected.tsd-is-inherited > .tsd-kind-icon:before {
  background-position: -102px -68px; }

.tsd-kind-call-signature.tsd-parent-kind-class.tsd-is-private > .tsd-kind-icon:before {
  background-position: -119px -68px; }

.tsd-kind-call-signature.tsd-parent-kind-enum > .tsd-kind-icon:before {
  background-position: -170px -68px; }

.tsd-kind-call-signature.tsd-parent-kind-enum.tsd-is-protected > .tsd-kind-icon:before {
  background-position: -187px -68px; }

.tsd-kind-call-signature.tsd-parent-kind-enum.tsd-is-private > .tsd-kind-icon:before {
  background-position: -119px -68px; }

.tsd-kind-call-signature.tsd-parent-kind-interface > .tsd-kind-icon:before {
  background-position: -204px -68px; }

.tsd-kind-call-signature.tsd-parent-kind-interface.tsd-is-inherited > .tsd-kind-icon:before {
  background-position: -221px -68px; }

.tsd-kind-function.tsd-has-type-parameter > .tsd-kind-icon:before {
  background-position: -136px -85px; }

.tsd-kind-function.tsd-has-type-parameter.tsd-is-protected > .tsd-kind-icon:before {
  background-position: -153px -85px; }

.tsd-kind-function.tsd-has-type-parameter.tsd-is-private > .tsd-kind-icon:before {
  background-position: -119px -85px; }

.tsd-kind-function.tsd-has-type-parameter.tsd-parent-kind-class > .tsd-kind-icon:before {
  background-position: -51px -85px; }

.tsd-kind-function.tsd-has-type-parameter.tsd-parent-kind-class.tsd-is-inherited > .tsd-kind-icon:before {
  background-position: -68px -85px; }

.tsd-kind-function.tsd-has-type-parameter.tsd-parent-kind-class.tsd-is-protected > .tsd-kind-icon:before {
  background-position: -85px -85px; }

.tsd-kind-function.tsd-has-type-parameter.tsd-parent-kind-class.tsd-is-protected.tsd-is-inherited > .tsd-kind-icon:before {
  background-position: -102px -85px; }

.tsd-kind-function.tsd-has-type-parameter.tsd-parent-kind-class.tsd-is-private > .tsd-kind-icon:before {
  background-position: -119px -85px; }

.tsd-kind-function.tsd-has-type-parameter.tsd-parent-kind-enum > .tsd-kind-icon:before {
  background-position: -170px -85px; }

.tsd-kind-function.tsd-has-type-parameter.tsd-parent-kind-enum.tsd-is-protected > .tsd-kind-icon:before {
  background-position: -187px -85px; }

.tsd-kind-function.tsd-has-type-parameter.tsd-parent-kind-enum.tsd-is-private > .tsd-kind-icon:before {
  background-position: -119px -85px; }

.tsd-kind-function.tsd-has-type-parameter.tsd-parent-kind-interface > .tsd-kind-icon:before {
  background-position: -204px -85px; }

.tsd-kind-function.tsd-has-type-parameter.tsd-parent-kind-interface.tsd-is-inherited > .tsd-kind-icon:before {
  background-position: -221px -85px; }

.tsd-kind-method.tsd-has-type-parameter > .tsd-kind-icon:before {
  background-position: -136px -85px; }

.tsd-kind-method.tsd-has-type-parameter.tsd-is-protected > .tsd-kind-icon:before {
  background-position: -153px -85px; }

.tsd-kind-method.tsd-has-type-parameter.tsd-is-private > .tsd-kind-icon:before {
  background-position: -119px -85px; }

.tsd-kind-method.tsd-has-type-parameter.tsd-parent-kind-class > .tsd-kind-icon:before {
  background-position: -51px -85px; }

.tsd-kind-method.tsd-has-type-parameter.tsd-parent-kind-class.tsd-is-inherited > .tsd-kind-icon:before {
  background-position: -68px -85px; }

.tsd-kind-method.tsd-has-type-parameter.tsd-parent-kind-class.tsd-is-protected > .tsd-kind-icon:before {
  background-position: -85px -85px; }

.tsd-kind-method.tsd-has-type-parameter.tsd-parent-kind-class.tsd-is-protected.tsd-is-inherited > .tsd-kind-icon:before {
  background-position: -102px -85px; }

.tsd-kind-method.tsd-has-type-parameter.tsd-parent-kind-class.tsd-is-private > .tsd-kind-icon:before {
  background-position: -119px -85px; }

.tsd-kind-method.tsd-has-type-parameter.tsd-parent-kind-enum > .tsd-kind-icon:before {
  background-position: -170px -85px; }

.tsd-kind-method.tsd-has-type-parameter.tsd-parent-kind-enum.tsd-is-protected > .tsd-kind-icon:before {
  background-position: -187px -85px; }

.tsd-kind-method.tsd-has-type-parameter.tsd-parent-kind-enum.tsd-is-private > .tsd-kind-icon:before {
  background-position: -119px -85px; }

.tsd-kind-method.tsd-has-type-parameter.tsd-parent-kind-interface > .tsd-kind-icon:before {
  background-position: -204px -85px; }

.tsd-kind-method.tsd-has-type-parameter.tsd-parent-kind-interface.tsd-is-inherited > .tsd-kind-icon:before {
  background-position: -221px -85px; }

.tsd-kind-constructor > .tsd-kind-icon:before {
  background-position: -136px -102px; }

.tsd-kind-constructor.tsd-is-protected > .tsd-kind-icon:before {
  background-position: -153px -102px; }

.tsd-kind-constructor.tsd-is-private > .tsd-kind-icon:before {
  background-position: -119px -102px; }

.tsd-kind-constructor.tsd-parent-kind-class > .tsd-kind-icon:before {
  background-position: -51px -102px; }

.tsd-kind-constructor.tsd-parent-kind-class.tsd-is-inherited > .tsd-kind-icon:before {
  background-position: -68px -102px; }

.tsd-kind-constructor.tsd-parent-kind-class.tsd-is-protected > .tsd-kind-icon:before {
  background-position: -85px -102px; }

.tsd-kind-constructor.tsd-parent-kind-class.tsd-is-protected.tsd-is-inherited > .tsd-kind-icon:before {
  background-position: -102px -102px; }

.tsd-kind-constructor.tsd-parent-kind-class.tsd-is-private > .tsd-kind-icon:before {
  background-position: -119px -102px; }

.tsd-kind-constructor.tsd-parent-kind-enum > .tsd-kind-icon:before {
  background-position: -170px -102px; }

.tsd-kind-constructor.tsd-parent-kind-enum.tsd-is-protected > .tsd-kind-icon:before {
  background-position: -187px -102px; }

.tsd-kind-constructor.tsd-parent-kind-enum.tsd-is-private > .tsd-kind-icon:before {
  background-position: -119px -102px; }

.tsd-kind-constructor.tsd-parent-kind-interface > .tsd-kind-icon:before {
  background-position: -204px -102px; }

.tsd-kind-constructor.tsd-parent-kind-interface.tsd-is-inherited > .tsd-kind-icon:before {
  background-position: -221px -102px; }

.tsd-kind-constructor-signature > .tsd-kind-icon:before {
  background-position: -136px -102px; }

.tsd-kind-constructor-signature.tsd-is-protected > .tsd-kind-icon:before {
  background-position: -153px -102px; }

.tsd-kind-constructor-signature.tsd-is-private > .tsd-kind-icon:before {
  background-position: -119px -102px; }

.tsd-kind-constructor-signature.tsd-parent-kind-class > .tsd-kind-icon:before {
  background-position: -51px -102px; }

.tsd-kind-constructor-signature.tsd-parent-kind-class.tsd-is-inherited > .tsd-kind-icon:before {
  background-position: -68px -102px; }

.tsd-kind-constructor-signature.tsd-parent-kind-class.tsd-is-protected > .tsd-kind-icon:before {
  background-position: -85px -102px; }

.tsd-kind-constructor-signature.tsd-parent-kind-class.tsd-is-protected.tsd-is-inherited > .tsd-kind-icon:before {
  background-position: -102px -102px; }

.tsd-kind-constructor-signature.tsd-parent-kind-class.tsd-is-private > .tsd-kind-icon:before {
  background-position: -119px -102px; }

.tsd-kind-constructor-signature.tsd-parent-kind-enum > .tsd-kind-icon:before {
  background-position: -170px -102px; }

.tsd-kind-constructor-signature.tsd-parent-kind-enum.tsd-is-protected > .tsd-kind-icon:before {
  background-position: -187px -102px; }

.tsd-kind-constructor-signature.tsd-parent-kind-enum.tsd-is-private > .tsd-kind-icon:before {
  background-position: -119px -102px; }

.tsd-kind-constructor-signature.tsd-parent-kind-interface > .tsd-kind-icon:before {
  background-position: -204px -102px; }

.tsd-kind-constructor-signature.tsd-parent-kind-interface.tsd-is-inherited > .tsd-kind-icon:before {
  background-position: -221px -102px; }

.tsd-kind-index-signature > .tsd-kind-icon:before {
  background-position: -136px -119px; }

.tsd-kind-index-signature.tsd-is-protected > .tsd-kind-icon:before {
  background-position: -153px -119px; }

.tsd-kind-index-signature.tsd-is-private > .tsd-kind-icon:before {
  background-position: -119px -119px; }

.tsd-kind-index-signature.tsd-parent-kind-class > .tsd-kind-icon:before {
  background-position: -51px -119px; }

.tsd-kind-index-signature.tsd-parent-kind-class.tsd-is-inherited > .tsd-kind-icon:before {
  background-position: -68px -119px; }

.tsd-kind-index-signature.tsd-parent-kind-class.tsd-is-protected > .tsd-kind-icon:before {
  background-position: -85px -119px; }

.tsd-kind-index-signature.tsd-parent-kind-class.tsd-is-protected.tsd-is-inherited > .tsd-kind-icon:before {
  background-position: -102px -119px; }

.tsd-kind-index-signature.tsd-parent-kind-class.tsd-is-private > .tsd-kind-icon:before {
  background-position: -119px -119px; }

.tsd-kind-index-signature.tsd-parent-kind-enum > .tsd-kind-icon:before {
  background-position: -170px -119px; }

.tsd-kind-index-signature.tsd-parent-kind-enum.tsd-is-protected > .tsd-kind-icon:before {
  background-position: -187px -119px; }

.tsd-kind-index-signature.tsd-parent-kind-enum.tsd-is-private > .tsd-kind-icon:before {
  background-position: -119px -119px; }

.tsd-kind-index-signature.tsd-parent-kind-interface > .tsd-kind-icon:before {
  background-position: -204px -119px; }

.tsd-kind-index-signature.tsd-parent-kind-interface.tsd-is-inherited > .tsd-kind-icon:before {
  background-position: -221px -119px; }

.tsd-kind-event > .tsd-kind-icon:before {
  background-position: -136px -136px; }

.tsd-kind-event.tsd-is-protected > .tsd-kind-icon:before {
  background-position: -153px -136px; }

.tsd-kind-event.tsd-is-private > .tsd-kind-icon:before {
  background-position: -119px -136px; }

.tsd-kind-event.tsd-parent-kind-class > .tsd-kind-icon:before {
  background-position: -51px -136px; }

.tsd-kind-event.tsd-parent-kind-class.tsd-is-inherited > .tsd-kind-icon:before {
  background-position: -68px -136px; }

.tsd-kind-event.tsd-parent-kind-class.tsd-is-protected > .tsd-kind-icon:before {
  background-position: -85px -136px; }

.tsd-kind-event.tsd-parent-kind-class.tsd-is-protected.tsd-is-inherited > .tsd-kind-icon:before {
  background-position: -102px -136px; }

.tsd-kind-event.tsd-parent-kind-class.tsd-is-private > .tsd-kind-icon:before {
  background-position: -119px -136px; }

.tsd-kind-event.tsd-parent-kind-enum > .tsd-kind-icon:before {
  background-position: -170px -136px; }

.tsd-kind-event.tsd-parent-kind-enum.tsd-is-protected > .tsd-kind-icon:before {
  background-position: -187px -136px; }

.tsd-kind-event.tsd-parent-kind-enum.tsd-is-private > .tsd-kind-icon:before {
  background-position: -119px -136px; }

.tsd-kind-event.tsd-parent-kind-interface > .tsd-kind-icon:before {
  background-position: -204px -136px; }

.tsd-kind-event.tsd-parent-kind-interface.tsd-is-inherited > .tsd-kind-icon:before {
  background-position: -221px -136px; }

.tsd-is-static > .tsd-kind-icon:before {
  background-position: -136px -153px; }

.tsd-is-static.tsd-is-protected > .tsd-kind-icon:before {
  background-position: -153px -153px; }

.tsd-is-static.tsd-is-private > .tsd-kind-icon:before {
  background-position: -119px -153px; }

.tsd-is-static.tsd-parent-kind-class > .tsd-kind-icon:before {
  background-position: -51px -153px; }

.tsd-is-static.tsd-parent-kind-class.tsd-is-inherited > .tsd-kind-icon:before {
  background-position: -68px -153px; }

.tsd-is-static.tsd-parent-kind-class.tsd-is-protected > .tsd-kind-icon:before {
  background-position: -85px -153px; }

.tsd-is-static.tsd-parent-kind-class.tsd-is-protected.tsd-is-inherited > .tsd-kind-icon:before {
  background-position: -102px -153px; }

.tsd-is-static.tsd-parent-kind-class.tsd-is-private > .tsd-kind-icon:before {
  background-position: -119px -153px; }

.tsd-is-static.tsd-parent-kind-enum > .tsd-kind-icon:before {
  background-position: -170px -153px; }

.tsd-is-static.tsd-parent-kind-enum.tsd-is-protected > .tsd-kind-icon:before {
  background-position: -187px -153px; }

.tsd-is-static.tsd-parent-kind-enum.tsd-is-private > .tsd-kind-icon:before {
  background-position: -119px -153px; }

.tsd-is-static.tsd-parent-kind-interface > .tsd-kind-icon:before {
  background-position: -204px -153px; }

.tsd-is-static.tsd-parent-kind-interface.tsd-is-inherited > .tsd-kind-icon:before {
  background-position: -221px -153px; }

.tsd-is-static.tsd-kind-function > .tsd-kind-icon:before {
  background-position: -136px -170px; }

.tsd-is-static.tsd-kind-function.tsd-is-protected > .tsd-kind-icon:before {
  background-position: -153px -170px; }

.tsd-is-static.tsd-kind-function.tsd-is-private > .tsd-kind-icon:before {
  background-position: -119px -170px; }

.tsd-is-static.tsd-kind-function.tsd-parent-kind-class > .tsd-kind-icon:before {
  background-position: -51px -170px; }

.tsd-is-static.tsd-kind-function.tsd-parent-kind-class.tsd-is-inherited > .tsd-kind-icon:before {
  background-position: -68px -170px; }

.tsd-is-static.tsd-kind-function.tsd-parent-kind-class.tsd-is-protected > .tsd-kind-icon:before {
  background-position: -85px -170px; }

.tsd-is-static.tsd-kind-function.tsd-parent-kind-class.tsd-is-protected.tsd-is-inherited > .tsd-kind-icon:before {
  background-position: -102px -170px; }

.tsd-is-static.tsd-kind-function.tsd-parent-kind-class.tsd-is-private > .tsd-kind-icon:before {
  background-position: -119px -170px; }

.tsd-is-static.tsd-kind-function.tsd-parent-kind-enum > .tsd-kind-icon:before {
  background-position: -170px -170px; }

.tsd-is-static.tsd-kind-function.tsd-parent-kind-enum.tsd-is-protected > .tsd-kind-icon:before {
  background-position: -187px -170px; }

.tsd-is-static.tsd-kind-function.tsd-parent-kind-enum.tsd-is-private > .tsd-kind-icon:before {
  background-position: -119px -170px; }

.tsd-is-static.tsd-kind-function.tsd-parent-kind-interface > .tsd-kind-icon:before {
  background-position: -204px -170px; }

.tsd-is-static.tsd-kind-function.tsd-parent-kind-interface.tsd-is-inherited > .tsd-kind-icon:before {
  background-position: -221px -170px; }

.tsd-is-static.tsd-kind-method > .tsd-kind-icon:before {
  background-position: -136px -170px; }

.tsd-is-static.tsd-kind-method.tsd-is-protected > .tsd-kind-icon:before {
  background-position: -153px -170px; }

.tsd-is-static.tsd-kind-method.tsd-is-private > .tsd-kind-icon:before {
  background-position: -119px -170px; }

.tsd-is-static.tsd-kind-method.tsd-parent-kind-class > .tsd-kind-icon:before {
  background-position: -51px -170px; }

.tsd-is-static.tsd-kind-method.tsd-parent-kind-class.tsd-is-inherited > .tsd-kind-icon:before {
  background-position: -68px -170px; }

.tsd-is-static.tsd-kind-method.tsd-parent-kind-class.tsd-is-protected > .tsd-kind-icon:before {
  background-position: -85px -170px; }

.tsd-is-static.tsd-kind-method.tsd-parent-kind-class.tsd-is-protected.tsd-is-inherited > .tsd-kind-icon:before {
  background-position: -102px -170px; }

.tsd-is-static.tsd-kind-method.tsd-parent-kind-class.tsd-is-private > .tsd-kind-icon:before {
  background-position: -119px -170px; }

.tsd-is-static.tsd-kind-method.tsd-parent-kind-enum > .tsd-kind-icon:before {
  background-position: -170px -170px; }

.tsd-is-static.tsd-kind-method.tsd-parent-kind-enum.tsd-is-protected > .tsd-kind-icon:before {
  background-position: -187px -170px; }

.tsd-is-static.tsd-kind-method.tsd-parent-kind-enum.tsd-is-private > .tsd-kind-icon:before {
  background-position: -119px -170px; }

.tsd-is-static.tsd-kind-method.tsd-parent-kind-interface > .tsd-kind-icon:before {
  background-position: -204px -170px; }

.tsd-is-static.tsd-kind-method.tsd-parent-kind-interface.tsd-is-inherited > .tsd-kind-icon:before {
  background-position: -221px -170px; }

.tsd-is-static.tsd-kind-call-signature > .tsd-kind-icon:before {
  background-position: -136px -170px; }

.tsd-is-static.tsd-kind-call-signature.tsd-is-protected > .tsd-kind-icon:before {
  background-position: -153px -170px; }

.tsd-is-static.tsd-kind-call-signature.tsd-is-private > .tsd-kind-icon:before {
  background-position: -119px -170px; }

.tsd-is-static.tsd-kind-call-signature.tsd-parent-kind-class > .tsd-kind-icon:before {
  background-position: -51px -170px; }

.tsd-is-static.tsd-kind-call-signature.tsd-parent-kind-class.tsd-is-inherited > .tsd-kind-icon:before {
  background-position: -68px -170px; }

.tsd-is-static.tsd-kind-call-signature.tsd-parent-kind-class.tsd-is-protected > .tsd-kind-icon:before {
  background-position: -85px -170px; }

.tsd-is-static.tsd-kind-call-signature.tsd-parent-kind-class.tsd-is-protected.tsd-is-inherited > .tsd-kind-icon:before {
  background-position: -102px -170px; }

.tsd-is-static.tsd-kind-call-signature.tsd-parent-kind-class.tsd-is-private > .tsd-kind-icon:before {
  background-position: -119px -170px; }

.tsd-is-static.tsd-kind-call-signature.tsd-parent-kind-enum > .tsd-kind-icon:before {
  background-position: -170px -170px; }

.tsd-is-static.tsd-kind-call-signature.tsd-parent-kind-enum.tsd-is-protected > .tsd-kind-icon:before {
  background-position: -187px -170px; }

.tsd-is-static.tsd-kind-call-signature.tsd-parent-kind-enum.tsd-is-private > .tsd-kind-icon:before {
  background-position: -119px -170px; }

.tsd-is-static.tsd-kind-call-signature.tsd-parent-kind-interface > .tsd-kind-icon:before {
  background-position: -204px -170px; }

.tsd-is-static.tsd-kind-call-signature.tsd-parent-kind-interface.tsd-is-inherited > .tsd-kind-icon:before {
  background-position: -221px -170px; }

.tsd-is-static.tsd-kind-event > .tsd-kind-icon:before {
  background-position: -136px -187px; }

.tsd-is-static.tsd-kind-event.tsd-is-protected > .tsd-kind-icon:before {
  background-position: -153px -187px; }

.tsd-is-static.tsd-kind-event.tsd-is-private > .tsd-kind-icon:before {
  background-position: -119px -187px; }

.tsd-is-static.tsd-kind-event.tsd-parent-kind-class > .tsd-kind-icon:before {
  background-position: -51px -187px; }

.tsd-is-static.tsd-kind-event.tsd-parent-kind-class.tsd-is-inherited > .tsd-kind-icon:before {
  background-position: -68px -187px; }

.tsd-is-static.tsd-kind-event.tsd-parent-kind-class.tsd-is-protected > .tsd-kind-icon:before {
  background-position: -85px -187px; }

.tsd-is-static.tsd-kind-event.tsd-parent-kind-class.tsd-is-protected.tsd-is-inherited > .tsd-kind-icon:before {
  background-position: -102px -187px; }

.tsd-is-static.tsd-kind-event.tsd-parent-kind-class.tsd-is-private > .tsd-kind-icon:before {
  background-position: -119px -187px; }

.tsd-is-static.tsd-kind-event.tsd-parent-kind-enum > .tsd-kind-icon:before {
  background-position: -170px -187px; }

.tsd-is-static.tsd-kind-event.tsd-parent-kind-enum.tsd-is-protected > .tsd-kind-icon:before {
  background-position: -187px -187px; }

.tsd-is-static.tsd-kind-event.tsd-parent-kind-enum.tsd-is-private > .tsd-kind-icon:before {
  background-position: -119px -187px; }

.tsd-is-static.tsd-kind-event.tsd-parent-kind-interface > .tsd-kind-icon:before {
  background-position: -204px -187px; }

.tsd-is-static.tsd-kind-event.tsd-parent-kind-interface.tsd-is-inherited > .tsd-kind-icon:before {
  background-position: -221px -187px; }

.no-transition {
  transition: none !important; }

@keyframes fade-in {
  from {
    opacity: 0; }
  to {
    opacity: 1; } }

@keyframes fade-out {
  from {
    opacity: 1;
    visibility: visible; }
  to {
    opacity: 0; } }

@keyframes fade-in-delayed {
  0% {
    opacity: 0; }
  33% {
    opacity: 0; }
  100% {
    opacity: 1; } }

@keyframes fade-out-delayed {
  0% {
    opacity: 1;
    visibility: visible; }
  66% {
    opacity: 0; }
  100% {
    opacity: 0; } }

@keyframes shift-to-left {
  from {
    transform: translate(0, 0); }
  to {
    transform: translate(-25%, 0); } }

@keyframes unshift-to-left {
  from {
    transform: translate(-25%, 0); }
  to {
    transform: translate(0, 0); } }

@keyframes pop-in-from-right {
  from {
    transform: translate(100%, 0); }
  to {
    transform: translate(0, 0); } }

@keyframes pop-out-to-right {
  from {
    transform: translate(0, 0);
    visibility: visible; }
  to {
    transform: translate(100%, 0); } }

body {
  background: #fdfdfd;
  font-family: "Segoe UI", sans-serif;
  font-size: 16px;
  color: #222; }

a {
  color: #4da6ff;
  text-decoration: none; }
  a:hover {
    text-decoration: underline; }

code, pre {
  font-family: Menlo, Monaco, Consolas, "Courier New", monospace;
  padding: 0.2em;
  margin: 0;
  font-size: 14px;
  background-color: rgba(0, 0, 0, 0.04); }

pre {
  padding: 10px; }
  pre code {
    padding: 0;
    font-size: 100%;
    background-color: transparent; }

.tsd-typography {
  line-height: 1.333em; }
  .tsd-typography ul {
    list-style: square;
    padding: 0 0 0 20px;
    margin: 0; }
  .tsd-typography h4, .tsd-typography .tsd-index-panel h3, .tsd-index-panel .tsd-typography h3, .tsd-typography h5, .tsd-typography h6 {
    font-size: 1em;
    margin: 0; }
  .tsd-typography h5, .tsd-typography h6 {
    font-weight: normal; }
  .tsd-typography p, .tsd-typography ul, .tsd-typography ol {
    margin: 1em 0; }

@media (min-width: 901px) and (max-width: 1024px) {
  html.default .col-content {
    width: 72%; }
  html.default .col-menu {
    width: 28%; }
  html.default .tsd-navigation {
    padding-left: 10px; } }

@media (max-width: 900px) {
  html.default .col-content {
    float: none;
    width: 100%; }
  html.default .col-menu {
    position: fixed !important;
    overflow: auto;
    -webkit-overflow-scrolling: touch;
    overflow-scrolling: touch;
    z-index: 1024;
    top: 0 !important;
    bottom: 0 !important;
    left: auto !important;
    right: 0 !important;
    width: 100%;
    padding: 20px 20px 0 0;
    max-width: 450px;
    visibility: hidden;
    background-color: #fff;
    transform: translate(100%, 0); }
    html.default .col-menu > *:last-child {
      padding-bottom: 20px; }
  html.default .overlay {
    content: '';
    display: block;
    position: fixed;
    z-index: 1023;
    top: 0;
    left: 0;
    right: 0;
    bottom: 0;
    background-color: rgba(0, 0, 0, 0.75);
    visibility: hidden; }
  html.default.to-has-menu .overlay {
    animation: fade-in 0.4s; }
  html.default.to-has-menu header,
  html.default.to-has-menu footer,
  html.default.to-has-menu .col-content {
    animation: shift-to-left 0.4s; }
  html.default.to-has-menu .col-menu {
    animation: pop-in-from-right 0.4s; }
  html.default.from-has-menu .overlay {
    animation: fade-out 0.4s; }
  html.default.from-has-menu header,
  html.default.from-has-menu footer,
  html.default.from-has-menu .col-content {
    animation: unshift-to-left 0.4s; }
  html.default.from-has-menu .col-menu {
    animation: pop-out-to-right 0.4s; }
  html.default.has-menu body {
    overflow: hidden; }
  html.default.has-menu .overlay {
    visibility: visible; }
  html.default.has-menu header,
  html.default.has-menu footer,
  html.default.has-menu .col-content {
    transform: translate(-25%, 0); }
  html.default.has-menu .col-menu {
    visibility: visible;
    transform: translate(0, 0); } }

.tsd-page-title {
  padding: 70px 0 20px 0;
  margin: 0 0 40px 0;
  background: #fff;
  box-shadow: 0 0 5px rgba(0, 0, 0, 0.35); }
  .tsd-page-title h1 {
    margin: 0; }

.tsd-breadcrumb {
  margin: 0;
  padding: 0;
  color: #808080; }
  .tsd-breadcrumb a {
    color: #808080;
    text-decoration: none; }
    .tsd-breadcrumb a:hover {
      text-decoration: underline; }
  .tsd-breadcrumb li {
    display: inline; }
    .tsd-breadcrumb li:after {
      content: ' / '; }

html.minimal .container {
  margin: 0; }

html.minimal .container-main {
  padding-top: 50px;
  padding-bottom: 0; }

html.minimal .content-wrap {
  padding-left: 300px; }

html.minimal .tsd-navigation {
  position: fixed !important;
  overflow: auto;
  -webkit-overflow-scrolling: touch;
  overflow-scrolling: touch;
  box-sizing: border-box;
  z-index: 1;
  left: 0;
  top: 40px;
  bottom: 0;
  width: 300px;
  padding: 20px;
  margin: 0; }

html.minimal .tsd-member .tsd-member {
  margin-left: 0; }

html.minimal .tsd-page-toolbar {
  position: fixed;
  z-index: 2; }

html.minimal #tsd-filter .tsd-filter-group {
  right: 0;
  transform: none; }

html.minimal footer {
  background-color: transparent; }
  html.minimal footer .container {
    padding: 0; }

html.minimal .tsd-generator {
  padding: 0; }

@media (max-width: 900px) {
  html.minimal .tsd-navigation {
    display: none; }
  html.minimal .content-wrap {
    padding-left: 0; } }

dl.tsd-comment-tags {
  overflow: hidden; }
  dl.tsd-comment-tags dt {
    float: left;
    padding: 1px 5px;
    margin: 0 10px 0 0;
    border-radius: 4px;
    border: 1px solid #808080;
    color: #808080;
    font-size: 0.8em;
    font-weight: normal; }
  dl.tsd-comment-tags dd {
    margin: 0 0 10px 0; }
    dl.tsd-comment-tags dd:before, dl.tsd-comment-tags dd:after {
      display: table;
      content: " "; }
    dl.tsd-comment-tags dd pre, dl.tsd-comment-tags dd:after {
      clear: both; }
  dl.tsd-comment-tags p {
    margin: 0; }

.tsd-panel.tsd-comment .lead {
  font-size: 1.1em;
  line-height: 1.333em;
  margin-bottom: 2em; }
  .tsd-panel.tsd-comment .lead:last-child {
    margin-bottom: 0; }

.toggle-protected .tsd-is-private {
  display: none; }

.toggle-public .tsd-is-private,
.toggle-public .tsd-is-protected,
.toggle-public .tsd-is-private-protected {
  display: none; }

.toggle-inherited .tsd-is-inherited {
  display: none; }

.toggle-only-exported .tsd-is-not-exported {
  display: none; }

.toggle-externals .tsd-is-external {
  display: none; }

#tsd-filter {
  position: relative;
  display: inline-block;
  height: 40px;
  vertical-align: bottom; }
  .no-filter #tsd-filter {
    display: none; }
  #tsd-filter .tsd-filter-group {
    display: inline-block;
    height: 40px;
    vertical-align: bottom;
    white-space: nowrap; }
  #tsd-filter input {
    display: none; }
  @media (max-width: 900px) {
    #tsd-filter .tsd-filter-group {
      display: block;
      position: absolute;
      top: 40px;
      right: 20px;
      height: auto;
      background-color: #fff;
      visibility: hidden;
      transform: translate(50%, 0);
      box-shadow: 0 0 4px rgba(0, 0, 0, 0.25); }
      .has-options #tsd-filter .tsd-filter-group {
        visibility: visible; }
      .to-has-options #tsd-filter .tsd-filter-group {
        animation: fade-in 0.2s; }
      .from-has-options #tsd-filter .tsd-filter-group {
        animation: fade-out 0.2s; }
    #tsd-filter label,
    #tsd-filter .tsd-select {
      display: block;
      padding-right: 20px; } }

footer {
  border-top: 1px solid #eee;
  background-color: #fff; }
  footer.with-border-bottom {
    border-bottom: 1px solid #eee; }
  footer .tsd-legend-group {
    font-size: 0; }
  footer .tsd-legend {
    display: inline-block;
    width: 25%;
    padding: 0;
    font-size: 16px;
    list-style: none;
    line-height: 1.333em;
    vertical-align: top; }
    @media (max-width: 900px) {
      footer .tsd-legend {
        width: 50%; } }

.tsd-hierarchy {
  list-style: square;
  padding: 0 0 0 20px;
  margin: 0; }
  .tsd-hierarchy .target {
    font-weight: bold; }

.tsd-index-panel .tsd-index-content {
  margin-bottom: -30px !important; }

.tsd-index-panel .tsd-index-section {
  margin-bottom: 30px !important; }

.tsd-index-panel h3 {
  margin: 0 -20px 10px -20px;
  padding: 0 20px 10px 20px;
  border-bottom: 1px solid #eee; }

.tsd-index-panel ul.tsd-index-list {
  -moz-column-count: 3;
  -ms-column-count: 3;
  -o-column-count: 3;
  column-count: 3;
  -moz-column-gap: 20px;
  -ms-column-gap: 20px;
  -o-column-gap: 20px;
  column-gap: 20px;
  padding: 0;
  list-style: none;
  line-height: 1.333em; }
  @media (max-width: 900px) {
    .tsd-index-panel ul.tsd-index-list {
      -moz-column-count: 1;
      -ms-column-count: 1;
      -o-column-count: 1;
      column-count: 1; } }
  @media (min-width: 901px) and (max-width: 1024px) {
    .tsd-index-panel ul.tsd-index-list {
      -moz-column-count: 2;
      -ms-column-count: 2;
      -o-column-count: 2;
      column-count: 2; } }
  .tsd-index-panel ul.tsd-index-list li {
    -webkit-column-break-inside: avoid;
    -moz-column-break-inside: avoid;
    -ms-column-break-inside: avoid;
    -o-column-break-inside: avoid;
    column-break-inside: avoid;
    -webkit-page-break-inside: avoid;
    -moz-page-break-inside: avoid;
    -ms-page-break-inside: avoid;
    -o-page-break-inside: avoid;
    page-break-inside: avoid; }

.tsd-index-panel a,
.tsd-index-panel .tsd-parent-kind-module a {
  color: #9600ff; }

.tsd-index-panel .tsd-parent-kind-interface a {
  color: #7da01f; }

.tsd-index-panel .tsd-parent-kind-enum a {
  color: #cc9900; }

.tsd-index-panel .tsd-parent-kind-class a {
  color: #4da6ff; }

.tsd-index-panel .tsd-kind-module a {
  color: #9600ff; }

.tsd-index-panel .tsd-kind-interface a {
  color: #7da01f; }

.tsd-index-panel .tsd-kind-enum a {
  color: #cc9900; }

.tsd-index-panel .tsd-kind-class a {
  color: #4da6ff; }

.tsd-index-panel .tsd-is-private a {
  color: #808080; }

.tsd-flag {
  display: inline-block;
  padding: 1px 5px;
  border-radius: 4px;
  color: #fff;
  background-color: #808080;
  text-indent: 0;
  font-size: 14px;
  font-weight: normal; }

.tsd-anchor {
  position: absolute;
  top: -100px; }

.tsd-member {
  position: relative; }
  .tsd-member .tsd-anchor + h3 {
    margin-top: 0;
    margin-bottom: 0;
    border-bottom: none; }

.tsd-navigation {
  padding: 0 0 0 40px; }
  .tsd-navigation a {
    display: block;
    padding-top: 2px;
    padding-bottom: 2px;
    border-left: 2px solid transparent;
    color: #222;
    text-decoration: none;
    transition: border-left-color 0.1s; }
    .tsd-navigation a:hover {
      text-decoration: underline; }
  .tsd-navigation ul {
    margin: 0;
    padding: 0;
    list-style: none; }
  .tsd-navigation li {
    padding: 0; }

.tsd-navigation.primary {
  padding-bottom: 40px; }
  .tsd-navigation.primary a {
    display: block;
    padding-top: 6px;
    padding-bottom: 6px; }
  .tsd-navigation.primary ul li a {
    padding-left: 5px; }
  .tsd-navigation.primary ul li li a {
    padding-left: 25px; }
  .tsd-navigation.primary ul li li li a {
    padding-left: 45px; }
  .tsd-navigation.primary ul li li li li a {
    padding-left: 65px; }
  .tsd-navigation.primary ul li li li li li a {
    padding-left: 85px; }
  .tsd-navigation.primary ul li li li li li li a {
    padding-left: 105px; }
  .tsd-navigation.primary > ul {
    border-bottom: 1px solid #eee; }
  .tsd-navigation.primary li {
    border-top: 1px solid #eee; }
    .tsd-navigation.primary li.current > a {
      font-weight: bold; }
    .tsd-navigation.primary li.label span {
      display: block;
      padding: 20px 0 6px 5px;
      color: #808080; }
    .tsd-navigation.primary li.globals + li > span,
    .tsd-navigation.primary li.globals + li > a {
      padding-top: 20px; }

.tsd-navigation.secondary ul {
  transition: opacity 0.2s; }
  .tsd-navigation.secondary ul li a {
    padding-left: 25px; }
  .tsd-navigation.secondary ul li li a {
    padding-left: 45px; }
  .tsd-navigation.secondary ul li li li a {
    padding-left: 65px; }
  .tsd-navigation.secondary ul li li li li a {
    padding-left: 85px; }
  .tsd-navigation.secondary ul li li li li li a {
    padding-left: 105px; }
  .tsd-navigation.secondary ul li li li li li li a {
    padding-left: 125px; }
  .tsd-navigation.secondary ul.current a {
    border-left-color: #eee; }

.tsd-navigation.secondary li.focus > a,
.tsd-navigation.secondary ul.current li.focus > a {
  border-left-color: #000; }

.tsd-navigation.secondary li.current {
  margin-top: 20px;
  margin-bottom: 20px;
  border-left-color: #eee; }
  .tsd-navigation.secondary li.current > a {
    font-weight: bold; }

@media (min-width: 901px) {
  .menu-sticky-wrap {
    position: static; }
    .no-csspositionsticky .menu-sticky-wrap.sticky {
      position: fixed; }
    .no-csspositionsticky .menu-sticky-wrap.sticky-current {
      position: fixed; }
      .no-csspositionsticky .menu-sticky-wrap.sticky-current ul.before-current,
      .no-csspositionsticky .menu-sticky-wrap.sticky-current ul.after-current {
        opacity: 0; }
    .no-csspositionsticky .menu-sticky-wrap.sticky-bottom {
      position: absolute;
      top: auto !important;
      left: auto !important;
      bottom: 0;
      right: 0; }
    .csspositionsticky .menu-sticky-wrap.sticky {
      position: -webkit-sticky;
      position: sticky; }
    .csspositionsticky .menu-sticky-wrap.sticky-current {
      position: -webkit-sticky;
      position: sticky; } }

.tsd-panel {
  margin: 20px 0;
  padding: 20px;
  background-color: #fff;
  box-shadow: 0 0 4px rgba(0, 0, 0, 0.25); }
  .tsd-panel:empty {
    display: none; }
  .tsd-panel > h1, .tsd-panel > h2, .tsd-panel > h3 {
    margin: 1.5em -20px 10px -20px;
    padding: 0 20px 10px 20px;
    border-bottom: 1px solid #eee; }
    .tsd-panel > h1.tsd-before-signature, .tsd-panel > h2.tsd-before-signature, .tsd-panel > h3.tsd-before-signature {
      margin-bottom: 0;
      border-bottom: 0; }
  .tsd-panel table {
    display: block;
    width: 100%;
    overflow: auto;
    margin-top: 10px;
    word-break: normal;
    word-break: keep-all; }
    .tsd-panel table th {
      font-weight: bold; }
    .tsd-panel table th, .tsd-panel table td {
      padding: 6px 13px;
      border: 1px solid #ddd; }
    .tsd-panel table tr {
      background-color: #fff;
      border-top: 1px solid #ccc; }
      .tsd-panel table tr:nth-child(2n) {
        background-color: #f8f8f8; }

.tsd-panel-group {
  margin: 60px 0; }
  .tsd-panel-group > h1, .tsd-panel-group > h2, .tsd-panel-group > h3 {
    padding-left: 20px;
    padding-right: 20px; }

#tsd-search {
  transition: background-color 0.2s; }
  #tsd-search .title {
    position: relative;
    z-index: 2; }
  #tsd-search .field {
    position: absolute;
    left: 0;
    top: 0;
    right: 40px;
    height: 40px; }
    #tsd-search .field input {
      box-sizing: border-box;
      position: relative;
      top: -50px;
      z-index: 1;
      width: 100%;
      padding: 0 10px;
      opacity: 0;
      outline: 0;
      border: 0;
      background: transparent;
      color: #222; }
    #tsd-search .field label {
      position: absolute;
      overflow: hidden;
      right: -40px; }
  #tsd-search .field input,
  #tsd-search .title {
    transition: opacity 0.2s; }
  #tsd-search .results {
    position: absolute;
    visibility: hidden;
    top: 40px;
    width: 100%;
    margin: 0;
    padding: 0;
    list-style: none;
    box-shadow: 0 0 4px rgba(0, 0, 0, 0.25); }
    #tsd-search .results li {
      padding: 0 10px;
      background-color: #fdfdfd; }
    #tsd-search .results li:nth-child(even) {
      background-color: #fff; }
    #tsd-search .results li.state {
      display: none; }
    #tsd-search .results li.current,
    #tsd-search .results li:hover {
      background-color: #eee; }
    #tsd-search .results a {
      display: block; }
      #tsd-search .results a:before {
        top: 10px; }
    #tsd-search .results span.parent {
      color: #808080;
      font-weight: normal; }
  #tsd-search.has-focus {
    background-color: #eee; }
    #tsd-search.has-focus .field input {
      top: 0;
      opacity: 1; }
    #tsd-search.has-focus .title {
      z-index: 0;
      opacity: 0; }
    #tsd-search.has-focus .results {
      visibility: visible; }
  #tsd-search.loading .results li.state.loading {
    display: block; }
  #tsd-search.failure .results li.state.failure {
    display: block; }

.tsd-signature {
  margin: 0 0 1em 0;
  padding: 10px;
  border: 1px solid #eee;
  font-family: Menlo, Monaco, Consolas, "Courier New", monospace;
  font-size: 14px; }
  .tsd-signature.tsd-kind-icon {
    padding-left: 30px; }
    .tsd-signature.tsd-kind-icon:before {
      top: 10px;
      left: 10px; }
  .tsd-panel > .tsd-signature {
    margin-left: -20px;
    margin-right: -20px;
    border-width: 1px 0; }
    .tsd-panel > .tsd-signature.tsd-kind-icon {
      padding-left: 40px; }
      .tsd-panel > .tsd-signature.tsd-kind-icon:before {
        left: 20px; }

.tsd-signature-symbol {
  color: #808080;
  font-weight: normal; }

.tsd-signature-type {
  font-style: italic;
  font-weight: normal; }

.tsd-signatures {
  padding: 0;
  margin: 0 0 1em 0;
  border: 1px solid #eee; }
  .tsd-signatures .tsd-signature {
    margin: 0;
    border-width: 1px 0 0 0;
    transition: background-color 0.1s; }
    .tsd-signatures .tsd-signature:first-child {
      border-top-width: 0; }
    .tsd-signatures .tsd-signature.current {
      background-color: #eee; }
  .tsd-signatures.active > .tsd-signature {
    cursor: pointer; }
  .tsd-panel > .tsd-signatures {
    margin-left: -20px;
    margin-right: -20px;
    border-width: 1px 0; }
    .tsd-panel > .tsd-signatures .tsd-signature.tsd-kind-icon {
      padding-left: 40px; }
      .tsd-panel > .tsd-signatures .tsd-signature.tsd-kind-icon:before {
        left: 20px; }
  .tsd-panel > a.anchor + .tsd-signatures {
    border-top-width: 0;
    margin-top: -20px; }

ul.tsd-descriptions {
  position: relative;
  overflow: hidden;
  transition: height 0.3s;
  padding: 0;
  list-style: none; }
  ul.tsd-descriptions.active > .tsd-description {
    display: none; }
    ul.tsd-descriptions.active > .tsd-description.current {
      display: block; }
    ul.tsd-descriptions.active > .tsd-description.fade-in {
      animation: fade-in-delayed 0.3s; }
    ul.tsd-descriptions.active > .tsd-description.fade-out {
      animation: fade-out-delayed 0.3s;
      position: absolute;
      display: block;
      top: 0;
      left: 0;
      right: 0;
      opacity: 0;
      visibility: hidden; }
  ul.tsd-descriptions h4, ul.tsd-descriptions .tsd-index-panel h3, .tsd-index-panel ul.tsd-descriptions h3 {
    font-size: 16px;
    margin: 1em 0 0.5em 0; }

ul.tsd-parameters,
ul.tsd-type-parameters {
  list-style: square;
  margin: 0;
  padding-left: 20px; }
  ul.tsd-parameters > li.tsd-parameter-siganture,
  ul.tsd-type-parameters > li.tsd-parameter-siganture {
    list-style: none;
    margin-left: -20px; }
  ul.tsd-parameters h5,
  ul.tsd-type-parameters h5 {
    font-size: 16px;
    margin: 1em 0 0.5em 0; }
  ul.tsd-parameters .tsd-comment,
  ul.tsd-type-parameters .tsd-comment {
    margin-top: -0.5em; }

.tsd-sources {
  font-size: 14px;
  color: #808080;
  margin: 0 0 1em 0; }
  .tsd-sources a {
    color: #808080;
    text-decoration: underline; }
  .tsd-sources ul, .tsd-sources p {
    margin: 0 !important; }
  .tsd-sources ul {
    list-style: none;
    padding: 0; }

.tsd-page-toolbar {
  position: absolute;
  z-index: 1;
  top: 0;
  left: 0;
  width: 100%;
  height: 40px;
  color: #333;
  background: #fff;
  border-bottom: 1px solid #eee; }
  .tsd-page-toolbar a {
    color: #333;
    text-decoration: none; }
    .tsd-page-toolbar a.title {
      font-weight: bold; }
    .tsd-page-toolbar a.title:hover {
      text-decoration: underline; }
  .tsd-page-toolbar .table-wrap {
    display: table;
    width: 100%;
    height: 40px; }
  .tsd-page-toolbar .table-cell {
    display: table-cell;
    position: relative;
    white-space: nowrap;
    line-height: 40px; }
    .tsd-page-toolbar .table-cell:first-child {
      width: 100%; }

.tsd-widget:before, .tsd-select .tsd-select-label:before, .tsd-select .tsd-select-list li:before {
  content: '';
  display: inline-block;
  width: 40px;
  height: 40px;
  margin: 0 -8px 0 0;
  background-image: url(data:image/png;base64,iVBORw0KGgoAAAANSUhEUgAAAUAAAAAoCAQAAAAlSeuiAAABp0lEQVR4Ae3aUa3jQAyF4QNhIBTCQiiEQlgIhRAGhTAQBkIgBEIgDITZZGXNjZTePiSWYqn/54dGfbAq+SiTutWXAgAAAAAAAAAAAAA8NCz1UFSD2lKDS5d3NVzZj/BVNasaLoRZRUmj2lLrVVHWMUntQ13Wj/i1pWa9lprX6xMRnH4dx6Rjsn26+v+12ms+EcB37P0r+qH+DNQGXgMFcHzbregQ78B8eQCTJk0e979ZW7PdA2O49ceDsYexKgUNoI3EKYDWL3D8miaPh/uXtl6BHqEHFQvgXau/FsCiIWAAbST2fpQRT0sl70j3z5ZiBdD7CG5WZX8kxwmgjbiP5GQA9/3O2XaxnnHi53AEE0AbRh+JQwC3/fzC4hcb6xPvS4i3QaMdwX+0utsRPEY6gm2wNhKHAG77eUi7SIcK4G4NY4GMIan2u2Cxqzncl5DUn7Q8ArjvZ8JFOsl/Ed0jyBom+BomQKSto+9PcblHMM4iuu4X0QQw5hrGQY/gUxFkjZuf4m4alXVU+1De/VhEn5CvDSB/RsBzqWgAAAAAAAAAAAAAAACAfyyYJ5nhVuwIAAAAAElFTkSuQmCC);
  background-repeat: no-repeat;
  text-indent: -1024px;
  vertical-align: bottom; }
  @media (-webkit-min-device-pixel-ratio: 1.5), (min-device-pixel-ratio: 1.5), (min-resolution: 144dpi) {
    .tsd-widget:before, .tsd-select .tsd-select-label:before, .tsd-select .tsd-select-list li:before {
      background-image: url(data:image/png;base64,iVBORw0KGgoAAAANSUhEUgAAAoAAAABQCAMAAAC+sjQXAAAAM1BMVEUAAAAAAAAAAAAAAAAAAAAAAAAAAAAAAAAAAAAAAAAAAAAAAAAAAAAAAAAAAAAAAAAAAACjBUbJAAAAEXRSTlMA3/+/UCBw7xCPYIBAMM+vn1qYQ7QAAALCSURBVHgB7MGBAAAAAICg/akXqQIAAAAAAAAAAAAAAAAAAJids9mdE4bhoDNZCITP93/aSmhV/9uwPWyi8jtkblws2IxsYpz9LwSAaJW8AreE16PxOsMYE6Q4DiYKF7X+8ZHXc/E608xv5snEyIuZrVwMZjbnujR6T3gsXmcLOIRNzD+Ig2UuVtt2+NbAiX/wVLzOlviD9L2BOfGBlL/3D1I+uDjGBJArBPxU3x+K15kCQFo2s21JAOHrKpz4SPrWv4IKA+uFaR6vMwMcb+emA2DWEfDglrkLqEBOKVslA8Dx14oPMiV4CtywWxdQgAwkq2QE0uTXUwJGk2G9s3mTFNBzAkC7HKPsX72AEVjMnAWIpsPCRRjXdQxcjCYpoOcEgHY5Rtk/slWSgM3M2aSeeVgjAOeVpKcdgGMdNAXMuIAqOcZzqF8L+WcAsi8wkTeheCWMegL6mgCorHHyEJ5TVfxrLWDrTUjZdhnhjYqAnlN8TaoELOLVC0gucmoz/3RKcPs2jAs4+J5ET8AEZF+TSgGLeC1V8YuGQQU2IV1Asq9JCwE9XitZVPxr34bpJRj8PqsFLOK108W9aVrWZRrR7Sm2HL4JCToCujHZ6gUs4jUz0P1TEvD+U5wMa363YeziBODIq1YbJrsv9QKW8Ry1nNp+GAHvuingRTfmYcjBf0QpAS37bdUL6PFKtHJq63EsZ5cxcKMkDVIClu1dAK1PcJ5TFQ0M9wZKDCPs3BD7MIJGTs3WfiTfDVQYx5q5ZekCauTU3P5Q0ukGCgh49oFURdobWBY9N/CxEuwGjpGLuPhTdwH1x7HqDDxNgRP2zQ8lraFyF/yJ9vH6QGqtgSbBOU8/j2VORz+Wqfle2d5Ae4R+ML0z7Y+W4P7XHN3AU+tzyK/24EAGAAAAYJC/9T2+CgAAAAAAAAAAAAAAAAAAAADgJpfzHyIKFFBKAAAAAElFTkSuQmCC);
      background-size: 320px 40px; } }

.tsd-widget {
  display: inline-block;
  overflow: hidden;
  opacity: 0.6;
  height: 40px;
  transition: opacity 0.1s, background-color 0.2s;
  vertical-align: bottom;
  cursor: pointer; }
  .tsd-widget:hover {
    opacity: 0.8; }
  .tsd-widget.active {
    opacity: 1;
    background-color: #eee; }
  .tsd-widget.no-caption {
    width: 40px; }
    .tsd-widget.no-caption:before {
      margin: 0; }
  .tsd-widget.search:before {
    background-position: 0 0; }
  .tsd-widget.menu:before {
    background-position: -40px 0; }
  .tsd-widget.options:before {
    background-position: -80px 0; }
  .tsd-widget.options, .tsd-widget.menu {
    display: none; }
    @media (max-width: 900px) {
      .tsd-widget.options, .tsd-widget.menu {
        display: inline-block; } }
  input[type=checkbox] + .tsd-widget:before {
    background-position: -120px 0; }
  input[type=checkbox]:checked + .tsd-widget:before {
    background-position: -160px 0; }

.tsd-select {
  position: relative;
  display: inline-block;
  height: 40px;
  transition: opacity 0.1s, background-color 0.2s;
  vertical-align: bottom;
  cursor: pointer; }
  .tsd-select .tsd-select-label {
    opacity: 0.6;
    transition: opacity 0.2s; }
    .tsd-select .tsd-select-label:before {
      background-position: -240px 0; }
  .tsd-select.active .tsd-select-label {
    opacity: 0.8; }
  .tsd-select.active .tsd-select-list {
    visibility: visible;
    opacity: 1;
    transition-delay: 0s; }
  .tsd-select .tsd-select-list {
    position: absolute;
    visibility: hidden;
    top: 40px;
    left: 0;
    margin: 0;
    padding: 0;
    opacity: 0;
    list-style: none;
    box-shadow: 0 0 4px rgba(0, 0, 0, 0.25);
    transition: visibility 0s 0.2s, opacity 0.2s; }
    .tsd-select .tsd-select-list li {
      padding: 0 20px 0 0;
      background-color: #fdfdfd; }
      .tsd-select .tsd-select-list li:before {
        background-position: 40px 0; }
      .tsd-select .tsd-select-list li:nth-child(even) {
        background-color: #fff; }
      .tsd-select .tsd-select-list li:hover {
        background-color: #eee; }
      .tsd-select .tsd-select-list li.selected:before {
        background-position: -200px 0; }
  @media (max-width: 900px) {
    .tsd-select .tsd-select-list {
      top: 0;
      left: auto;
      right: 100%;
      margin-right: -5px; }
    .tsd-select .tsd-select-label:before {
      background-position: -280px 0; } }

img {
  max-width: 100%; }
</style>
</head>
<body>
<header>
	<div class="tsd-page-toolbar">
		<div class="container">
			<div class="table-wrap">
				<div class="table-cell">
					<strong><a href="../index.html">@auth0/auth0-spa-js</a></strong>
				</div>
				<div class="table-cell" id="tsd-widgets">
					<div id="tsd-filter">
						<a href="#" class="tsd-widget options no-caption" data-toggle="options">Options</a>
						<div class="tsd-filter-group">
							<div class="tsd-select" id="tsd-filter-visibility">
								<span class="tsd-select-label">All</span>
								<ul class="tsd-select-list">
									<li data-value="public">Public</li>
									<li data-value="protected">Public/Protected</li>
									<li data-value="private" class="selected">All</li>
								</ul>
							</div>
							<input type="checkbox" id="tsd-filter-inherited" checked />
							<label class="tsd-widget" for="tsd-filter-inherited">Inherited</label>
							<input type="checkbox" id="tsd-filter-only-exported" />
							<label class="tsd-widget" for="tsd-filter-only-exported">Only exported</label>
						</div>
					</div>
					<a href="#typedoc-main-index" class="tsd-widget menu no-caption">Menu</a>
				</div>
			</div>
		</div>
	</div>
</header>
<nav class="tsd-navigation secondary">
	<ul>
		<li class=" tsd-kind-class">
			<a href="../classes/auth0client.html" class="tsd-kind-icon">Auth0<wbr>Client</a>
		</li>
		<li class=" tsd-kind-class">
			<a href="../classes/authenticationerror.html" class="tsd-kind-icon">Authentication<wbr>Error</a>
		</li>
		<li class=" tsd-kind-class">
			<a href="../classes/fakelock.html" class="tsd-kind-icon">Fake<wbr>Lock</a>
		</li>
		<li class=" tsd-kind-class">
			<a href="../classes/genericerror.html" class="tsd-kind-icon">Generic<wbr>Error</a>
		</li>
		<li class=" tsd-kind-interface tsd-is-not-exported">
			<a href="auth0clientoptions.html" class="tsd-kind-icon">Auth0<wbr>Client<wbr>Options</a>
		</li>
		<li class=" tsd-kind-interface tsd-is-not-exported">
			<a href="gettokensilentlyoptions.html" class="tsd-kind-icon">Get<wbr>Token<wbr>Silently<wbr>Options</a>
		</li>
		<li class=" tsd-kind-interface tsd-is-not-exported">
			<a href="gettokenwithpopupoptions.html" class="tsd-kind-icon">Get<wbr>Token<wbr>With<wbr>Popup<wbr>Options</a>
		</li>
		<li class=" tsd-kind-interface tsd-is-not-exported">
			<a href="getuseroptions.html" class="tsd-kind-icon">Get<wbr>User<wbr>Options</a>
		</li>
		<li class=" tsd-kind-interface tsd-is-not-exported">
			<a href="logoutoptions.html" class="tsd-kind-icon">Logout<wbr>Options</a>
		</li>
		<li class=" tsd-kind-interface tsd-is-not-exported">
			<a href="popupconfigoptions.html" class="tsd-kind-icon">Popup<wbr>Config<wbr>Options</a>
		</li>
		<li class=" tsd-kind-interface tsd-is-not-exported">
			<a href="popuploginoptions.html" class="tsd-kind-icon">Popup<wbr>Login<wbr>Options</a>
		</li>
		<li class=" tsd-kind-interface tsd-is-not-exported">
			<a href="redirectloginoptions.html" class="tsd-kind-icon">Redirect<wbr>Login<wbr>Options</a>
		</li>
		<li class=" tsd-kind-interface tsd-is-not-exported">
			<a href="redirectloginresult.html" class="tsd-kind-icon">Redirect<wbr>Login<wbr>Result</a>
		</li>
		<li class=" tsd-kind-interface tsd-is-not-exported">
			<a href="tokenendpointoptions.html" class="tsd-kind-icon">Token<wbr>Endpoint<wbr>Options</a>
		</li>
		<li class="current tsd-kind-interface tsd-is-not-exported">
			<a href="getidtokenclaimsoptions.html" class="tsd-kind-icon">get<wbr>IdToken<wbr>Claims<wbr>Options</a>
			<ul>
				<li class=" tsd-kind-property tsd-parent-kind-interface tsd-is-not-exported">
					<a href="getidtokenclaimsoptions.html#audience" class="tsd-kind-icon">audience</a>
				</li>
				<li class=" tsd-kind-property tsd-parent-kind-interface tsd-is-not-exported">
					<a href="getidtokenclaimsoptions.html#scope" class="tsd-kind-icon">scope</a>
				</li>
			</ul>
		</li>
		<li class=" tsd-kind-variable tsd-is-not-exported">
			<a href="../globals.html#get_token_silently_lock_key" class="tsd-kind-icon">GET_<wbr>TOKEN_<wbr>SILENTLY_<wbr>LOCK_<wbr>KEY</a>
		</li>
		<li class=" tsd-kind-variable">
			<a href="../globals.html#acquirelockmock" class="tsd-kind-icon">acquire<wbr>Lock<wbr>Mock</a>
		</li>
		<li class=" tsd-kind-variable tsd-is-not-exported">
			<a href="../globals.html#lock" class="tsd-kind-icon">lock</a>
		</li>
		<li class=" tsd-kind-variable">
			<a href="../globals.html#releaselockmock" class="tsd-kind-icon">release<wbr>Lock<wbr>Mock</a>
		</li>
		<li class=" tsd-kind-function tsd-is-not-exported">
			<a href="../globals.html#cachefactory" class="tsd-kind-icon">cache<wbr>Factory</a>
		</li>
		<li class=" tsd-kind-function">
			<a href="../globals.html#createauth0client" class="tsd-kind-icon">create<wbr>Auth0<wbr>Client</a>
		</li>
	</ul>
</nav>
<div class="container container-main">
	<div class="content-wrap">
		<section class="tsd-panel tsd-hierarchy">
			<h3>Hierarchy</h3>
			<ul class="tsd-hierarchy">
				<li>
					<span class="target">getIdTokenClaimsOptions</span>
				</li>
			</ul>
		</section>
		<section class="tsd-panel-group tsd-index-group">
			<h2>Index</h2>
			<section class="tsd-panel tsd-index-panel">
				<div class="tsd-index-content">
					<section class="tsd-index-section tsd-is-not-exported">
						<h3>Properties</h3>
						<ul class="tsd-index-list">
							<li class="tsd-kind-property tsd-parent-kind-interface tsd-is-not-exported"><a href="getidtokenclaimsoptions.html#audience" class="tsd-kind-icon">audience</a></li>
							<li class="tsd-kind-property tsd-parent-kind-interface tsd-is-not-exported"><a href="getidtokenclaimsoptions.html#scope" class="tsd-kind-icon">scope</a></li>
						</ul>
					</section>
				</div>
			</section>
		</section>
		<section class="tsd-panel-group tsd-member-group tsd-is-not-exported">
			<h2>Properties</h2>
			<section class="tsd-panel tsd-member tsd-kind-property tsd-parent-kind-interface tsd-is-not-exported">
				<a name="audience" class="tsd-anchor"></a>
				<h3>audience</h3>
				<div class="tsd-signature tsd-kind-icon">audience<span class="tsd-signature-symbol">:</span> <span class="tsd-signature-type">string</span></div>
				<aside class="tsd-sources">
					<ul>
<<<<<<< HEAD
						<li>Defined in <a href="https://github.com/auth0/auth0-spa-js/blob/5ece8d2/src/global.ts#L177">src/global.ts:177</a></li>
=======
						<li>Defined in <a href="https://github.com/auth0/auth0-spa-js/blob/8d810ea/src/global.ts#L163">src/global.ts:163</a></li>
>>>>>>> 2b410d15
					</ul>
				</aside>
				<div class="tsd-comment tsd-typography">
					<div class="lead">
						<p>The audience that was used in the authentication request</p>
					</div>
				</div>
			</section>
			<section class="tsd-panel tsd-member tsd-kind-property tsd-parent-kind-interface tsd-is-not-exported">
				<a name="scope" class="tsd-anchor"></a>
				<h3>scope</h3>
				<div class="tsd-signature tsd-kind-icon">scope<span class="tsd-signature-symbol">:</span> <span class="tsd-signature-type">string</span></div>
				<aside class="tsd-sources">
					<ul>
<<<<<<< HEAD
						<li>Defined in <a href="https://github.com/auth0/auth0-spa-js/blob/5ece8d2/src/global.ts#L173">src/global.ts:173</a></li>
=======
						<li>Defined in <a href="https://github.com/auth0/auth0-spa-js/blob/8d810ea/src/global.ts#L159">src/global.ts:159</a></li>
>>>>>>> 2b410d15
					</ul>
				</aside>
				<div class="tsd-comment tsd-typography">
					<div class="lead">
						<p>The scope that was used in the authentication request</p>
					</div>
				</div>
			</section>
		</section>
		<footer>
			<div class="container">
				<h2>Legend</h2>
				<div class="tsd-legend-group">
					<ul class="tsd-legend">
						<li class="tsd-kind-module"><span class="tsd-kind-icon">Module</span></li>
						<li class="tsd-kind-object-literal"><span class="tsd-kind-icon">Object literal</span></li>
						<li class="tsd-kind-variable"><span class="tsd-kind-icon">Variable</span></li>
						<li class="tsd-kind-function"><span class="tsd-kind-icon">Function</span></li>
						<li class="tsd-kind-function tsd-has-type-parameter"><span class="tsd-kind-icon">Function with type parameter</span></li>
						<li class="tsd-kind-index-signature"><span class="tsd-kind-icon">Index signature</span></li>
						<li class="tsd-kind-type-alias"><span class="tsd-kind-icon">Type alias</span></li>
						<li class="tsd-kind-type-alias tsd-has-type-parameter"><span class="tsd-kind-icon">Type alias with type parameter</span></li>
					</ul>
					<ul class="tsd-legend">
						<li class="tsd-kind-enum"><span class="tsd-kind-icon">Enumeration</span></li>
						<li class="tsd-kind-enum-member"><span class="tsd-kind-icon">Enumeration member</span></li>
						<li class="tsd-kind-property tsd-parent-kind-enum"><span class="tsd-kind-icon">Property</span></li>
						<li class="tsd-kind-method tsd-parent-kind-enum"><span class="tsd-kind-icon">Method</span></li>
					</ul>
					<ul class="tsd-legend">
						<li class="tsd-kind-interface"><span class="tsd-kind-icon">Interface</span></li>
						<li class="tsd-kind-interface tsd-has-type-parameter"><span class="tsd-kind-icon">Interface with type parameter</span></li>
						<li class="tsd-kind-constructor tsd-parent-kind-interface"><span class="tsd-kind-icon">Constructor</span></li>
						<li class="tsd-kind-property tsd-parent-kind-interface"><span class="tsd-kind-icon">Property</span></li>
						<li class="tsd-kind-method tsd-parent-kind-interface"><span class="tsd-kind-icon">Method</span></li>
						<li class="tsd-kind-index-signature tsd-parent-kind-interface"><span class="tsd-kind-icon">Index signature</span></li>
					</ul>
					<ul class="tsd-legend">
						<li class="tsd-kind-class"><span class="tsd-kind-icon">Class</span></li>
						<li class="tsd-kind-class tsd-has-type-parameter"><span class="tsd-kind-icon">Class with type parameter</span></li>
						<li class="tsd-kind-constructor tsd-parent-kind-class"><span class="tsd-kind-icon">Constructor</span></li>
						<li class="tsd-kind-property tsd-parent-kind-class"><span class="tsd-kind-icon">Property</span></li>
						<li class="tsd-kind-method tsd-parent-kind-class"><span class="tsd-kind-icon">Method</span></li>
						<li class="tsd-kind-accessor tsd-parent-kind-class"><span class="tsd-kind-icon">Accessor</span></li>
						<li class="tsd-kind-index-signature tsd-parent-kind-class"><span class="tsd-kind-icon">Index signature</span></li>
					</ul>
					<ul class="tsd-legend">
						<li class="tsd-kind-constructor tsd-parent-kind-class tsd-is-inherited"><span class="tsd-kind-icon">Inherited constructor</span></li>
						<li class="tsd-kind-property tsd-parent-kind-class tsd-is-inherited"><span class="tsd-kind-icon">Inherited property</span></li>
						<li class="tsd-kind-method tsd-parent-kind-class tsd-is-inherited"><span class="tsd-kind-icon">Inherited method</span></li>
						<li class="tsd-kind-accessor tsd-parent-kind-class tsd-is-inherited"><span class="tsd-kind-icon">Inherited accessor</span></li>
					</ul>
					<ul class="tsd-legend">
						<li class="tsd-kind-property tsd-parent-kind-class tsd-is-protected"><span class="tsd-kind-icon">Protected property</span></li>
						<li class="tsd-kind-method tsd-parent-kind-class tsd-is-protected"><span class="tsd-kind-icon">Protected method</span></li>
						<li class="tsd-kind-accessor tsd-parent-kind-class tsd-is-protected"><span class="tsd-kind-icon">Protected accessor</span></li>
					</ul>
					<ul class="tsd-legend">
						<li class="tsd-kind-property tsd-parent-kind-class tsd-is-private"><span class="tsd-kind-icon">Private property</span></li>
						<li class="tsd-kind-method tsd-parent-kind-class tsd-is-private"><span class="tsd-kind-icon">Private method</span></li>
						<li class="tsd-kind-accessor tsd-parent-kind-class tsd-is-private"><span class="tsd-kind-icon">Private accessor</span></li>
					</ul>
					<ul class="tsd-legend">
						<li class="tsd-kind-property tsd-parent-kind-class tsd-is-static"><span class="tsd-kind-icon">Static property</span></li>
						<li class="tsd-kind-call-signature tsd-parent-kind-class tsd-is-static"><span class="tsd-kind-icon">Static method</span></li>
					</ul>
				</div>
			</div>
		</footer>
	</div>
</div>
<script type="text/javascript">
!function(e,t){"use strict";"object"==typeof module&&"object"==typeof module.exports?module.exports=e.document?t(e,!0):function(e){if(!e.document)throw new Error("jQuery requires a window with a document");return t(e)}:t(e)}("undefined"!=typeof window?window:this,function(C,e){"use strict";function x(e){return null!=e&&e===e.window}var t=[],E=C.document,r=Object.getPrototypeOf,s=t.slice,g=t.concat,u=t.push,i=t.indexOf,n={},o=n.toString,v=n.hasOwnProperty,a=v.toString,l=a.call(Object),y={},m=function(e){return"function"==typeof e&&"number"!=typeof e.nodeType},c={type:!0,src:!0,nonce:!0,noModule:!0};function b(e,t,n){var r,i,o=(n=n||E).createElement("script");if(o.text=e,t)for(r in c)(i=t[r]||t.getAttribute&&t.getAttribute(r))&&o.setAttribute(r,i);n.head.appendChild(o).parentNode.removeChild(o)}function w(e){return null==e?e+"":"object"==typeof e||"function"==typeof e?n[o.call(e)]||"object":typeof e}var f="3.4.1",k=function(e,t){return new k.fn.init(e,t)},p=/^[\s\uFEFF\xA0]+|[\s\uFEFF\xA0]+$/g;function d(e){var t=!!e&&"length"in e&&e.length,n=w(e);return!m(e)&&!x(e)&&("array"===n||0===t||"number"==typeof t&&0<t&&t-1 in e)}k.fn=k.prototype={jquery:f,constructor:k,length:0,toArray:function(){return s.call(this)},get:function(e){return null==e?s.call(this):e<0?this[e+this.length]:this[e]},pushStack:function(e){var t=k.merge(this.constructor(),e);return t.prevObject=this,t},each:function(e){return k.each(this,e)},map:function(n){return this.pushStack(k.map(this,function(e,t){return n.call(e,t,e)}))},slice:function(){return this.pushStack(s.apply(this,arguments))},first:function(){return this.eq(0)},last:function(){return this.eq(-1)},eq:function(e){var t=this.length,n=+e+(e<0?t:0);return this.pushStack(0<=n&&n<t?[this[n]]:[])},end:function(){return this.prevObject||this.constructor()},push:u,sort:t.sort,splice:t.splice},k.extend=k.fn.extend=function(){var e,t,n,r,i,o,a=arguments[0]||{},s=1,u=arguments.length,l=!1;for("boolean"==typeof a&&(l=a,a=arguments[s]||{},s++),"object"==typeof a||m(a)||(a={}),s===u&&(a=this,s--);s<u;s++)if(null!=(e=arguments[s]))for(t in e)r=e[t],"__proto__"!==t&&a!==r&&(l&&r&&(k.isPlainObject(r)||(i=Array.isArray(r)))?(n=a[t],o=i&&!Array.isArray(n)?[]:i||k.isPlainObject(n)?n:{},i=!1,a[t]=k.extend(l,o,r)):void 0!==r&&(a[t]=r));return a},k.extend({expando:"jQuery"+(f+Math.random()).replace(/\D/g,""),isReady:!0,error:function(e){throw new Error(e)},noop:function(){},isPlainObject:function(e){var t,n;return!(!e||"[object Object]"!==o.call(e)||(t=r(e))&&("function"!=typeof(n=v.call(t,"constructor")&&t.constructor)||a.call(n)!==l))},isEmptyObject:function(e){var t;for(t in e)return!1;return!0},globalEval:function(e,t){b(e,{nonce:t&&t.nonce})},each:function(e,t){var n,r=0;if(d(e))for(n=e.length;r<n&&!1!==t.call(e[r],r,e[r]);r++);else for(r in e)if(!1===t.call(e[r],r,e[r]))break;return e},trim:function(e){return null==e?"":(e+"").replace(p,"")},makeArray:function(e,t){var n=t||[];return null!=e&&(d(Object(e))?k.merge(n,"string"==typeof e?[e]:e):u.call(n,e)),n},inArray:function(e,t,n){return null==t?-1:i.call(t,e,n)},merge:function(e,t){for(var n=+t.length,r=0,i=e.length;r<n;r++)e[i++]=t[r];return e.length=i,e},grep:function(e,t,n){for(var r=[],i=0,o=e.length,a=!n;i<o;i++)!t(e[i],i)!=a&&r.push(e[i]);return r},map:function(e,t,n){var r,i,o=0,a=[];if(d(e))for(r=e.length;o<r;o++)null!=(i=t(e[o],o,n))&&a.push(i);else for(o in e)null!=(i=t(e[o],o,n))&&a.push(i);return g.apply([],a)},guid:1,support:y}),"function"==typeof Symbol&&(k.fn[Symbol.iterator]=t[Symbol.iterator]),k.each("Boolean Number String Function Array Date RegExp Object Error Symbol".split(" "),function(e,t){n["[object "+t+"]"]=t.toLowerCase()});var h=function(n){function ne(e,t,n){var r="0x"+t-65536;return r!=r||n?t:r<0?String.fromCharCode(65536+r):String.fromCharCode(r>>10|55296,1023&r|56320)}function oe(){T()}var e,d,b,o,i,h,f,g,w,u,l,T,C,a,E,v,s,c,y,k="sizzle"+1*new Date,m=n.document,S=0,r=0,p=ue(),x=ue(),N=ue(),A=ue(),D=function(e,t){return e===t&&(l=!0),0},j={}.hasOwnProperty,t=[],q=t.pop,L=t.push,H=t.push,O=t.slice,P=function(e,t){for(var n=0,r=e.length;n<r;n++)if(e[n]===t)return n;return-1},R="checked|selected|async|autofocus|autoplay|controls|defer|disabled|hidden|ismap|loop|multiple|open|readonly|required|scoped",M="[\\x20\\t\\r\\n\\f]",I="(?:\\\\.|[\\w-]|[^\0-\\xa0])+",W="\\["+M+"*("+I+")(?:"+M+"*([*^$|!~]?=)"+M+"*(?:'((?:\\\\.|[^\\\\'])*)'|\"((?:\\\\.|[^\\\\\"])*)\"|("+I+"))|)"+M+"*\\]",$=":("+I+")(?:\\((('((?:\\\\.|[^\\\\'])*)'|\"((?:\\\\.|[^\\\\\"])*)\")|((?:\\\\.|[^\\\\()[\\]]|"+W+")*)|.*)\\)|)",F=new RegExp(M+"+","g"),B=new RegExp("^"+M+"+|((?:^|[^\\\\])(?:\\\\.)*)"+M+"+$","g"),_=new RegExp("^"+M+"*,"+M+"*"),z=new RegExp("^"+M+"*([>+~]|"+M+")"+M+"*"),U=new RegExp(M+"|>"),X=new RegExp($),V=new RegExp("^"+I+"$"),G={ID:new RegExp("^#("+I+")"),CLASS:new RegExp("^\\.("+I+")"),TAG:new RegExp("^("+I+"|[*])"),ATTR:new RegExp("^"+W),PSEUDO:new RegExp("^"+$),CHILD:new RegExp("^:(only|first|last|nth|nth-last)-(child|of-type)(?:\\("+M+"*(even|odd|(([+-]|)(\\d*)n|)"+M+"*(?:([+-]|)"+M+"*(\\d+)|))"+M+"*\\)|)","i"),bool:new RegExp("^(?:"+R+")$","i"),needsContext:new RegExp("^"+M+"*[>+~]|:(even|odd|eq|gt|lt|nth|first|last)(?:\\("+M+"*((?:-\\d)?\\d*)"+M+"*\\)|)(?=[^-]|$)","i")},Y=/HTML$/i,Q=/^(?:input|select|textarea|button)$/i,J=/^h\d$/i,K=/^[^{]+\{\s*\[native \w/,Z=/^(?:#([\w-]+)|(\w+)|\.([\w-]+))$/,ee=/[+~]/,te=new RegExp("\\\\([\\da-f]{1,6}"+M+"?|("+M+")|.)","ig"),re=/([\0-\x1f\x7f]|^-?\d)|^-$|[^\0-\x1f\x7f-\uFFFF\w-]/g,ie=function(e,t){return t?"\0"===e?"�":e.slice(0,-1)+"\\"+e.charCodeAt(e.length-1).toString(16)+" ":"\\"+e},ae=be(function(e){return!0===e.disabled&&"fieldset"===e.nodeName.toLowerCase()},{dir:"parentNode",next:"legend"});try{H.apply(t=O.call(m.childNodes),m.childNodes),t[m.childNodes.length].nodeType}catch(e){H={apply:t.length?function(e,t){L.apply(e,O.call(t))}:function(e,t){for(var n=e.length,r=0;e[n++]=t[r++];);e.length=n-1}}}function se(t,e,n,r){var i,o,a,s,u,l,c,f=e&&e.ownerDocument,p=e?e.nodeType:9;if(n=n||[],"string"!=typeof t||!t||1!==p&&9!==p&&11!==p)return n;if(!r&&((e?e.ownerDocument||e:m)!==C&&T(e),e=e||C,E)){if(11!==p&&(u=Z.exec(t)))if(i=u[1]){if(9===p){if(!(a=e.getElementById(i)))return n;if(a.id===i)return n.push(a),n}else if(f&&(a=f.getElementById(i))&&y(e,a)&&a.id===i)return n.push(a),n}else{if(u[2])return H.apply(n,e.getElementsByTagName(t)),n;if((i=u[3])&&d.getElementsByClassName&&e.getElementsByClassName)return H.apply(n,e.getElementsByClassName(i)),n}if(d.qsa&&!A[t+" "]&&(!v||!v.test(t))&&(1!==p||"object"!==e.nodeName.toLowerCase())){if(c=t,f=e,1===p&&U.test(t)){for((s=e.getAttribute("id"))?s=s.replace(re,ie):e.setAttribute("id",s=k),o=(l=h(t)).length;o--;)l[o]="#"+s+" "+xe(l[o]);c=l.join(","),f=ee.test(t)&&ye(e.parentNode)||e}try{return H.apply(n,f.querySelectorAll(c)),n}catch(e){A(t,!0)}finally{s===k&&e.removeAttribute("id")}}}return g(t.replace(B,"$1"),e,n,r)}function ue(){var r=[];return function e(t,n){return r.push(t+" ")>b.cacheLength&&delete e[r.shift()],e[t+" "]=n}}function le(e){return e[k]=!0,e}function ce(e){var t=C.createElement("fieldset");try{return!!e(t)}catch(e){return!1}finally{t.parentNode&&t.parentNode.removeChild(t),t=null}}function fe(e,t){for(var n=e.split("|"),r=n.length;r--;)b.attrHandle[n[r]]=t}function pe(e,t){var n=t&&e,r=n&&1===e.nodeType&&1===t.nodeType&&e.sourceIndex-t.sourceIndex;if(r)return r;if(n)for(;n=n.nextSibling;)if(n===t)return-1;return e?1:-1}function de(t){return function(e){return"input"===e.nodeName.toLowerCase()&&e.type===t}}function he(n){return function(e){var t=e.nodeName.toLowerCase();return("input"===t||"button"===t)&&e.type===n}}function ge(t){return function(e){return"form"in e?e.parentNode&&!1===e.disabled?"label"in e?"label"in e.parentNode?e.parentNode.disabled===t:e.disabled===t:e.isDisabled===t||e.isDisabled!==!t&&ae(e)===t:e.disabled===t:"label"in e&&e.disabled===t}}function ve(a){return le(function(o){return o=+o,le(function(e,t){for(var n,r=a([],e.length,o),i=r.length;i--;)e[n=r[i]]&&(e[n]=!(t[n]=e[n]))})})}function ye(e){return e&&void 0!==e.getElementsByTagName&&e}for(e in d=se.support={},i=se.isXML=function(e){var t=e.namespaceURI,n=(e.ownerDocument||e).documentElement;return!Y.test(t||n&&n.nodeName||"HTML")},T=se.setDocument=function(e){var t,n,r=e?e.ownerDocument||e:m;return r!==C&&9===r.nodeType&&r.documentElement&&(a=(C=r).documentElement,E=!i(C),m!==C&&(n=C.defaultView)&&n.top!==n&&(n.addEventListener?n.addEventListener("unload",oe,!1):n.attachEvent&&n.attachEvent("onunload",oe)),d.attributes=ce(function(e){return e.className="i",!e.getAttribute("className")}),d.getElementsByTagName=ce(function(e){return e.appendChild(C.createComment("")),!e.getElementsByTagName("*").length}),d.getElementsByClassName=K.test(C.getElementsByClassName),d.getById=ce(function(e){return a.appendChild(e).id=k,!C.getElementsByName||!C.getElementsByName(k).length}),d.getById?(b.filter.ID=function(e){var t=e.replace(te,ne);return function(e){return e.getAttribute("id")===t}},b.find.ID=function(e,t){if(void 0!==t.getElementById&&E){var n=t.getElementById(e);return n?[n]:[]}}):(b.filter.ID=function(e){var n=e.replace(te,ne);return function(e){var t=void 0!==e.getAttributeNode&&e.getAttributeNode("id");return t&&t.value===n}},b.find.ID=function(e,t){if(void 0!==t.getElementById&&E){var n,r,i,o=t.getElementById(e);if(o){if((n=o.getAttributeNode("id"))&&n.value===e)return[o];for(i=t.getElementsByName(e),r=0;o=i[r++];)if((n=o.getAttributeNode("id"))&&n.value===e)return[o]}return[]}}),b.find.TAG=d.getElementsByTagName?function(e,t){return void 0!==t.getElementsByTagName?t.getElementsByTagName(e):d.qsa?t.querySelectorAll(e):void 0}:function(e,t){var n,r=[],i=0,o=t.getElementsByTagName(e);if("*"!==e)return o;for(;n=o[i++];)1===n.nodeType&&r.push(n);return r},b.find.CLASS=d.getElementsByClassName&&function(e,t){if(void 0!==t.getElementsByClassName&&E)return t.getElementsByClassName(e)},s=[],v=[],(d.qsa=K.test(C.querySelectorAll))&&(ce(function(e){a.appendChild(e).innerHTML="<a id='"+k+"'></a><select id='"+k+"-\r\\' msallowcapture=''><option selected=''></option></select>",e.querySelectorAll("[msallowcapture^='']").length&&v.push("[*^$]="+M+"*(?:''|\"\")"),e.querySelectorAll("[selected]").length||v.push("\\["+M+"*(?:value|"+R+")"),e.querySelectorAll("[id~="+k+"-]").length||v.push("~="),e.querySelectorAll(":checked").length||v.push(":checked"),e.querySelectorAll("a#"+k+"+*").length||v.push(".#.+[+~]")}),ce(function(e){e.innerHTML="<a href='' disabled='disabled'></a><select disabled='disabled'><option/></select>";var t=C.createElement("input");t.setAttribute("type","hidden"),e.appendChild(t).setAttribute("name","D"),e.querySelectorAll("[name=d]").length&&v.push("name"+M+"*[*^$|!~]?="),2!==e.querySelectorAll(":enabled").length&&v.push(":enabled",":disabled"),a.appendChild(e).disabled=!0,2!==e.querySelectorAll(":disabled").length&&v.push(":enabled",":disabled"),e.querySelectorAll("*,:x"),v.push(",.*:")})),(d.matchesSelector=K.test(c=a.matches||a.webkitMatchesSelector||a.mozMatchesSelector||a.oMatchesSelector||a.msMatchesSelector))&&ce(function(e){d.disconnectedMatch=c.call(e,"*"),c.call(e,"[s!='']:x"),s.push("!=",$)}),v=v.length&&new RegExp(v.join("|")),s=s.length&&new RegExp(s.join("|")),t=K.test(a.compareDocumentPosition),y=t||K.test(a.contains)?function(e,t){var n=9===e.nodeType?e.documentElement:e,r=t&&t.parentNode;return e===r||!(!r||1!==r.nodeType||!(n.contains?n.contains(r):e.compareDocumentPosition&&16&e.compareDocumentPosition(r)))}:function(e,t){if(t)for(;t=t.parentNode;)if(t===e)return!0;return!1},D=t?function(e,t){if(e===t)return l=!0,0;var n=!e.compareDocumentPosition-!t.compareDocumentPosition;return n||(1&(n=(e.ownerDocument||e)===(t.ownerDocument||t)?e.compareDocumentPosition(t):1)||!d.sortDetached&&t.compareDocumentPosition(e)===n?e===C||e.ownerDocument===m&&y(m,e)?-1:t===C||t.ownerDocument===m&&y(m,t)?1:u?P(u,e)-P(u,t):0:4&n?-1:1)}:function(e,t){if(e===t)return l=!0,0;var n,r=0,i=e.parentNode,o=t.parentNode,a=[e],s=[t];if(!i||!o)return e===C?-1:t===C?1:i?-1:o?1:u?P(u,e)-P(u,t):0;if(i===o)return pe(e,t);for(n=e;n=n.parentNode;)a.unshift(n);for(n=t;n=n.parentNode;)s.unshift(n);for(;a[r]===s[r];)r++;return r?pe(a[r],s[r]):a[r]===m?-1:s[r]===m?1:0}),C},se.matches=function(e,t){return se(e,null,null,t)},se.matchesSelector=function(e,t){if((e.ownerDocument||e)!==C&&T(e),d.matchesSelector&&E&&!A[t+" "]&&(!s||!s.test(t))&&(!v||!v.test(t)))try{var n=c.call(e,t);if(n||d.disconnectedMatch||e.document&&11!==e.document.nodeType)return n}catch(e){A(t,!0)}return 0<se(t,C,null,[e]).length},se.contains=function(e,t){return(e.ownerDocument||e)!==C&&T(e),y(e,t)},se.attr=function(e,t){(e.ownerDocument||e)!==C&&T(e);var n=b.attrHandle[t.toLowerCase()],r=n&&j.call(b.attrHandle,t.toLowerCase())?n(e,t,!E):void 0;return void 0!==r?r:d.attributes||!E?e.getAttribute(t):(r=e.getAttributeNode(t))&&r.specified?r.value:null},se.escape=function(e){return(e+"").replace(re,ie)},se.error=function(e){throw new Error("Syntax error, unrecognized expression: "+e)},se.uniqueSort=function(e){var t,n=[],r=0,i=0;if(l=!d.detectDuplicates,u=!d.sortStable&&e.slice(0),e.sort(D),l){for(;t=e[i++];)t===e[i]&&(r=n.push(i));for(;r--;)e.splice(n[r],1)}return u=null,e},o=se.getText=function(e){var t,n="",r=0,i=e.nodeType;if(i){if(1===i||9===i||11===i){if("string"==typeof e.textContent)return e.textContent;for(e=e.firstChild;e;e=e.nextSibling)n+=o(e)}else if(3===i||4===i)return e.nodeValue}else for(;t=e[r++];)n+=o(t);return n},(b=se.selectors={cacheLength:50,createPseudo:le,match:G,attrHandle:{},find:{},relative:{">":{dir:"parentNode",first:!0}," ":{dir:"parentNode"},"+":{dir:"previousSibling",first:!0},"~":{dir:"previousSibling"}},preFilter:{ATTR:function(e){return e[1]=e[1].replace(te,ne),e[3]=(e[3]||e[4]||e[5]||"").replace(te,ne),"~="===e[2]&&(e[3]=" "+e[3]+" "),e.slice(0,4)},CHILD:function(e){return e[1]=e[1].toLowerCase(),"nth"===e[1].slice(0,3)?(e[3]||se.error(e[0]),e[4]=+(e[4]?e[5]+(e[6]||1):2*("even"===e[3]||"odd"===e[3])),e[5]=+(e[7]+e[8]||"odd"===e[3])):e[3]&&se.error(e[0]),e},PSEUDO:function(e){var t,n=!e[6]&&e[2];return G.CHILD.test(e[0])?null:(e[3]?e[2]=e[4]||e[5]||"":n&&X.test(n)&&(t=h(n,!0))&&(t=n.indexOf(")",n.length-t)-n.length)&&(e[0]=e[0].slice(0,t),e[2]=n.slice(0,t)),e.slice(0,3))}},filter:{TAG:function(e){var t=e.replace(te,ne).toLowerCase();return"*"===e?function(){return!0}:function(e){return e.nodeName&&e.nodeName.toLowerCase()===t}},CLASS:function(e){var t=p[e+" "];return t||(t=new RegExp("(^|"+M+")"+e+"("+M+"|$)"))&&p(e,function(e){return t.test("string"==typeof e.className&&e.className||void 0!==e.getAttribute&&e.getAttribute("class")||"")})},ATTR:function(n,r,i){return function(e){var t=se.attr(e,n);return null==t?"!="===r:!r||(t+="","="===r?t===i:"!="===r?t!==i:"^="===r?i&&0===t.indexOf(i):"*="===r?i&&-1<t.indexOf(i):"$="===r?i&&t.slice(-i.length)===i:"~="===r?-1<(" "+t.replace(F," ")+" ").indexOf(i):"|="===r&&(t===i||t.slice(0,i.length+1)===i+"-"))}},CHILD:function(h,e,t,g,v){var y="nth"!==h.slice(0,3),m="last"!==h.slice(-4),x="of-type"===e;return 1===g&&0===v?function(e){return!!e.parentNode}:function(e,t,n){var r,i,o,a,s,u,l=y!=m?"nextSibling":"previousSibling",c=e.parentNode,f=x&&e.nodeName.toLowerCase(),p=!n&&!x,d=!1;if(c){if(y){for(;l;){for(a=e;a=a[l];)if(x?a.nodeName.toLowerCase()===f:1===a.nodeType)return!1;u=l="only"===h&&!u&&"nextSibling"}return!0}if(u=[m?c.firstChild:c.lastChild],m&&p){for(d=(s=(r=(i=(o=(a=c)[k]||(a[k]={}))[a.uniqueID]||(o[a.uniqueID]={}))[h]||[])[0]===S&&r[1])&&r[2],a=s&&c.childNodes[s];a=++s&&a&&a[l]||(d=s=0)||u.pop();)if(1===a.nodeType&&++d&&a===e){i[h]=[S,s,d];break}}else if(p&&(d=s=(r=(i=(o=(a=e)[k]||(a[k]={}))[a.uniqueID]||(o[a.uniqueID]={}))[h]||[])[0]===S&&r[1]),!1===d)for(;(a=++s&&a&&a[l]||(d=s=0)||u.pop())&&((x?a.nodeName.toLowerCase()!==f:1!==a.nodeType)||!++d||(p&&((i=(o=a[k]||(a[k]={}))[a.uniqueID]||(o[a.uniqueID]={}))[h]=[S,d]),a!==e)););return(d-=v)===g||d%g==0&&0<=d/g}}},PSEUDO:function(e,o){var t,a=b.pseudos[e]||b.setFilters[e.toLowerCase()]||se.error("unsupported pseudo: "+e);return a[k]?a(o):1<a.length?(t=[e,e,"",o],b.setFilters.hasOwnProperty(e.toLowerCase())?le(function(e,t){for(var n,r=a(e,o),i=r.length;i--;)e[n=P(e,r[i])]=!(t[n]=r[i])}):function(e){return a(e,0,t)}):a}},pseudos:{not:le(function(e){var r=[],i=[],s=f(e.replace(B,"$1"));return s[k]?le(function(e,t,n,r){for(var i,o=s(e,null,r,[]),a=e.length;a--;)(i=o[a])&&(e[a]=!(t[a]=i))}):function(e,t,n){return r[0]=e,s(r,null,n,i),r[0]=null,!i.pop()}}),has:le(function(t){return function(e){return 0<se(t,e).length}}),contains:le(function(t){return t=t.replace(te,ne),function(e){return-1<(e.textContent||o(e)).indexOf(t)}}),lang:le(function(n){return V.test(n||"")||se.error("unsupported lang: "+n),n=n.replace(te,ne).toLowerCase(),function(e){var t;do{if(t=E?e.lang:e.getAttribute("xml:lang")||e.getAttribute("lang"))return(t=t.toLowerCase())===n||0===t.indexOf(n+"-")}while((e=e.parentNode)&&1===e.nodeType);return!1}}),target:function(e){var t=n.location&&n.location.hash;return t&&t.slice(1)===e.id},root:function(e){return e===a},focus:function(e){return e===C.activeElement&&(!C.hasFocus||C.hasFocus())&&!!(e.type||e.href||~e.tabIndex)},enabled:ge(!1),disabled:ge(!0),checked:function(e){var t=e.nodeName.toLowerCase();return"input"===t&&!!e.checked||"option"===t&&!!e.selected},selected:function(e){return e.parentNode&&e.parentNode.selectedIndex,!0===e.selected},empty:function(e){for(e=e.firstChild;e;e=e.nextSibling)if(e.nodeType<6)return!1;return!0},parent:function(e){return!b.pseudos.empty(e)},header:function(e){return J.test(e.nodeName)},input:function(e){return Q.test(e.nodeName)},button:function(e){var t=e.nodeName.toLowerCase();return"input"===t&&"button"===e.type||"button"===t},text:function(e){var t;return"input"===e.nodeName.toLowerCase()&&"text"===e.type&&(null==(t=e.getAttribute("type"))||"text"===t.toLowerCase())},first:ve(function(){return[0]}),last:ve(function(e,t){return[t-1]}),eq:ve(function(e,t,n){return[n<0?n+t:n]}),even:ve(function(e,t){for(var n=0;n<t;n+=2)e.push(n);return e}),odd:ve(function(e,t){for(var n=1;n<t;n+=2)e.push(n);return e}),lt:ve(function(e,t,n){for(var r=n<0?n+t:t<n?t:n;0<=--r;)e.push(r);return e}),gt:ve(function(e,t,n){for(var r=n<0?n+t:n;++r<t;)e.push(r);return e})}}).pseudos.nth=b.pseudos.eq,{radio:!0,checkbox:!0,file:!0,password:!0,image:!0})b.pseudos[e]=de(e);for(e in{submit:!0,reset:!0})b.pseudos[e]=he(e);function me(){}function xe(e){for(var t=0,n=e.length,r="";t<n;t++)r+=e[t].value;return r}function be(s,e,t){var u=e.dir,l=e.next,c=l||u,f=t&&"parentNode"===c,p=r++;return e.first?function(e,t,n){for(;e=e[u];)if(1===e.nodeType||f)return s(e,t,n);return!1}:function(e,t,n){var r,i,o,a=[S,p];if(n){for(;e=e[u];)if((1===e.nodeType||f)&&s(e,t,n))return!0}else for(;e=e[u];)if(1===e.nodeType||f)if(i=(o=e[k]||(e[k]={}))[e.uniqueID]||(o[e.uniqueID]={}),l&&l===e.nodeName.toLowerCase())e=e[u]||e;else{if((r=i[c])&&r[0]===S&&r[1]===p)return a[2]=r[2];if((i[c]=a)[2]=s(e,t,n))return!0}return!1}}function we(i){return 1<i.length?function(e,t,n){for(var r=i.length;r--;)if(!i[r](e,t,n))return!1;return!0}:i[0]}function Te(e,t,n,r,i){for(var o,a=[],s=0,u=e.length,l=null!=t;s<u;s++)(o=e[s])&&(n&&!n(o,r,i)||(a.push(o),l&&t.push(s)));return a}function Ce(d,h,g,v,y,e){return v&&!v[k]&&(v=Ce(v)),y&&!y[k]&&(y=Ce(y,e)),le(function(e,t,n,r){var i,o,a,s=[],u=[],l=t.length,c=e||function(e,t,n){for(var r=0,i=t.length;r<i;r++)se(e,t[r],n);return n}(h||"*",n.nodeType?[n]:n,[]),f=!d||!e&&h?c:Te(c,s,d,n,r),p=g?y||(e?d:l||v)?[]:t:f;if(g&&g(f,p,n,r),v)for(i=Te(p,u),v(i,[],n,r),o=i.length;o--;)(a=i[o])&&(p[u[o]]=!(f[u[o]]=a));if(e){if(y||d){if(y){for(i=[],o=p.length;o--;)(a=p[o])&&i.push(f[o]=a);y(null,p=[],i,r)}for(o=p.length;o--;)(a=p[o])&&-1<(i=y?P(e,a):s[o])&&(e[i]=!(t[i]=a))}}else p=Te(p===t?p.splice(l,p.length):p),y?y(null,t,p,r):H.apply(t,p)})}function Ee(e){for(var i,t,n,r=e.length,o=b.relative[e[0].type],a=o||b.relative[" "],s=o?1:0,u=be(function(e){return e===i},a,!0),l=be(function(e){return-1<P(i,e)},a,!0),c=[function(e,t,n){var r=!o&&(n||t!==w)||((i=t).nodeType?u(e,t,n):l(e,t,n));return i=null,r}];s<r;s++)if(t=b.relative[e[s].type])c=[be(we(c),t)];else{if((t=b.filter[e[s].type].apply(null,e[s].matches))[k]){for(n=++s;n<r&&!b.relative[e[n].type];n++);return Ce(1<s&&we(c),1<s&&xe(e.slice(0,s-1).concat({value:" "===e[s-2].type?"*":""})).replace(B,"$1"),t,s<n&&Ee(e.slice(s,n)),n<r&&Ee(e=e.slice(n)),n<r&&xe(e))}c.push(t)}return we(c)}return me.prototype=b.filters=b.pseudos,b.setFilters=new me,h=se.tokenize=function(e,t){var n,r,i,o,a,s,u,l=x[e+" "];if(l)return t?0:l.slice(0);for(a=e,s=[],u=b.preFilter;a;){for(o in n&&!(r=_.exec(a))||(r&&(a=a.slice(r[0].length)||a),s.push(i=[])),n=!1,(r=z.exec(a))&&(n=r.shift(),i.push({value:n,type:r[0].replace(B," ")}),a=a.slice(n.length)),b.filter)!(r=G[o].exec(a))||u[o]&&!(r=u[o](r))||(n=r.shift(),i.push({value:n,type:o,matches:r}),a=a.slice(n.length));if(!n)break}return t?a.length:a?se.error(e):x(e,s).slice(0)},f=se.compile=function(e,t){var n,v,y,m,x,r,i=[],o=[],a=N[e+" "];if(!a){for(t||(t=h(e)),n=t.length;n--;)(a=Ee(t[n]))[k]?i.push(a):o.push(a);(a=N(e,(v=o,m=0<(y=i).length,x=0<v.length,r=function(e,t,n,r,i){var o,a,s,u=0,l="0",c=e&&[],f=[],p=w,d=e||x&&b.find.TAG("*",i),h=S+=null==p?1:Math.random()||.1,g=d.length;for(i&&(w=t===C||t||i);l!==g&&null!=(o=d[l]);l++){if(x&&o){for(a=0,t||o.ownerDocument===C||(T(o),n=!E);s=v[a++];)if(s(o,t||C,n)){r.push(o);break}i&&(S=h)}m&&((o=!s&&o)&&u--,e&&c.push(o))}if(u+=l,m&&l!==u){for(a=0;s=y[a++];)s(c,f,t,n);if(e){if(0<u)for(;l--;)c[l]||f[l]||(f[l]=q.call(r));f=Te(f)}H.apply(r,f),i&&!e&&0<f.length&&1<u+y.length&&se.uniqueSort(r)}return i&&(S=h,w=p),c},m?le(r):r))).selector=e}return a},g=se.select=function(e,t,n,r){var i,o,a,s,u,l="function"==typeof e&&e,c=!r&&h(e=l.selector||e);if(n=n||[],1===c.length){if(2<(o=c[0]=c[0].slice(0)).length&&"ID"===(a=o[0]).type&&9===t.nodeType&&E&&b.relative[o[1].type]){if(!(t=(b.find.ID(a.matches[0].replace(te,ne),t)||[])[0]))return n;l&&(t=t.parentNode),e=e.slice(o.shift().value.length)}for(i=G.needsContext.test(e)?0:o.length;i--&&(a=o[i],!b.relative[s=a.type]);)if((u=b.find[s])&&(r=u(a.matches[0].replace(te,ne),ee.test(o[0].type)&&ye(t.parentNode)||t))){if(o.splice(i,1),!(e=r.length&&xe(o)))return H.apply(n,r),n;break}}return(l||f(e,c))(r,t,!E,n,!t||ee.test(e)&&ye(t.parentNode)||t),n},d.sortStable=k.split("").sort(D).join("")===k,d.detectDuplicates=!!l,T(),d.sortDetached=ce(function(e){return 1&e.compareDocumentPosition(C.createElement("fieldset"))}),ce(function(e){return e.innerHTML="<a href='#'></a>","#"===e.firstChild.getAttribute("href")})||fe("type|href|height|width",function(e,t,n){if(!n)return e.getAttribute(t,"type"===t.toLowerCase()?1:2)}),d.attributes&&ce(function(e){return e.innerHTML="<input/>",e.firstChild.setAttribute("value",""),""===e.firstChild.getAttribute("value")})||fe("value",function(e,t,n){if(!n&&"input"===e.nodeName.toLowerCase())return e.defaultValue}),ce(function(e){return null==e.getAttribute("disabled")})||fe(R,function(e,t,n){var r;if(!n)return!0===e[t]?t.toLowerCase():(r=e.getAttributeNode(t))&&r.specified?r.value:null}),se}(C);k.find=h,k.expr=h.selectors,k.expr[":"]=k.expr.pseudos,k.uniqueSort=k.unique=h.uniqueSort,k.text=h.getText,k.isXMLDoc=h.isXML,k.contains=h.contains,k.escapeSelector=h.escape;function T(e,t,n){for(var r=[],i=void 0!==n;(e=e[t])&&9!==e.nodeType;)if(1===e.nodeType){if(i&&k(e).is(n))break;r.push(e)}return r}function S(e,t){for(var n=[];e;e=e.nextSibling)1===e.nodeType&&e!==t&&n.push(e);return n}var N=k.expr.match.needsContext;function A(e,t){return e.nodeName&&e.nodeName.toLowerCase()===t.toLowerCase()}var D=/^<([a-z][^\/\0>:\x20\t\r\n\f]*)[\x20\t\r\n\f]*\/?>(?:<\/\1>|)$/i;function j(e,n,r){return m(n)?k.grep(e,function(e,t){return!!n.call(e,t,e)!==r}):n.nodeType?k.grep(e,function(e){return e===n!==r}):"string"!=typeof n?k.grep(e,function(e){return-1<i.call(n,e)!==r}):k.filter(n,e,r)}k.filter=function(e,t,n){var r=t[0];return n&&(e=":not("+e+")"),1===t.length&&1===r.nodeType?k.find.matchesSelector(r,e)?[r]:[]:k.find.matches(e,k.grep(t,function(e){return 1===e.nodeType}))},k.fn.extend({find:function(e){var t,n,r=this.length,i=this;if("string"!=typeof e)return this.pushStack(k(e).filter(function(){for(t=0;t<r;t++)if(k.contains(i[t],this))return!0}));for(n=this.pushStack([]),t=0;t<r;t++)k.find(e,i[t],n);return 1<r?k.uniqueSort(n):n},filter:function(e){return this.pushStack(j(this,e||[],!1))},not:function(e){return this.pushStack(j(this,e||[],!0))},is:function(e){return!!j(this,"string"==typeof e&&N.test(e)?k(e):e||[],!1).length}});var q,L=/^(?:\s*(<[\w\W]+>)[^>]*|#([\w-]+))$/;(k.fn.init=function(e,t,n){var r,i;if(!e)return this;if(n=n||q,"string"!=typeof e)return e.nodeType?(this[0]=e,this.length=1,this):m(e)?void 0!==n.ready?n.ready(e):e(k):k.makeArray(e,this);if(!(r="<"===e[0]&&">"===e[e.length-1]&&3<=e.length?[null,e,null]:L.exec(e))||!r[1]&&t)return!t||t.jquery?(t||n).find(e):this.constructor(t).find(e);if(r[1]){if(t=t instanceof k?t[0]:t,k.merge(this,k.parseHTML(r[1],t&&t.nodeType?t.ownerDocument||t:E,!0)),D.test(r[1])&&k.isPlainObject(t))for(r in t)m(this[r])?this[r](t[r]):this.attr(r,t[r]);return this}return(i=E.getElementById(r[2]))&&(this[0]=i,this.length=1),this}).prototype=k.fn,q=k(E);var H=/^(?:parents|prev(?:Until|All))/,O={children:!0,contents:!0,next:!0,prev:!0};function P(e,t){for(;(e=e[t])&&1!==e.nodeType;);return e}k.fn.extend({has:function(e){var t=k(e,this),n=t.length;return this.filter(function(){for(var e=0;e<n;e++)if(k.contains(this,t[e]))return!0})},closest:function(e,t){var n,r=0,i=this.length,o=[],a="string"!=typeof e&&k(e);if(!N.test(e))for(;r<i;r++)for(n=this[r];n&&n!==t;n=n.parentNode)if(n.nodeType<11&&(a?-1<a.index(n):1===n.nodeType&&k.find.matchesSelector(n,e))){o.push(n);break}return this.pushStack(1<o.length?k.uniqueSort(o):o)},index:function(e){return e?"string"==typeof e?i.call(k(e),this[0]):i.call(this,e.jquery?e[0]:e):this[0]&&this[0].parentNode?this.first().prevAll().length:-1},add:function(e,t){return this.pushStack(k.uniqueSort(k.merge(this.get(),k(e,t))))},addBack:function(e){return this.add(null==e?this.prevObject:this.prevObject.filter(e))}}),k.each({parent:function(e){var t=e.parentNode;return t&&11!==t.nodeType?t:null},parents:function(e){return T(e,"parentNode")},parentsUntil:function(e,t,n){return T(e,"parentNode",n)},next:function(e){return P(e,"nextSibling")},prev:function(e){return P(e,"previousSibling")},nextAll:function(e){return T(e,"nextSibling")},prevAll:function(e){return T(e,"previousSibling")},nextUntil:function(e,t,n){return T(e,"nextSibling",n)},prevUntil:function(e,t,n){return T(e,"previousSibling",n)},siblings:function(e){return S((e.parentNode||{}).firstChild,e)},children:function(e){return S(e.firstChild)},contents:function(e){return void 0!==e.contentDocument?e.contentDocument:(A(e,"template")&&(e=e.content||e),k.merge([],e.childNodes))}},function(r,i){k.fn[r]=function(e,t){var n=k.map(this,i,e);return"Until"!==r.slice(-5)&&(t=e),t&&"string"==typeof t&&(n=k.filter(t,n)),1<this.length&&(O[r]||k.uniqueSort(n),H.test(r)&&n.reverse()),this.pushStack(n)}});var R=/[^\x20\t\r\n\f]+/g;function M(e){return e}function I(e){throw e}function W(e,t,n,r){var i;try{e&&m(i=e.promise)?i.call(e).done(t).fail(n):e&&m(i=e.then)?i.call(e,t,n):t.apply(void 0,[e].slice(r))}catch(e){n.apply(void 0,[e])}}k.Callbacks=function(r){var e,n;r="string"==typeof r?(e=r,n={},k.each(e.match(R)||[],function(e,t){n[t]=!0}),n):k.extend({},r);function c(){for(a=a||r.once,o=i=!0;u.length;l=-1)for(t=u.shift();++l<s.length;)!1===s[l].apply(t[0],t[1])&&r.stopOnFalse&&(l=s.length,t=!1);r.memory||(t=!1),i=!1,a&&(s=t?[]:"")}var i,t,o,a,s=[],u=[],l=-1,f={add:function(){return s&&(t&&!i&&(l=s.length-1,u.push(t)),function n(e){k.each(e,function(e,t){m(t)?r.unique&&f.has(t)||s.push(t):t&&t.length&&"string"!==w(t)&&n(t)})}(arguments),t&&!i&&c()),this},remove:function(){return k.each(arguments,function(e,t){for(var n;-1<(n=k.inArray(t,s,n));)s.splice(n,1),n<=l&&l--}),this},has:function(e){return e?-1<k.inArray(e,s):0<s.length},empty:function(){return s&&(s=[]),this},disable:function(){return a=u=[],s=t="",this},disabled:function(){return!s},lock:function(){return a=u=[],t||i||(s=t=""),this},locked:function(){return!!a},fireWith:function(e,t){return a||(t=[e,(t=t||[]).slice?t.slice():t],u.push(t),i||c()),this},fire:function(){return f.fireWith(this,arguments),this},fired:function(){return!!o}};return f},k.extend({Deferred:function(e){var o=[["notify","progress",k.Callbacks("memory"),k.Callbacks("memory"),2],["resolve","done",k.Callbacks("once memory"),k.Callbacks("once memory"),0,"resolved"],["reject","fail",k.Callbacks("once memory"),k.Callbacks("once memory"),1,"rejected"]],i="pending",a={state:function(){return i},always:function(){return s.done(arguments).fail(arguments),this},catch:function(e){return a.then(null,e)},pipe:function(){var i=arguments;return k.Deferred(function(r){k.each(o,function(e,t){var n=m(i[t[4]])&&i[t[4]];s[t[1]](function(){var e=n&&n.apply(this,arguments);e&&m(e.promise)?e.promise().progress(r.notify).done(r.resolve).fail(r.reject):r[t[0]+"With"](this,n?[e]:arguments)})}),i=null}).promise()},then:function(t,n,r){var u=0;function l(i,o,a,s){return function(){var n=this,r=arguments,e=function(){var e,t;if(!(i<u)){if((e=a.apply(n,r))===o.promise())throw new TypeError("Thenable self-resolution");t=e&&("object"==typeof e||"function"==typeof e)&&e.then,m(t)?s?t.call(e,l(u,o,M,s),l(u,o,I,s)):(u++,t.call(e,l(u,o,M,s),l(u,o,I,s),l(u,o,M,o.notifyWith))):(a!==M&&(n=void 0,r=[e]),(s||o.resolveWith)(n,r))}},t=s?e:function(){try{e()}catch(e){k.Deferred.exceptionHook&&k.Deferred.exceptionHook(e,t.stackTrace),u<=i+1&&(a!==I&&(n=void 0,r=[e]),o.rejectWith(n,r))}};i?t():(k.Deferred.getStackHook&&(t.stackTrace=k.Deferred.getStackHook()),C.setTimeout(t))}}return k.Deferred(function(e){o[0][3].add(l(0,e,m(r)?r:M,e.notifyWith)),o[1][3].add(l(0,e,m(t)?t:M)),o[2][3].add(l(0,e,m(n)?n:I))}).promise()},promise:function(e){return null!=e?k.extend(e,a):a}},s={};return k.each(o,function(e,t){var n=t[2],r=t[5];a[t[1]]=n.add,r&&n.add(function(){i=r},o[3-e][2].disable,o[3-e][3].disable,o[0][2].lock,o[0][3].lock),n.add(t[3].fire),s[t[0]]=function(){return s[t[0]+"With"](this===s?void 0:this,arguments),this},s[t[0]+"With"]=n.fireWith}),a.promise(s),e&&e.call(s,s),s},when:function(e){function a(t){return function(e){r[t]=this,i[t]=1<arguments.length?s.call(arguments):e,--n||o.resolveWith(r,i)}}var n=arguments.length,t=n,r=Array(t),i=s.call(arguments),o=k.Deferred();if(n<=1&&(W(e,o.done(a(t)).resolve,o.reject,!n),"pending"===o.state()||m(i[t]&&i[t].then)))return o.then();for(;t--;)W(i[t],a(t),o.reject);return o.promise()}});var $=/^(Eval|Internal|Range|Reference|Syntax|Type|URI)Error$/;k.Deferred.exceptionHook=function(e,t){C.console&&C.console.warn&&e&&$.test(e.name)&&C.console.warn("jQuery.Deferred exception: "+e.message,e.stack,t)},k.readyException=function(e){C.setTimeout(function(){throw e})};var F=k.Deferred();function B(){E.removeEventListener("DOMContentLoaded",B),C.removeEventListener("load",B),k.ready()}k.fn.ready=function(e){return F.then(e).catch(function(e){k.readyException(e)}),this},k.extend({isReady:!1,readyWait:1,ready:function(e){(!0===e?--k.readyWait:k.isReady)||(k.isReady=!0)!==e&&0<--k.readyWait||F.resolveWith(E,[k])}}),k.ready.then=F.then,"complete"===E.readyState||"loading"!==E.readyState&&!E.documentElement.doScroll?C.setTimeout(k.ready):(E.addEventListener("DOMContentLoaded",B),C.addEventListener("load",B));var _=function(e,t,n,r,i,o,a){var s=0,u=e.length,l=null==n;if("object"===w(n))for(s in i=!0,n)_(e,t,s,n[s],!0,o,a);else if(void 0!==r&&(i=!0,m(r)||(a=!0),l&&(t=a?(t.call(e,r),null):(l=t,function(e,t,n){return l.call(k(e),n)})),t))for(;s<u;s++)t(e[s],n,a?r:r.call(e[s],s,t(e[s],n)));return i?e:l?t.call(e):u?t(e[0],n):o},z=/^-ms-/,U=/-([a-z])/g;function X(e,t){return t.toUpperCase()}function V(e){return e.replace(z,"ms-").replace(U,X)}function G(e){return 1===e.nodeType||9===e.nodeType||!+e.nodeType}function Y(){this.expando=k.expando+Y.uid++}Y.uid=1,Y.prototype={cache:function(e){var t=e[this.expando];return t||(t={},G(e)&&(e.nodeType?e[this.expando]=t:Object.defineProperty(e,this.expando,{value:t,configurable:!0}))),t},set:function(e,t,n){var r,i=this.cache(e);if("string"==typeof t)i[V(t)]=n;else for(r in t)i[V(r)]=t[r];return i},get:function(e,t){return void 0===t?this.cache(e):e[this.expando]&&e[this.expando][V(t)]},access:function(e,t,n){return void 0===t||t&&"string"==typeof t&&void 0===n?this.get(e,t):(this.set(e,t,n),void 0!==n?n:t)},remove:function(e,t){var n,r=e[this.expando];if(void 0!==r){if(void 0!==t){n=(t=Array.isArray(t)?t.map(V):(t=V(t))in r?[t]:t.match(R)||[]).length;for(;n--;)delete r[t[n]]}void 0!==t&&!k.isEmptyObject(r)||(e.nodeType?e[this.expando]=void 0:delete e[this.expando])}},hasData:function(e){var t=e[this.expando];return void 0!==t&&!k.isEmptyObject(t)}};var Q=new Y,J=new Y,K=/^(?:\{[\w\W]*\}|\[[\w\W]*\])$/,Z=/[A-Z]/g;function ee(e,t,n){var r,i;if(void 0===n&&1===e.nodeType)if(r="data-"+t.replace(Z,"-$&").toLowerCase(),"string"==typeof(n=e.getAttribute(r))){try{n="true"===(i=n)||"false"!==i&&("null"===i?null:i===+i+""?+i:K.test(i)?JSON.parse(i):i)}catch(e){}J.set(e,t,n)}else n=void 0;return n}k.extend({hasData:function(e){return J.hasData(e)||Q.hasData(e)},data:function(e,t,n){return J.access(e,t,n)},removeData:function(e,t){J.remove(e,t)},_data:function(e,t,n){return Q.access(e,t,n)},_removeData:function(e,t){Q.remove(e,t)}}),k.fn.extend({data:function(n,e){var t,r,i,o=this[0],a=o&&o.attributes;if(void 0!==n)return"object"==typeof n?this.each(function(){J.set(this,n)}):_(this,function(e){var t;if(o&&void 0===e)return void 0!==(t=J.get(o,n))?t:void 0!==(t=ee(o,n))?t:void 0;this.each(function(){J.set(this,n,e)})},null,e,1<arguments.length,null,!0);if(this.length&&(i=J.get(o),1===o.nodeType&&!Q.get(o,"hasDataAttrs"))){for(t=a.length;t--;)a[t]&&0===(r=a[t].name).indexOf("data-")&&(r=V(r.slice(5)),ee(o,r,i[r]));Q.set(o,"hasDataAttrs",!0)}return i},removeData:function(e){return this.each(function(){J.remove(this,e)})}}),k.extend({queue:function(e,t,n){var r;if(e)return t=(t||"fx")+"queue",r=Q.get(e,t),n&&(!r||Array.isArray(n)?r=Q.access(e,t,k.makeArray(n)):r.push(n)),r||[]},dequeue:function(e,t){t=t||"fx";var n=k.queue(e,t),r=n.length,i=n.shift(),o=k._queueHooks(e,t);"inprogress"===i&&(i=n.shift(),r--),i&&("fx"===t&&n.unshift("inprogress"),delete o.stop,i.call(e,function(){k.dequeue(e,t)},o)),!r&&o&&o.empty.fire()},_queueHooks:function(e,t){var n=t+"queueHooks";return Q.get(e,n)||Q.access(e,n,{empty:k.Callbacks("once memory").add(function(){Q.remove(e,[t+"queue",n])})})}}),k.fn.extend({queue:function(t,n){var e=2;return"string"!=typeof t&&(n=t,t="fx",e--),arguments.length<e?k.queue(this[0],t):void 0===n?this:this.each(function(){var e=k.queue(this,t,n);k._queueHooks(this,t),"fx"===t&&"inprogress"!==e[0]&&k.dequeue(this,t)})},dequeue:function(e){return this.each(function(){k.dequeue(this,e)})},clearQueue:function(e){return this.queue(e||"fx",[])},promise:function(e,t){function s(){--r||i.resolveWith(o,[o])}var n,r=1,i=k.Deferred(),o=this,a=this.length;for("string"!=typeof e&&(t=e,e=void 0),e=e||"fx";a--;)(n=Q.get(o[a],e+"queueHooks"))&&n.empty&&(r++,n.empty.add(s));return s(),i.promise(t)}});var te=/[+-]?(?:\d*\.|)\d+(?:[eE][+-]?\d+|)/.source,ne=new RegExp("^(?:([+-])=|)("+te+")([a-z%]*)$","i"),re=["Top","Right","Bottom","Left"],ie=E.documentElement,oe=function(e){return k.contains(e.ownerDocument,e)},ae={composed:!0};ie.getRootNode&&(oe=function(e){return k.contains(e.ownerDocument,e)||e.getRootNode(ae)===e.ownerDocument});function se(e,t){return"none"===(e=t||e).style.display||""===e.style.display&&oe(e)&&"none"===k.css(e,"display")}function ue(e,t,n,r){var i,o,a={};for(o in t)a[o]=e.style[o],e.style[o]=t[o];for(o in i=n.apply(e,r||[]),t)e.style[o]=a[o];return i}function le(e,t,n,r){var i,o,a=20,s=r?function(){return r.cur()}:function(){return k.css(e,t,"")},u=s(),l=n&&n[3]||(k.cssNumber[t]?"":"px"),c=e.nodeType&&(k.cssNumber[t]||"px"!==l&&+u)&&ne.exec(k.css(e,t));if(c&&c[3]!==l){for(u/=2,l=l||c[3],c=+u||1;a--;)k.style(e,t,c+l),(1-o)*(1-(o=s()/u||.5))<=0&&(a=0),c/=o;c*=2,k.style(e,t,c+l),n=n||[]}return n&&(c=+c||+u||0,i=n[1]?c+(n[1]+1)*n[2]:+n[2],r&&(r.unit=l,r.start=c,r.end=i)),i}var ce={};function fe(e,t){for(var n,r,i,o,a,s,u,l=[],c=0,f=e.length;c<f;c++)(r=e[c]).style&&(n=r.style.display,t?("none"===n&&(l[c]=Q.get(r,"display")||null,l[c]||(r.style.display="")),""===r.style.display&&se(r)&&(l[c]=(u=a=o=void 0,a=(i=r).ownerDocument,s=i.nodeName,(u=ce[s])||(o=a.body.appendChild(a.createElement(s)),u=k.css(o,"display"),o.parentNode.removeChild(o),"none"===u&&(u="block"),ce[s]=u)))):"none"!==n&&(l[c]="none",Q.set(r,"display",n)));for(c=0;c<f;c++)null!=l[c]&&(e[c].style.display=l[c]);return e}k.fn.extend({show:function(){return fe(this,!0)},hide:function(){return fe(this)},toggle:function(e){return"boolean"==typeof e?e?this.show():this.hide():this.each(function(){se(this)?k(this).show():k(this).hide()})}});var pe=/^(?:checkbox|radio)$/i,de=/<([a-z][^\/\0>\x20\t\r\n\f]*)/i,he=/^$|^module$|\/(?:java|ecma)script/i,ge={option:[1,"<select multiple='multiple'>","</select>"],thead:[1,"<table>","</table>"],col:[2,"<table><colgroup>","</colgroup></table>"],tr:[2,"<table><tbody>","</tbody></table>"],td:[3,"<table><tbody><tr>","</tr></tbody></table>"],_default:[0,"",""]};function ve(e,t){var n;return n=void 0!==e.getElementsByTagName?e.getElementsByTagName(t||"*"):void 0!==e.querySelectorAll?e.querySelectorAll(t||"*"):[],void 0===t||t&&A(e,t)?k.merge([e],n):n}function ye(e,t){for(var n=0,r=e.length;n<r;n++)Q.set(e[n],"globalEval",!t||Q.get(t[n],"globalEval"))}ge.optgroup=ge.option,ge.tbody=ge.tfoot=ge.colgroup=ge.caption=ge.thead,ge.th=ge.td;var me,xe,be=/<|&#?\w+;/;function we(e,t,n,r,i){for(var o,a,s,u,l,c,f=t.createDocumentFragment(),p=[],d=0,h=e.length;d<h;d++)if((o=e[d])||0===o)if("object"===w(o))k.merge(p,o.nodeType?[o]:o);else if(be.test(o)){for(a=a||f.appendChild(t.createElement("div")),s=(de.exec(o)||["",""])[1].toLowerCase(),u=ge[s]||ge._default,a.innerHTML=u[1]+k.htmlPrefilter(o)+u[2],c=u[0];c--;)a=a.lastChild;k.merge(p,a.childNodes),(a=f.firstChild).textContent=""}else p.push(t.createTextNode(o));for(f.textContent="",d=0;o=p[d++];)if(r&&-1<k.inArray(o,r))i&&i.push(o);else if(l=oe(o),a=ve(f.appendChild(o),"script"),l&&ye(a),n)for(c=0;o=a[c++];)he.test(o.type||"")&&n.push(o);return f}me=E.createDocumentFragment().appendChild(E.createElement("div")),(xe=E.createElement("input")).setAttribute("type","radio"),xe.setAttribute("checked","checked"),xe.setAttribute("name","t"),me.appendChild(xe),y.checkClone=me.cloneNode(!0).cloneNode(!0).lastChild.checked,me.innerHTML="<textarea>x</textarea>",y.noCloneChecked=!!me.cloneNode(!0).lastChild.defaultValue;var Te=/^key/,Ce=/^(?:mouse|pointer|contextmenu|drag|drop)|click/,Ee=/^([^.]*)(?:\.(.+)|)/;function ke(){return!0}function Se(){return!1}function Ne(e,t){return e===function(){try{return E.activeElement}catch(e){}}()==("focus"===t)}function Ae(e,t,n,r,i,o){var a,s;if("object"==typeof t){for(s in"string"!=typeof n&&(r=r||n,n=void 0),t)Ae(e,s,n,r,t[s],o);return e}if(null==r&&null==i?(i=n,r=n=void 0):null==i&&("string"==typeof n?(i=r,r=void 0):(i=r,r=n,n=void 0)),!1===i)i=Se;else if(!i)return e;return 1===o&&(a=i,(i=function(e){return k().off(e),a.apply(this,arguments)}).guid=a.guid||(a.guid=k.guid++)),e.each(function(){k.event.add(this,t,i,r,n)})}function De(e,i,o){o?(Q.set(e,i,!1),k.event.add(e,i,{namespace:!1,handler:function(e){var t,n,r=Q.get(this,i);if(1&e.isTrigger&&this[i]){if(r.length)(k.event.special[i]||{}).delegateType&&e.stopPropagation();else if(r=s.call(arguments),Q.set(this,i,r),t=o(this,i),this[i](),r!==(n=Q.get(this,i))||t?Q.set(this,i,!1):n={},r!==n)return e.stopImmediatePropagation(),e.preventDefault(),n.value}else r.length&&(Q.set(this,i,{value:k.event.trigger(k.extend(r[0],k.Event.prototype),r.slice(1),this)}),e.stopImmediatePropagation())}})):void 0===Q.get(e,i)&&k.event.add(e,i,ke)}k.event={global:{},add:function(t,e,n,r,i){var o,a,s,u,l,c,f,p,d,h,g,v=Q.get(t);if(v)for(n.handler&&(n=(o=n).handler,i=o.selector),i&&k.find.matchesSelector(ie,i),n.guid||(n.guid=k.guid++),(u=v.events)||(u=v.events={}),(a=v.handle)||(a=v.handle=function(e){return void 0!==k&&k.event.triggered!==e.type?k.event.dispatch.apply(t,arguments):void 0}),l=(e=(e||"").match(R)||[""]).length;l--;)d=g=(s=Ee.exec(e[l])||[])[1],h=(s[2]||"").split(".").sort(),d&&(f=k.event.special[d]||{},d=(i?f.delegateType:f.bindType)||d,f=k.event.special[d]||{},c=k.extend({type:d,origType:g,data:r,handler:n,guid:n.guid,selector:i,needsContext:i&&k.expr.match.needsContext.test(i),namespace:h.join(".")},o),(p=u[d])||((p=u[d]=[]).delegateCount=0,f.setup&&!1!==f.setup.call(t,r,h,a)||t.addEventListener&&t.addEventListener(d,a)),f.add&&(f.add.call(t,c),c.handler.guid||(c.handler.guid=n.guid)),i?p.splice(p.delegateCount++,0,c):p.push(c),k.event.global[d]=!0)},remove:function(e,t,n,r,i){var o,a,s,u,l,c,f,p,d,h,g,v=Q.hasData(e)&&Q.get(e);if(v&&(u=v.events)){for(l=(t=(t||"").match(R)||[""]).length;l--;)if(d=g=(s=Ee.exec(t[l])||[])[1],h=(s[2]||"").split(".").sort(),d){for(f=k.event.special[d]||{},p=u[d=(r?f.delegateType:f.bindType)||d]||[],s=s[2]&&new RegExp("(^|\\.)"+h.join("\\.(?:.*\\.|)")+"(\\.|$)"),a=o=p.length;o--;)c=p[o],!i&&g!==c.origType||n&&n.guid!==c.guid||s&&!s.test(c.namespace)||r&&r!==c.selector&&("**"!==r||!c.selector)||(p.splice(o,1),c.selector&&p.delegateCount--,f.remove&&f.remove.call(e,c));a&&!p.length&&(f.teardown&&!1!==f.teardown.call(e,h,v.handle)||k.removeEvent(e,d,v.handle),delete u[d])}else for(d in u)k.event.remove(e,d+t[l],n,r,!0);k.isEmptyObject(u)&&Q.remove(e,"handle events")}},dispatch:function(e){var t,n,r,i,o,a,s=k.event.fix(e),u=new Array(arguments.length),l=(Q.get(this,"events")||{})[s.type]||[],c=k.event.special[s.type]||{};for(u[0]=s,t=1;t<arguments.length;t++)u[t]=arguments[t];if(s.delegateTarget=this,!c.preDispatch||!1!==c.preDispatch.call(this,s)){for(a=k.event.handlers.call(this,s,l),t=0;(i=a[t++])&&!s.isPropagationStopped();)for(s.currentTarget=i.elem,n=0;(o=i.handlers[n++])&&!s.isImmediatePropagationStopped();)s.rnamespace&&!1!==o.namespace&&!s.rnamespace.test(o.namespace)||(s.handleObj=o,s.data=o.data,void 0!==(r=((k.event.special[o.origType]||{}).handle||o.handler).apply(i.elem,u))&&!1===(s.result=r)&&(s.preventDefault(),s.stopPropagation()));return c.postDispatch&&c.postDispatch.call(this,s),s.result}},handlers:function(e,t){var n,r,i,o,a,s=[],u=t.delegateCount,l=e.target;if(u&&l.nodeType&&!("click"===e.type&&1<=e.button))for(;l!==this;l=l.parentNode||this)if(1===l.nodeType&&("click"!==e.type||!0!==l.disabled)){for(o=[],a={},n=0;n<u;n++)void 0===a[i=(r=t[n]).selector+" "]&&(a[i]=r.needsContext?-1<k(i,this).index(l):k.find(i,this,null,[l]).length),a[i]&&o.push(r);o.length&&s.push({elem:l,handlers:o})}return l=this,u<t.length&&s.push({elem:l,handlers:t.slice(u)}),s},addProp:function(t,e){Object.defineProperty(k.Event.prototype,t,{enumerable:!0,configurable:!0,get:m(e)?function(){if(this.originalEvent)return e(this.originalEvent)}:function(){if(this.originalEvent)return this.originalEvent[t]},set:function(e){Object.defineProperty(this,t,{enumerable:!0,configurable:!0,writable:!0,value:e})}})},fix:function(e){return e[k.expando]?e:new k.Event(e)},special:{load:{noBubble:!0},click:{setup:function(e){var t=this||e;return pe.test(t.type)&&t.click&&A(t,"input")&&De(t,"click",ke),!1},trigger:function(e){var t=this||e;return pe.test(t.type)&&t.click&&A(t,"input")&&De(t,"click"),!0},_default:function(e){var t=e.target;return pe.test(t.type)&&t.click&&A(t,"input")&&Q.get(t,"click")||A(t,"a")}},beforeunload:{postDispatch:function(e){void 0!==e.result&&e.originalEvent&&(e.originalEvent.returnValue=e.result)}}}},k.removeEvent=function(e,t,n){e.removeEventListener&&e.removeEventListener(t,n)},k.Event=function(e,t){if(!(this instanceof k.Event))return new k.Event(e,t);e&&e.type?(this.originalEvent=e,this.type=e.type,this.isDefaultPrevented=e.defaultPrevented||void 0===e.defaultPrevented&&!1===e.returnValue?ke:Se,this.target=e.target&&3===e.target.nodeType?e.target.parentNode:e.target,this.currentTarget=e.currentTarget,this.relatedTarget=e.relatedTarget):this.type=e,t&&k.extend(this,t),this.timeStamp=e&&e.timeStamp||Date.now(),this[k.expando]=!0},k.Event.prototype={constructor:k.Event,isDefaultPrevented:Se,isPropagationStopped:Se,isImmediatePropagationStopped:Se,isSimulated:!1,preventDefault:function(){var e=this.originalEvent;this.isDefaultPrevented=ke,e&&!this.isSimulated&&e.preventDefault()},stopPropagation:function(){var e=this.originalEvent;this.isPropagationStopped=ke,e&&!this.isSimulated&&e.stopPropagation()},stopImmediatePropagation:function(){var e=this.originalEvent;this.isImmediatePropagationStopped=ke,e&&!this.isSimulated&&e.stopImmediatePropagation(),this.stopPropagation()}},k.each({altKey:!0,bubbles:!0,cancelable:!0,changedTouches:!0,ctrlKey:!0,detail:!0,eventPhase:!0,metaKey:!0,pageX:!0,pageY:!0,shiftKey:!0,view:!0,char:!0,code:!0,charCode:!0,key:!0,keyCode:!0,button:!0,buttons:!0,clientX:!0,clientY:!0,offsetX:!0,offsetY:!0,pointerId:!0,pointerType:!0,screenX:!0,screenY:!0,targetTouches:!0,toElement:!0,touches:!0,which:function(e){var t=e.button;return null==e.which&&Te.test(e.type)?null!=e.charCode?e.charCode:e.keyCode:!e.which&&void 0!==t&&Ce.test(e.type)?1&t?1:2&t?3:4&t?2:0:e.which}},k.event.addProp),k.each({focus:"focusin",blur:"focusout"},function(e,t){k.event.special[e]={setup:function(){return De(this,e,Ne),!1},trigger:function(){return De(this,e),!0},delegateType:t}}),k.each({mouseenter:"mouseover",mouseleave:"mouseout",pointerenter:"pointerover",pointerleave:"pointerout"},function(e,i){k.event.special[e]={delegateType:i,bindType:i,handle:function(e){var t,n=e.relatedTarget,r=e.handleObj;return n&&(n===this||k.contains(this,n))||(e.type=r.origType,t=r.handler.apply(this,arguments),e.type=i),t}}}),k.fn.extend({on:function(e,t,n,r){return Ae(this,e,t,n,r)},one:function(e,t,n,r){return Ae(this,e,t,n,r,1)},off:function(e,t,n){var r,i;if(e&&e.preventDefault&&e.handleObj)return r=e.handleObj,k(e.delegateTarget).off(r.namespace?r.origType+"."+r.namespace:r.origType,r.selector,r.handler),this;if("object"!=typeof e)return!1!==t&&"function"!=typeof t||(n=t,t=void 0),!1===n&&(n=Se),this.each(function(){k.event.remove(this,e,n,t)});for(i in e)this.off(i,t,e[i]);return this}});var je=/<(?!area|br|col|embed|hr|img|input|link|meta|param)(([a-z][^\/\0>\x20\t\r\n\f]*)[^>]*)\/>/gi,qe=/<script|<style|<link/i,Le=/checked\s*(?:[^=]|=\s*.checked.)/i,He=/^\s*<!(?:\[CDATA\[|--)|(?:\]\]|--)>\s*$/g;function Oe(e,t){return A(e,"table")&&A(11!==t.nodeType?t:t.firstChild,"tr")&&k(e).children("tbody")[0]||e}function Pe(e){return e.type=(null!==e.getAttribute("type"))+"/"+e.type,e}function Re(e){return"true/"===(e.type||"").slice(0,5)?e.type=e.type.slice(5):e.removeAttribute("type"),e}function Me(e,t){var n,r,i,o,a,s,u,l;if(1===t.nodeType){if(Q.hasData(e)&&(o=Q.access(e),a=Q.set(t,o),l=o.events))for(i in delete a.handle,a.events={},l)for(n=0,r=l[i].length;n<r;n++)k.event.add(t,i,l[i][n]);J.hasData(e)&&(s=J.access(e),u=k.extend({},s),J.set(t,u))}}function Ie(n,r,i,o){r=g.apply([],r);var e,t,a,s,u,l,c=0,f=n.length,p=f-1,d=r[0],h=m(d);if(h||1<f&&"string"==typeof d&&!y.checkClone&&Le.test(d))return n.each(function(e){var t=n.eq(e);h&&(r[0]=d.call(this,e,t.html())),Ie(t,r,i,o)});if(f&&(t=(e=we(r,n[0].ownerDocument,!1,n,o)).firstChild,1===e.childNodes.length&&(e=t),t||o)){for(s=(a=k.map(ve(e,"script"),Pe)).length;c<f;c++)u=e,c!==p&&(u=k.clone(u,!0,!0),s&&k.merge(a,ve(u,"script"))),i.call(n[c],u,c);if(s)for(l=a[a.length-1].ownerDocument,k.map(a,Re),c=0;c<s;c++)u=a[c],he.test(u.type||"")&&!Q.access(u,"globalEval")&&k.contains(l,u)&&(u.src&&"module"!==(u.type||"").toLowerCase()?k._evalUrl&&!u.noModule&&k._evalUrl(u.src,{nonce:u.nonce||u.getAttribute("nonce")}):b(u.textContent.replace(He,""),u,l))}return n}function We(e,t,n){for(var r,i=t?k.filter(t,e):e,o=0;null!=(r=i[o]);o++)n||1!==r.nodeType||k.cleanData(ve(r)),r.parentNode&&(n&&oe(r)&&ye(ve(r,"script")),r.parentNode.removeChild(r));return e}k.extend({htmlPrefilter:function(e){return e.replace(je,"<$1></$2>")},clone:function(e,t,n){var r,i,o,a,s,u,l,c=e.cloneNode(!0),f=oe(e);if(!(y.noCloneChecked||1!==e.nodeType&&11!==e.nodeType||k.isXMLDoc(e)))for(a=ve(c),r=0,i=(o=ve(e)).length;r<i;r++)s=o[r],"input"===(l=(u=a[r]).nodeName.toLowerCase())&&pe.test(s.type)?u.checked=s.checked:"input"!==l&&"textarea"!==l||(u.defaultValue=s.defaultValue);if(t)if(n)for(o=o||ve(e),a=a||ve(c),r=0,i=o.length;r<i;r++)Me(o[r],a[r]);else Me(e,c);return 0<(a=ve(c,"script")).length&&ye(a,!f&&ve(e,"script")),c},cleanData:function(e){for(var t,n,r,i=k.event.special,o=0;void 0!==(n=e[o]);o++)if(G(n)){if(t=n[Q.expando]){if(t.events)for(r in t.events)i[r]?k.event.remove(n,r):k.removeEvent(n,r,t.handle);n[Q.expando]=void 0}n[J.expando]&&(n[J.expando]=void 0)}}}),k.fn.extend({detach:function(e){return We(this,e,!0)},remove:function(e){return We(this,e)},text:function(e){return _(this,function(e){return void 0===e?k.text(this):this.empty().each(function(){1!==this.nodeType&&11!==this.nodeType&&9!==this.nodeType||(this.textContent=e)})},null,e,arguments.length)},append:function(){return Ie(this,arguments,function(e){1!==this.nodeType&&11!==this.nodeType&&9!==this.nodeType||Oe(this,e).appendChild(e)})},prepend:function(){return Ie(this,arguments,function(e){if(1===this.nodeType||11===this.nodeType||9===this.nodeType){var t=Oe(this,e);t.insertBefore(e,t.firstChild)}})},before:function(){return Ie(this,arguments,function(e){this.parentNode&&this.parentNode.insertBefore(e,this)})},after:function(){return Ie(this,arguments,function(e){this.parentNode&&this.parentNode.insertBefore(e,this.nextSibling)})},empty:function(){for(var e,t=0;null!=(e=this[t]);t++)1===e.nodeType&&(k.cleanData(ve(e,!1)),e.textContent="");return this},clone:function(e,t){return e=null!=e&&e,t=null==t?e:t,this.map(function(){return k.clone(this,e,t)})},html:function(e){return _(this,function(e){var t=this[0]||{},n=0,r=this.length;if(void 0===e&&1===t.nodeType)return t.innerHTML;if("string"==typeof e&&!qe.test(e)&&!ge[(de.exec(e)||["",""])[1].toLowerCase()]){e=k.htmlPrefilter(e);try{for(;n<r;n++)1===(t=this[n]||{}).nodeType&&(k.cleanData(ve(t,!1)),t.innerHTML=e);t=0}catch(e){}}t&&this.empty().append(e)},null,e,arguments.length)},replaceWith:function(){var n=[];return Ie(this,arguments,function(e){var t=this.parentNode;k.inArray(this,n)<0&&(k.cleanData(ve(this)),t&&t.replaceChild(e,this))},n)}}),k.each({appendTo:"append",prependTo:"prepend",insertBefore:"before",insertAfter:"after",replaceAll:"replaceWith"},function(e,a){k.fn[e]=function(e){for(var t,n=[],r=k(e),i=r.length-1,o=0;o<=i;o++)t=o===i?this:this.clone(!0),k(r[o])[a](t),u.apply(n,t.get());return this.pushStack(n)}});var $e=new RegExp("^("+te+")(?!px)[a-z%]+$","i"),Fe=function(e){var t=e.ownerDocument.defaultView;return t&&t.opener||(t=C),t.getComputedStyle(e)},Be=new RegExp(re.join("|"),"i");function _e(e,t,n){var r,i,o,a,s=e.style;return(n=n||Fe(e))&&(""!==(a=n.getPropertyValue(t)||n[t])||oe(e)||(a=k.style(e,t)),!y.pixelBoxStyles()&&$e.test(a)&&Be.test(t)&&(r=s.width,i=s.minWidth,o=s.maxWidth,s.minWidth=s.maxWidth=s.width=a,a=n.width,s.width=r,s.minWidth=i,s.maxWidth=o)),void 0!==a?a+"":a}function ze(e,t){return{get:function(){if(!e())return(this.get=t).apply(this,arguments);delete this.get}}}!function(){function e(){if(u){s.style.cssText="position:absolute;left:-11111px;width:60px;margin-top:1px;padding:0;border:0",u.style.cssText="position:relative;display:block;box-sizing:border-box;overflow:scroll;margin:auto;border:1px;padding:1px;width:60%;top:1%",ie.appendChild(s).appendChild(u);var e=C.getComputedStyle(u);n="1%"!==e.top,a=12===t(e.marginLeft),u.style.right="60%",o=36===t(e.right),r=36===t(e.width),u.style.position="absolute",i=12===t(u.offsetWidth/3),ie.removeChild(s),u=null}}function t(e){return Math.round(parseFloat(e))}var n,r,i,o,a,s=E.createElement("div"),u=E.createElement("div");u.style&&(u.style.backgroundClip="content-box",u.cloneNode(!0).style.backgroundClip="",y.clearCloneStyle="content-box"===u.style.backgroundClip,k.extend(y,{boxSizingReliable:function(){return e(),r},pixelBoxStyles:function(){return e(),o},pixelPosition:function(){return e(),n},reliableMarginLeft:function(){return e(),a},scrollboxSize:function(){return e(),i}}))}();var Ue=["Webkit","Moz","ms"],Xe=E.createElement("div").style,Ve={};function Ge(e){return k.cssProps[e]||Ve[e]||(e in Xe?e:Ve[e]=function(e){for(var t=e[0].toUpperCase()+e.slice(1),n=Ue.length;n--;)if((e=Ue[n]+t)in Xe)return e}(e)||e)}var Ye=/^(none|table(?!-c[ea]).+)/,Qe=/^--/,Je={position:"absolute",visibility:"hidden",display:"block"},Ke={letterSpacing:"0",fontWeight:"400"};function Ze(e,t,n){var r=ne.exec(t);return r?Math.max(0,r[2]-(n||0))+(r[3]||"px"):t}function et(e,t,n,r,i,o){var a="width"===t?1:0,s=0,u=0;if(n===(r?"border":"content"))return 0;for(;a<4;a+=2)"margin"===n&&(u+=k.css(e,n+re[a],!0,i)),r?("content"===n&&(u-=k.css(e,"padding"+re[a],!0,i)),"margin"!==n&&(u-=k.css(e,"border"+re[a]+"Width",!0,i))):(u+=k.css(e,"padding"+re[a],!0,i),"padding"!==n?u+=k.css(e,"border"+re[a]+"Width",!0,i):s+=k.css(e,"border"+re[a]+"Width",!0,i));return!r&&0<=o&&(u+=Math.max(0,Math.ceil(e["offset"+t[0].toUpperCase()+t.slice(1)]-o-u-s-.5))||0),u}function tt(e,t,n){var r=Fe(e),i=(!y.boxSizingReliable()||n)&&"border-box"===k.css(e,"boxSizing",!1,r),o=i,a=_e(e,t,r),s="offset"+t[0].toUpperCase()+t.slice(1);if($e.test(a)){if(!n)return a;a="auto"}return(!y.boxSizingReliable()&&i||"auto"===a||!parseFloat(a)&&"inline"===k.css(e,"display",!1,r))&&e.getClientRects().length&&(i="border-box"===k.css(e,"boxSizing",!1,r),(o=s in e)&&(a=e[s])),(a=parseFloat(a)||0)+et(e,t,n||(i?"border":"content"),o,r,a)+"px"}function nt(e,t,n,r,i){return new nt.prototype.init(e,t,n,r,i)}k.extend({cssHooks:{opacity:{get:function(e,t){if(t){var n=_e(e,"opacity");return""===n?"1":n}}}},cssNumber:{animationIterationCount:!0,columnCount:!0,fillOpacity:!0,flexGrow:!0,flexShrink:!0,fontWeight:!0,gridArea:!0,gridColumn:!0,gridColumnEnd:!0,gridColumnStart:!0,gridRow:!0,gridRowEnd:!0,gridRowStart:!0,lineHeight:!0,opacity:!0,order:!0,orphans:!0,widows:!0,zIndex:!0,zoom:!0},cssProps:{},style:function(e,t,n,r){if(e&&3!==e.nodeType&&8!==e.nodeType&&e.style){var i,o,a,s=V(t),u=Qe.test(t),l=e.style;if(u||(t=Ge(s)),a=k.cssHooks[t]||k.cssHooks[s],void 0===n)return a&&"get"in a&&void 0!==(i=a.get(e,!1,r))?i:l[t];"string"==(o=typeof n)&&(i=ne.exec(n))&&i[1]&&(n=le(e,t,i),o="number"),null!=n&&n==n&&("number"!==o||u||(n+=i&&i[3]||(k.cssNumber[s]?"":"px")),y.clearCloneStyle||""!==n||0!==t.indexOf("background")||(l[t]="inherit"),a&&"set"in a&&void 0===(n=a.set(e,n,r))||(u?l.setProperty(t,n):l[t]=n))}},css:function(e,t,n,r){var i,o,a,s=V(t);return Qe.test(t)||(t=Ge(s)),(a=k.cssHooks[t]||k.cssHooks[s])&&"get"in a&&(i=a.get(e,!0,n)),void 0===i&&(i=_e(e,t,r)),"normal"===i&&t in Ke&&(i=Ke[t]),""===n||n?(o=parseFloat(i),!0===n||isFinite(o)?o||0:i):i}}),k.each(["height","width"],function(e,u){k.cssHooks[u]={get:function(e,t,n){if(t)return!Ye.test(k.css(e,"display"))||e.getClientRects().length&&e.getBoundingClientRect().width?tt(e,u,n):ue(e,Je,function(){return tt(e,u,n)})},set:function(e,t,n){var r,i=Fe(e),o=!y.scrollboxSize()&&"absolute"===i.position,a=(o||n)&&"border-box"===k.css(e,"boxSizing",!1,i),s=n?et(e,u,n,a,i):0;return a&&o&&(s-=Math.ceil(e["offset"+u[0].toUpperCase()+u.slice(1)]-parseFloat(i[u])-et(e,u,"border",!1,i)-.5)),s&&(r=ne.exec(t))&&"px"!==(r[3]||"px")&&(e.style[u]=t,t=k.css(e,u)),Ze(0,t,s)}}}),k.cssHooks.marginLeft=ze(y.reliableMarginLeft,function(e,t){if(t)return(parseFloat(_e(e,"marginLeft"))||e.getBoundingClientRect().left-ue(e,{marginLeft:0},function(){return e.getBoundingClientRect().left}))+"px"}),k.each({margin:"",padding:"",border:"Width"},function(i,o){k.cssHooks[i+o]={expand:function(e){for(var t=0,n={},r="string"==typeof e?e.split(" "):[e];t<4;t++)n[i+re[t]+o]=r[t]||r[t-2]||r[0];return n}},"margin"!==i&&(k.cssHooks[i+o].set=Ze)}),k.fn.extend({css:function(e,t){return _(this,function(e,t,n){var r,i,o={},a=0;if(Array.isArray(t)){for(r=Fe(e),i=t.length;a<i;a++)o[t[a]]=k.css(e,t[a],!1,r);return o}return void 0!==n?k.style(e,t,n):k.css(e,t)},e,t,1<arguments.length)}}),((k.Tween=nt).prototype={constructor:nt,init:function(e,t,n,r,i,o){this.elem=e,this.prop=n,this.easing=i||k.easing._default,this.options=t,this.start=this.now=this.cur(),this.end=r,this.unit=o||(k.cssNumber[n]?"":"px")},cur:function(){var e=nt.propHooks[this.prop];return e&&e.get?e.get(this):nt.propHooks._default.get(this)},run:function(e){var t,n=nt.propHooks[this.prop];return this.options.duration?this.pos=t=k.easing[this.easing](e,this.options.duration*e,0,1,this.options.duration):this.pos=t=e,this.now=(this.end-this.start)*t+this.start,this.options.step&&this.options.step.call(this.elem,this.now,this),n&&n.set?n.set(this):nt.propHooks._default.set(this),this}}).init.prototype=nt.prototype,(nt.propHooks={_default:{get:function(e){var t;return 1!==e.elem.nodeType||null!=e.elem[e.prop]&&null==e.elem.style[e.prop]?e.elem[e.prop]:(t=k.css(e.elem,e.prop,""))&&"auto"!==t?t:0},set:function(e){k.fx.step[e.prop]?k.fx.step[e.prop](e):1!==e.elem.nodeType||!k.cssHooks[e.prop]&&null==e.elem.style[Ge(e.prop)]?e.elem[e.prop]=e.now:k.style(e.elem,e.prop,e.now+e.unit)}}}).scrollTop=nt.propHooks.scrollLeft={set:function(e){e.elem.nodeType&&e.elem.parentNode&&(e.elem[e.prop]=e.now)}},k.easing={linear:function(e){return e},swing:function(e){return.5-Math.cos(e*Math.PI)/2},_default:"swing"},k.fx=nt.prototype.init,k.fx.step={};var rt,it,ot,at,st=/^(?:toggle|show|hide)$/,ut=/queueHooks$/;function lt(){it&&(!1===E.hidden&&C.requestAnimationFrame?C.requestAnimationFrame(lt):C.setTimeout(lt,k.fx.interval),k.fx.tick())}function ct(){return C.setTimeout(function(){rt=void 0}),rt=Date.now()}function ft(e,t){var n,r=0,i={height:e};for(t=t?1:0;r<4;r+=2-t)i["margin"+(n=re[r])]=i["padding"+n]=e;return t&&(i.opacity=i.width=e),i}function pt(e,t,n){for(var r,i=(dt.tweeners[t]||[]).concat(dt.tweeners["*"]),o=0,a=i.length;o<a;o++)if(r=i[o].call(n,t,e))return r}function dt(o,e,t){var n,a,r=0,i=dt.prefilters.length,s=k.Deferred().always(function(){delete u.elem}),u=function(){if(a)return!1;for(var e=rt||ct(),t=Math.max(0,l.startTime+l.duration-e),n=1-(t/l.duration||0),r=0,i=l.tweens.length;r<i;r++)l.tweens[r].run(n);return s.notifyWith(o,[l,n,t]),n<1&&i?t:(i||s.notifyWith(o,[l,1,0]),s.resolveWith(o,[l]),!1)},l=s.promise({elem:o,props:k.extend({},e),opts:k.extend(!0,{specialEasing:{},easing:k.easing._default},t),originalProperties:e,originalOptions:t,startTime:rt||ct(),duration:t.duration,tweens:[],createTween:function(e,t){var n=k.Tween(o,l.opts,e,t,l.opts.specialEasing[e]||l.opts.easing);return l.tweens.push(n),n},stop:function(e){var t=0,n=e?l.tweens.length:0;if(a)return this;for(a=!0;t<n;t++)l.tweens[t].run(1);return e?(s.notifyWith(o,[l,1,0]),s.resolveWith(o,[l,e])):s.rejectWith(o,[l,e]),this}}),c=l.props;for(function(e,t){var n,r,i,o,a;for(n in e)if(i=t[r=V(n)],o=e[n],Array.isArray(o)&&(i=o[1],o=e[n]=o[0]),n!==r&&(e[r]=o,delete e[n]),(a=k.cssHooks[r])&&"expand"in a)for(n in o=a.expand(o),delete e[r],o)n in e||(e[n]=o[n],t[n]=i);else t[r]=i}(c,l.opts.specialEasing);r<i;r++)if(n=dt.prefilters[r].call(l,o,c,l.opts))return m(n.stop)&&(k._queueHooks(l.elem,l.opts.queue).stop=n.stop.bind(n)),n;return k.map(c,pt,l),m(l.opts.start)&&l.opts.start.call(o,l),l.progress(l.opts.progress).done(l.opts.done,l.opts.complete).fail(l.opts.fail).always(l.opts.always),k.fx.timer(k.extend(u,{elem:o,anim:l,queue:l.opts.queue})),l}k.Animation=k.extend(dt,{tweeners:{"*":[function(e,t){var n=this.createTween(e,t);return le(n.elem,e,ne.exec(t),n),n}]},tweener:function(e,t){for(var n,r=0,i=(e=m(e)?(t=e,["*"]):e.match(R)).length;r<i;r++)n=e[r],dt.tweeners[n]=dt.tweeners[n]||[],dt.tweeners[n].unshift(t)},prefilters:[function(e,t,n){var r,i,o,a,s,u,l,c,f="width"in t||"height"in t,p=this,d={},h=e.style,g=e.nodeType&&se(e),v=Q.get(e,"fxshow");for(r in n.queue||(null==(a=k._queueHooks(e,"fx")).unqueued&&(a.unqueued=0,s=a.empty.fire,a.empty.fire=function(){a.unqueued||s()}),a.unqueued++,p.always(function(){p.always(function(){a.unqueued--,k.queue(e,"fx").length||a.empty.fire()})})),t)if(i=t[r],st.test(i)){if(delete t[r],o=o||"toggle"===i,i===(g?"hide":"show")){if("show"!==i||!v||void 0===v[r])continue;g=!0}d[r]=v&&v[r]||k.style(e,r)}if((u=!k.isEmptyObject(t))||!k.isEmptyObject(d))for(r in f&&1===e.nodeType&&(n.overflow=[h.overflow,h.overflowX,h.overflowY],null==(l=v&&v.display)&&(l=Q.get(e,"display")),"none"===(c=k.css(e,"display"))&&(l?c=l:(fe([e],!0),l=e.style.display||l,c=k.css(e,"display"),fe([e]))),("inline"===c||"inline-block"===c&&null!=l)&&"none"===k.css(e,"float")&&(u||(p.done(function(){h.display=l}),null==l&&(c=h.display,l="none"===c?"":c)),h.display="inline-block")),n.overflow&&(h.overflow="hidden",p.always(function(){h.overflow=n.overflow[0],h.overflowX=n.overflow[1],h.overflowY=n.overflow[2]})),u=!1,d)u||(v?"hidden"in v&&(g=v.hidden):v=Q.access(e,"fxshow",{display:l}),o&&(v.hidden=!g),g&&fe([e],!0),p.done(function(){for(r in g||fe([e]),Q.remove(e,"fxshow"),d)k.style(e,r,d[r])})),u=pt(g?v[r]:0,r,p),r in v||(v[r]=u.start,g&&(u.end=u.start,u.start=0))}],prefilter:function(e,t){t?dt.prefilters.unshift(e):dt.prefilters.push(e)}}),k.speed=function(e,t,n){var r=e&&"object"==typeof e?k.extend({},e):{complete:n||!n&&t||m(e)&&e,duration:e,easing:n&&t||t&&!m(t)&&t};return k.fx.off?r.duration=0:"number"!=typeof r.duration&&(r.duration in k.fx.speeds?r.duration=k.fx.speeds[r.duration]:r.duration=k.fx.speeds._default),null!=r.queue&&!0!==r.queue||(r.queue="fx"),r.old=r.complete,r.complete=function(){m(r.old)&&r.old.call(this),r.queue&&k.dequeue(this,r.queue)},r},k.fn.extend({fadeTo:function(e,t,n,r){return this.filter(se).css("opacity",0).show().end().animate({opacity:t},e,n,r)},animate:function(t,e,n,r){function a(){var e=dt(this,k.extend({},t),o);(i||Q.get(this,"finish"))&&e.stop(!0)}var i=k.isEmptyObject(t),o=k.speed(e,n,r);return a.finish=a,i||!1===o.queue?this.each(a):this.queue(o.queue,a)},stop:function(i,e,o){function a(e){var t=e.stop;delete e.stop,t(o)}return"string"!=typeof i&&(o=e,e=i,i=void 0),e&&!1!==i&&this.queue(i||"fx",[]),this.each(function(){var e=!0,t=null!=i&&i+"queueHooks",n=k.timers,r=Q.get(this);if(t)r[t]&&r[t].stop&&a(r[t]);else for(t in r)r[t]&&r[t].stop&&ut.test(t)&&a(r[t]);for(t=n.length;t--;)n[t].elem!==this||null!=i&&n[t].queue!==i||(n[t].anim.stop(o),e=!1,n.splice(t,1));!e&&o||k.dequeue(this,i)})},finish:function(a){return!1!==a&&(a=a||"fx"),this.each(function(){var e,t=Q.get(this),n=t[a+"queue"],r=t[a+"queueHooks"],i=k.timers,o=n?n.length:0;for(t.finish=!0,k.queue(this,a,[]),r&&r.stop&&r.stop.call(this,!0),e=i.length;e--;)i[e].elem===this&&i[e].queue===a&&(i[e].anim.stop(!0),i.splice(e,1));for(e=0;e<o;e++)n[e]&&n[e].finish&&n[e].finish.call(this);delete t.finish})}}),k.each(["toggle","show","hide"],function(e,r){var i=k.fn[r];k.fn[r]=function(e,t,n){return null==e||"boolean"==typeof e?i.apply(this,arguments):this.animate(ft(r,!0),e,t,n)}}),k.each({slideDown:ft("show"),slideUp:ft("hide"),slideToggle:ft("toggle"),fadeIn:{opacity:"show"},fadeOut:{opacity:"hide"},fadeToggle:{opacity:"toggle"}},function(e,r){k.fn[e]=function(e,t,n){return this.animate(r,e,t,n)}}),k.timers=[],k.fx.tick=function(){var e,t=0,n=k.timers;for(rt=Date.now();t<n.length;t++)(e=n[t])()||n[t]!==e||n.splice(t--,1);n.length||k.fx.stop(),rt=void 0},k.fx.timer=function(e){k.timers.push(e),k.fx.start()},k.fx.interval=13,k.fx.start=function(){it||(it=!0,lt())},k.fx.stop=function(){it=null},k.fx.speeds={slow:600,fast:200,_default:400},k.fn.delay=function(r,e){return r=k.fx&&k.fx.speeds[r]||r,e=e||"fx",this.queue(e,function(e,t){var n=C.setTimeout(e,r);t.stop=function(){C.clearTimeout(n)}})},ot=E.createElement("input"),at=E.createElement("select").appendChild(E.createElement("option")),ot.type="checkbox",y.checkOn=""!==ot.value,y.optSelected=at.selected,(ot=E.createElement("input")).value="t",ot.type="radio",y.radioValue="t"===ot.value;var ht,gt=k.expr.attrHandle;k.fn.extend({attr:function(e,t){return _(this,k.attr,e,t,1<arguments.length)},removeAttr:function(e){return this.each(function(){k.removeAttr(this,e)})}}),k.extend({attr:function(e,t,n){var r,i,o=e.nodeType;if(3!==o&&8!==o&&2!==o)return void 0===e.getAttribute?k.prop(e,t,n):(1===o&&k.isXMLDoc(e)||(i=k.attrHooks[t.toLowerCase()]||(k.expr.match.bool.test(t)?ht:void 0)),void 0!==n?null===n?void k.removeAttr(e,t):i&&"set"in i&&void 0!==(r=i.set(e,n,t))?r:(e.setAttribute(t,n+""),n):i&&"get"in i&&null!==(r=i.get(e,t))?r:null==(r=k.find.attr(e,t))?void 0:r)},attrHooks:{type:{set:function(e,t){if(!y.radioValue&&"radio"===t&&A(e,"input")){var n=e.value;return e.setAttribute("type",t),n&&(e.value=n),t}}}},removeAttr:function(e,t){var n,r=0,i=t&&t.match(R);if(i&&1===e.nodeType)for(;n=i[r++];)e.removeAttribute(n)}}),ht={set:function(e,t,n){return!1===t?k.removeAttr(e,n):e.setAttribute(n,n),n}},k.each(k.expr.match.bool.source.match(/\w+/g),function(e,t){var a=gt[t]||k.find.attr;gt[t]=function(e,t,n){var r,i,o=t.toLowerCase();return n||(i=gt[o],gt[o]=r,r=null!=a(e,t,n)?o:null,gt[o]=i),r}});var vt=/^(?:input|select|textarea|button)$/i,yt=/^(?:a|area)$/i;function mt(e){return(e.match(R)||[]).join(" ")}function xt(e){return e.getAttribute&&e.getAttribute("class")||""}function bt(e){return Array.isArray(e)?e:"string"==typeof e&&e.match(R)||[]}k.fn.extend({prop:function(e,t){return _(this,k.prop,e,t,1<arguments.length)},removeProp:function(e){return this.each(function(){delete this[k.propFix[e]||e]})}}),k.extend({prop:function(e,t,n){var r,i,o=e.nodeType;if(3!==o&&8!==o&&2!==o)return 1===o&&k.isXMLDoc(e)||(t=k.propFix[t]||t,i=k.propHooks[t]),void 0!==n?i&&"set"in i&&void 0!==(r=i.set(e,n,t))?r:e[t]=n:i&&"get"in i&&null!==(r=i.get(e,t))?r:e[t]},propHooks:{tabIndex:{get:function(e){var t=k.find.attr(e,"tabindex");return t?parseInt(t,10):vt.test(e.nodeName)||yt.test(e.nodeName)&&e.href?0:-1}}},propFix:{for:"htmlFor",class:"className"}}),y.optSelected||(k.propHooks.selected={get:function(e){var t=e.parentNode;return t&&t.parentNode&&t.parentNode.selectedIndex,null},set:function(e){var t=e.parentNode;t&&(t.selectedIndex,t.parentNode&&t.parentNode.selectedIndex)}}),k.each(["tabIndex","readOnly","maxLength","cellSpacing","cellPadding","rowSpan","colSpan","useMap","frameBorder","contentEditable"],function(){k.propFix[this.toLowerCase()]=this}),k.fn.extend({addClass:function(t){var e,n,r,i,o,a,s,u=0;if(m(t))return this.each(function(e){k(this).addClass(t.call(this,e,xt(this)))});if((e=bt(t)).length)for(;n=this[u++];)if(i=xt(n),r=1===n.nodeType&&" "+mt(i)+" "){for(a=0;o=e[a++];)r.indexOf(" "+o+" ")<0&&(r+=o+" ");i!==(s=mt(r))&&n.setAttribute("class",s)}return this},removeClass:function(t){var e,n,r,i,o,a,s,u=0;if(m(t))return this.each(function(e){k(this).removeClass(t.call(this,e,xt(this)))});if(!arguments.length)return this.attr("class","");if((e=bt(t)).length)for(;n=this[u++];)if(i=xt(n),r=1===n.nodeType&&" "+mt(i)+" "){for(a=0;o=e[a++];)for(;-1<r.indexOf(" "+o+" ");)r=r.replace(" "+o+" "," ");i!==(s=mt(r))&&n.setAttribute("class",s)}return this},toggleClass:function(i,t){var o=typeof i,a="string"==o||Array.isArray(i);return"boolean"==typeof t&&a?t?this.addClass(i):this.removeClass(i):m(i)?this.each(function(e){k(this).toggleClass(i.call(this,e,xt(this),t),t)}):this.each(function(){var e,t,n,r;if(a)for(t=0,n=k(this),r=bt(i);e=r[t++];)n.hasClass(e)?n.removeClass(e):n.addClass(e);else void 0!==i&&"boolean"!=o||((e=xt(this))&&Q.set(this,"__className__",e),this.setAttribute&&this.setAttribute("class",e||!1===i?"":Q.get(this,"__className__")||""))})},hasClass:function(e){var t,n,r=0;for(t=" "+e+" ";n=this[r++];)if(1===n.nodeType&&-1<(" "+mt(xt(n))+" ").indexOf(t))return!0;return!1}});var wt=/\r/g;k.fn.extend({val:function(n){var r,e,i,t=this[0];return arguments.length?(i=m(n),this.each(function(e){var t;1===this.nodeType&&(null==(t=i?n.call(this,e,k(this).val()):n)?t="":"number"==typeof t?t+="":Array.isArray(t)&&(t=k.map(t,function(e){return null==e?"":e+""})),(r=k.valHooks[this.type]||k.valHooks[this.nodeName.toLowerCase()])&&"set"in r&&void 0!==r.set(this,t,"value")||(this.value=t))})):t?(r=k.valHooks[t.type]||k.valHooks[t.nodeName.toLowerCase()])&&"get"in r&&void 0!==(e=r.get(t,"value"))?e:"string"==typeof(e=t.value)?e.replace(wt,""):null==e?"":e:void 0}}),k.extend({valHooks:{option:{get:function(e){var t=k.find.attr(e,"value");return null!=t?t:mt(k.text(e))}},select:{get:function(e){var t,n,r,i=e.options,o=e.selectedIndex,a="select-one"===e.type,s=a?null:[],u=a?o+1:i.length;for(r=o<0?u:a?o:0;r<u;r++)if(((n=i[r]).selected||r===o)&&!n.disabled&&(!n.parentNode.disabled||!A(n.parentNode,"optgroup"))){if(t=k(n).val(),a)return t;s.push(t)}return s},set:function(e,t){for(var n,r,i=e.options,o=k.makeArray(t),a=i.length;a--;)((r=i[a]).selected=-1<k.inArray(k.valHooks.option.get(r),o))&&(n=!0);return n||(e.selectedIndex=-1),o}}}}),k.each(["radio","checkbox"],function(){k.valHooks[this]={set:function(e,t){if(Array.isArray(t))return e.checked=-1<k.inArray(k(e).val(),t)}},y.checkOn||(k.valHooks[this].get=function(e){return null===e.getAttribute("value")?"on":e.value})}),y.focusin="onfocusin"in C;function Ct(e){e.stopPropagation()}var Tt=/^(?:focusinfocus|focusoutblur)$/;k.extend(k.event,{trigger:function(e,t,n,r){var i,o,a,s,u,l,c,f,p=[n||E],d=v.call(e,"type")?e.type:e,h=v.call(e,"namespace")?e.namespace.split("."):[];if(o=f=a=n=n||E,3!==n.nodeType&&8!==n.nodeType&&!Tt.test(d+k.event.triggered)&&(-1<d.indexOf(".")&&(d=(h=d.split(".")).shift(),h.sort()),u=d.indexOf(":")<0&&"on"+d,(e=e[k.expando]?e:new k.Event(d,"object"==typeof e&&e)).isTrigger=r?2:3,e.namespace=h.join("."),e.rnamespace=e.namespace?new RegExp("(^|\\.)"+h.join("\\.(?:.*\\.|)")+"(\\.|$)"):null,e.result=void 0,e.target||(e.target=n),t=null==t?[e]:k.makeArray(t,[e]),c=k.event.special[d]||{},r||!c.trigger||!1!==c.trigger.apply(n,t))){if(!r&&!c.noBubble&&!x(n)){for(s=c.delegateType||d,Tt.test(s+d)||(o=o.parentNode);o;o=o.parentNode)p.push(o),a=o;a===(n.ownerDocument||E)&&p.push(a.defaultView||a.parentWindow||C)}for(i=0;(o=p[i++])&&!e.isPropagationStopped();)f=o,e.type=1<i?s:c.bindType||d,(l=(Q.get(o,"events")||{})[e.type]&&Q.get(o,"handle"))&&l.apply(o,t),(l=u&&o[u])&&l.apply&&G(o)&&(e.result=l.apply(o,t),!1===e.result&&e.preventDefault());return e.type=d,r||e.isDefaultPrevented()||c._default&&!1!==c._default.apply(p.pop(),t)||!G(n)||u&&m(n[d])&&!x(n)&&((a=n[u])&&(n[u]=null),k.event.triggered=d,e.isPropagationStopped()&&f.addEventListener(d,Ct),n[d](),e.isPropagationStopped()&&f.removeEventListener(d,Ct),k.event.triggered=void 0,a&&(n[u]=a)),e.result}},simulate:function(e,t,n){var r=k.extend(new k.Event,n,{type:e,isSimulated:!0});k.event.trigger(r,null,t)}}),k.fn.extend({trigger:function(e,t){return this.each(function(){k.event.trigger(e,t,this)})},triggerHandler:function(e,t){var n=this[0];if(n)return k.event.trigger(e,t,n,!0)}}),y.focusin||k.each({focus:"focusin",blur:"focusout"},function(n,r){function i(e){k.event.simulate(r,e.target,k.event.fix(e))}k.event.special[r]={setup:function(){var e=this.ownerDocument||this,t=Q.access(e,r);t||e.addEventListener(n,i,!0),Q.access(e,r,(t||0)+1)},teardown:function(){var e=this.ownerDocument||this,t=Q.access(e,r)-1;t?Q.access(e,r,t):(e.removeEventListener(n,i,!0),Q.remove(e,r))}}});var Et=C.location,kt=Date.now(),St=/\?/;k.parseXML=function(e){var t;if(!e||"string"!=typeof e)return null;try{t=(new C.DOMParser).parseFromString(e,"text/xml")}catch(e){t=void 0}return t&&!t.getElementsByTagName("parsererror").length||k.error("Invalid XML: "+e),t};var Nt=/\[\]$/,At=/\r?\n/g,Dt=/^(?:submit|button|image|reset|file)$/i,jt=/^(?:input|select|textarea|keygen)/i;function qt(n,e,r,i){var t;if(Array.isArray(e))k.each(e,function(e,t){r||Nt.test(n)?i(n,t):qt(n+"["+("object"==typeof t&&null!=t?e:"")+"]",t,r,i)});else if(r||"object"!==w(e))i(n,e);else for(t in e)qt(n+"["+t+"]",e[t],r,i)}k.param=function(e,t){function i(e,t){var n=m(t)?t():t;r[r.length]=encodeURIComponent(e)+"="+encodeURIComponent(null==n?"":n)}var n,r=[];if(null==e)return"";if(Array.isArray(e)||e.jquery&&!k.isPlainObject(e))k.each(e,function(){i(this.name,this.value)});else for(n in e)qt(n,e[n],t,i);return r.join("&")},k.fn.extend({serialize:function(){return k.param(this.serializeArray())},serializeArray:function(){return this.map(function(){var e=k.prop(this,"elements");return e?k.makeArray(e):this}).filter(function(){var e=this.type;return this.name&&!k(this).is(":disabled")&&jt.test(this.nodeName)&&!Dt.test(e)&&(this.checked||!pe.test(e))}).map(function(e,t){var n=k(this).val();return null==n?null:Array.isArray(n)?k.map(n,function(e){return{name:t.name,value:e.replace(At,"\r\n")}}):{name:t.name,value:n.replace(At,"\r\n")}}).get()}});var Lt=/%20/g,Ht=/#.*$/,Ot=/([?&])_=[^&]*/,Pt=/^(.*?):[ \t]*([^\r\n]*)$/gm,Rt=/^(?:GET|HEAD)$/,Mt=/^\/\//,It={},Wt={},$t="*/".concat("*"),Ft=E.createElement("a");function Bt(o){return function(e,t){"string"!=typeof e&&(t=e,e="*");var n,r=0,i=e.toLowerCase().match(R)||[];if(m(t))for(;n=i[r++];)"+"===n[0]?(n=n.slice(1)||"*",(o[n]=o[n]||[]).unshift(t)):(o[n]=o[n]||[]).push(t)}}function _t(t,i,o,a){var s={},u=t===Wt;function l(e){var r;return s[e]=!0,k.each(t[e]||[],function(e,t){var n=t(i,o,a);return"string"!=typeof n||u||s[n]?u?!(r=n):void 0:(i.dataTypes.unshift(n),l(n),!1)}),r}return l(i.dataTypes[0])||!s["*"]&&l("*")}function zt(e,t){var n,r,i=k.ajaxSettings.flatOptions||{};for(n in t)void 0!==t[n]&&((i[n]?e:r||(r={}))[n]=t[n]);return r&&k.extend(!0,e,r),e}Ft.href=Et.href,k.extend({active:0,lastModified:{},etag:{},ajaxSettings:{url:Et.href,type:"GET",isLocal:/^(?:about|app|app-storage|.+-extension|file|res|widget):$/.test(Et.protocol),global:!0,processData:!0,async:!0,contentType:"application/x-www-form-urlencoded; charset=UTF-8",accepts:{"*":$t,text:"text/plain",html:"text/html",xml:"application/xml, text/xml",json:"application/json, text/javascript"},contents:{xml:/\bxml\b/,html:/\bhtml/,json:/\bjson\b/},responseFields:{xml:"responseXML",text:"responseText",json:"responseJSON"},converters:{"* text":String,"text html":!0,"text json":JSON.parse,"text xml":k.parseXML},flatOptions:{url:!0,context:!0}},ajaxSetup:function(e,t){return t?zt(zt(e,k.ajaxSettings),t):zt(k.ajaxSettings,e)},ajaxPrefilter:Bt(It),ajaxTransport:Bt(Wt),ajax:function(e,t){"object"==typeof e&&(t=e,e=void 0),t=t||{};var c,f,p,n,d,r,h,g,i,o,v=k.ajaxSetup({},t),y=v.context||v,m=v.context&&(y.nodeType||y.jquery)?k(y):k.event,x=k.Deferred(),b=k.Callbacks("once memory"),w=v.statusCode||{},a={},s={},u="canceled",T={readyState:0,getResponseHeader:function(e){var t;if(h){if(!n)for(n={};t=Pt.exec(p);)n[t[1].toLowerCase()+" "]=(n[t[1].toLowerCase()+" "]||[]).concat(t[2]);t=n[e.toLowerCase()+" "]}return null==t?null:t.join(", ")},getAllResponseHeaders:function(){return h?p:null},setRequestHeader:function(e,t){return null==h&&(e=s[e.toLowerCase()]=s[e.toLowerCase()]||e,a[e]=t),this},overrideMimeType:function(e){return null==h&&(v.mimeType=e),this},statusCode:function(e){var t;if(e)if(h)T.always(e[T.status]);else for(t in e)w[t]=[w[t],e[t]];return this},abort:function(e){var t=e||u;return c&&c.abort(t),l(0,t),this}};if(x.promise(T),v.url=((e||v.url||Et.href)+"").replace(Mt,Et.protocol+"//"),v.type=t.method||t.type||v.method||v.type,v.dataTypes=(v.dataType||"*").toLowerCase().match(R)||[""],null==v.crossDomain){r=E.createElement("a");try{r.href=v.url,r.href=r.href,v.crossDomain=Ft.protocol+"//"+Ft.host!=r.protocol+"//"+r.host}catch(e){v.crossDomain=!0}}if(v.data&&v.processData&&"string"!=typeof v.data&&(v.data=k.param(v.data,v.traditional)),_t(It,v,t,T),h)return T;for(i in(g=k.event&&v.global)&&0==k.active++&&k.event.trigger("ajaxStart"),v.type=v.type.toUpperCase(),v.hasContent=!Rt.test(v.type),f=v.url.replace(Ht,""),v.hasContent?v.data&&v.processData&&0===(v.contentType||"").indexOf("application/x-www-form-urlencoded")&&(v.data=v.data.replace(Lt,"+")):(o=v.url.slice(f.length),v.data&&(v.processData||"string"==typeof v.data)&&(f+=(St.test(f)?"&":"?")+v.data,delete v.data),!1===v.cache&&(f=f.replace(Ot,"$1"),o=(St.test(f)?"&":"?")+"_="+kt+++o),v.url=f+o),v.ifModified&&(k.lastModified[f]&&T.setRequestHeader("If-Modified-Since",k.lastModified[f]),k.etag[f]&&T.setRequestHeader("If-None-Match",k.etag[f])),(v.data&&v.hasContent&&!1!==v.contentType||t.contentType)&&T.setRequestHeader("Content-Type",v.contentType),T.setRequestHeader("Accept",v.dataTypes[0]&&v.accepts[v.dataTypes[0]]?v.accepts[v.dataTypes[0]]+("*"!==v.dataTypes[0]?", "+$t+"; q=0.01":""):v.accepts["*"]),v.headers)T.setRequestHeader(i,v.headers[i]);if(v.beforeSend&&(!1===v.beforeSend.call(y,T,v)||h))return T.abort();if(u="abort",b.add(v.complete),T.done(v.success),T.fail(v.error),c=_t(Wt,v,t,T)){if(T.readyState=1,g&&m.trigger("ajaxSend",[T,v]),h)return T;v.async&&0<v.timeout&&(d=C.setTimeout(function(){T.abort("timeout")},v.timeout));try{h=!1,c.send(a,l)}catch(e){if(h)throw e;l(-1,e)}}else l(-1,"No Transport");function l(e,t,n,r){var i,o,a,s,u,l=t;h||(h=!0,d&&C.clearTimeout(d),c=void 0,p=r||"",T.readyState=0<e?4:0,i=200<=e&&e<300||304===e,n&&(s=function(e,t,n){for(var r,i,o,a,s=e.contents,u=e.dataTypes;"*"===u[0];)u.shift(),void 0===r&&(r=e.mimeType||t.getResponseHeader("Content-Type"));if(r)for(i in s)if(s[i]&&s[i].test(r)){u.unshift(i);break}if(u[0]in n)o=u[0];else{for(i in n){if(!u[0]||e.converters[i+" "+u[0]]){o=i;break}a||(a=i)}o=o||a}if(o)return o!==u[0]&&u.unshift(o),n[o]}(v,T,n)),s=function(e,t,n,r){var i,o,a,s,u,l={},c=e.dataTypes.slice();if(c[1])for(a in e.converters)l[a.toLowerCase()]=e.converters[a];for(o=c.shift();o;)if(e.responseFields[o]&&(n[e.responseFields[o]]=t),!u&&r&&e.dataFilter&&(t=e.dataFilter(t,e.dataType)),u=o,o=c.shift())if("*"===o)o=u;else if("*"!==u&&u!==o){if(!(a=l[u+" "+o]||l["* "+o]))for(i in l)if((s=i.split(" "))[1]===o&&(a=l[u+" "+s[0]]||l["* "+s[0]])){!0===a?a=l[i]:!0!==l[i]&&(o=s[0],c.unshift(s[1]));break}if(!0!==a)if(a&&e.throws)t=a(t);else try{t=a(t)}catch(e){return{state:"parsererror",error:a?e:"No conversion from "+u+" to "+o}}}return{state:"success",data:t}}(v,s,T,i),i?(v.ifModified&&((u=T.getResponseHeader("Last-Modified"))&&(k.lastModified[f]=u),(u=T.getResponseHeader("etag"))&&(k.etag[f]=u)),204===e||"HEAD"===v.type?l="nocontent":304===e?l="notmodified":(l=s.state,o=s.data,i=!(a=s.error))):(a=l,!e&&l||(l="error",e<0&&(e=0))),T.status=e,T.statusText=(t||l)+"",i?x.resolveWith(y,[o,l,T]):x.rejectWith(y,[T,l,a]),T.statusCode(w),w=void 0,g&&m.trigger(i?"ajaxSuccess":"ajaxError",[T,v,i?o:a]),b.fireWith(y,[T,l]),g&&(m.trigger("ajaxComplete",[T,v]),--k.active||k.event.trigger("ajaxStop")))}return T},getJSON:function(e,t,n){return k.get(e,t,n,"json")},getScript:function(e,t){return k.get(e,void 0,t,"script")}}),k.each(["get","post"],function(e,i){k[i]=function(e,t,n,r){return m(t)&&(r=r||n,n=t,t=void 0),k.ajax(k.extend({url:e,type:i,dataType:r,data:t,success:n},k.isPlainObject(e)&&e))}}),k._evalUrl=function(e,t){return k.ajax({url:e,type:"GET",dataType:"script",cache:!0,async:!1,global:!1,converters:{"text script":function(){}},dataFilter:function(e){k.globalEval(e,t)}})},k.fn.extend({wrapAll:function(e){var t;return this[0]&&(m(e)&&(e=e.call(this[0])),t=k(e,this[0].ownerDocument).eq(0).clone(!0),this[0].parentNode&&t.insertBefore(this[0]),t.map(function(){for(var e=this;e.firstElementChild;)e=e.firstElementChild;return e}).append(this)),this},wrapInner:function(n){return m(n)?this.each(function(e){k(this).wrapInner(n.call(this,e))}):this.each(function(){var e=k(this),t=e.contents();t.length?t.wrapAll(n):e.append(n)})},wrap:function(t){var n=m(t);return this.each(function(e){k(this).wrapAll(n?t.call(this,e):t)})},unwrap:function(e){return this.parent(e).not("body").each(function(){k(this).replaceWith(this.childNodes)}),this}}),k.expr.pseudos.hidden=function(e){return!k.expr.pseudos.visible(e)},k.expr.pseudos.visible=function(e){return!!(e.offsetWidth||e.offsetHeight||e.getClientRects().length)},k.ajaxSettings.xhr=function(){try{return new C.XMLHttpRequest}catch(e){}};var Ut={0:200,1223:204},Xt=k.ajaxSettings.xhr();y.cors=!!Xt&&"withCredentials"in Xt,y.ajax=Xt=!!Xt,k.ajaxTransport(function(i){var o,a;if(y.cors||Xt&&!i.crossDomain)return{send:function(e,t){var n,r=i.xhr();if(r.open(i.type,i.url,i.async,i.username,i.password),i.xhrFields)for(n in i.xhrFields)r[n]=i.xhrFields[n];for(n in i.mimeType&&r.overrideMimeType&&r.overrideMimeType(i.mimeType),i.crossDomain||e["X-Requested-With"]||(e["X-Requested-With"]="XMLHttpRequest"),e)r.setRequestHeader(n,e[n]);o=function(e){return function(){o&&(o=a=r.onload=r.onerror=r.onabort=r.ontimeout=r.onreadystatechange=null,"abort"===e?r.abort():"error"===e?"number"!=typeof r.status?t(0,"error"):t(r.status,r.statusText):t(Ut[r.status]||r.status,r.statusText,"text"!==(r.responseType||"text")||"string"!=typeof r.responseText?{binary:r.response}:{text:r.responseText},r.getAllResponseHeaders()))}},r.onload=o(),a=r.onerror=r.ontimeout=o("error"),void 0!==r.onabort?r.onabort=a:r.onreadystatechange=function(){4===r.readyState&&C.setTimeout(function(){o&&a()})},o=o("abort");try{r.send(i.hasContent&&i.data||null)}catch(e){if(o)throw e}},abort:function(){o&&o()}}}),k.ajaxPrefilter(function(e){e.crossDomain&&(e.contents.script=!1)}),k.ajaxSetup({accepts:{script:"text/javascript, application/javascript, application/ecmascript, application/x-ecmascript"},contents:{script:/\b(?:java|ecma)script\b/},converters:{"text script":function(e){return k.globalEval(e),e}}}),k.ajaxPrefilter("script",function(e){void 0===e.cache&&(e.cache=!1),e.crossDomain&&(e.type="GET")}),k.ajaxTransport("script",function(n){var r,i;if(n.crossDomain||n.scriptAttrs)return{send:function(e,t){r=k("<script>").attr(n.scriptAttrs||{}).prop({charset:n.scriptCharset,src:n.url}).on("load error",i=function(e){r.remove(),i=null,e&&t("error"===e.type?404:200,e.type)}),E.head.appendChild(r[0])},abort:function(){i&&i()}}});var Vt,Gt=[],Yt=/(=)\?(?=&|$)|\?\?/;k.ajaxSetup({jsonp:"callback",jsonpCallback:function(){var e=Gt.pop()||k.expando+"_"+kt++;return this[e]=!0,e}}),k.ajaxPrefilter("json jsonp",function(e,t,n){var r,i,o,a=!1!==e.jsonp&&(Yt.test(e.url)?"url":"string"==typeof e.data&&0===(e.contentType||"").indexOf("application/x-www-form-urlencoded")&&Yt.test(e.data)&&"data");if(a||"jsonp"===e.dataTypes[0])return r=e.jsonpCallback=m(e.jsonpCallback)?e.jsonpCallback():e.jsonpCallback,a?e[a]=e[a].replace(Yt,"$1"+r):!1!==e.jsonp&&(e.url+=(St.test(e.url)?"&":"?")+e.jsonp+"="+r),e.converters["script json"]=function(){return o||k.error(r+" was not called"),o[0]},e.dataTypes[0]="json",i=C[r],C[r]=function(){o=arguments},n.always(function(){void 0===i?k(C).removeProp(r):C[r]=i,e[r]&&(e.jsonpCallback=t.jsonpCallback,Gt.push(r)),o&&m(i)&&i(o[0]),o=i=void 0}),"script"}),y.createHTMLDocument=((Vt=E.implementation.createHTMLDocument("").body).innerHTML="<form></form><form></form>",2===Vt.childNodes.length),k.parseHTML=function(e,t,n){return"string"!=typeof e?[]:("boolean"==typeof t&&(n=t,t=!1),t||(y.createHTMLDocument?((r=(t=E.implementation.createHTMLDocument("")).createElement("base")).href=E.location.href,t.head.appendChild(r)):t=E),o=!n&&[],(i=D.exec(e))?[t.createElement(i[1])]:(i=we([e],t,o),o&&o.length&&k(o).remove(),k.merge([],i.childNodes)));var r,i,o},k.fn.load=function(e,t,n){var r,i,o,a=this,s=e.indexOf(" ");return-1<s&&(r=mt(e.slice(s)),e=e.slice(0,s)),m(t)?(n=t,t=void 0):t&&"object"==typeof t&&(i="POST"),0<a.length&&k.ajax({url:e,type:i||"GET",dataType:"html",data:t}).done(function(e){o=arguments,a.html(r?k("<div>").append(k.parseHTML(e)).find(r):e)}).always(n&&function(e,t){a.each(function(){n.apply(this,o||[e.responseText,t,e])})}),this},k.each(["ajaxStart","ajaxStop","ajaxComplete","ajaxError","ajaxSuccess","ajaxSend"],function(e,t){k.fn[t]=function(e){return this.on(t,e)}}),k.expr.pseudos.animated=function(t){return k.grep(k.timers,function(e){return t===e.elem}).length},k.offset={setOffset:function(e,t,n){var r,i,o,a,s,u,l=k.css(e,"position"),c=k(e),f={};"static"===l&&(e.style.position="relative"),s=c.offset(),o=k.css(e,"top"),u=k.css(e,"left"),i=("absolute"===l||"fixed"===l)&&-1<(o+u).indexOf("auto")?(a=(r=c.position()).top,r.left):(a=parseFloat(o)||0,parseFloat(u)||0),m(t)&&(t=t.call(e,n,k.extend({},s))),null!=t.top&&(f.top=t.top-s.top+a),null!=t.left&&(f.left=t.left-s.left+i),"using"in t?t.using.call(e,f):c.css(f)}},k.fn.extend({offset:function(t){if(arguments.length)return void 0===t?this:this.each(function(e){k.offset.setOffset(this,t,e)});var e,n,r=this[0];return r?r.getClientRects().length?(e=r.getBoundingClientRect(),n=r.ownerDocument.defaultView,{top:e.top+n.pageYOffset,left:e.left+n.pageXOffset}):{top:0,left:0}:void 0},position:function(){if(this[0]){var e,t,n,r=this[0],i={top:0,left:0};if("fixed"===k.css(r,"position"))t=r.getBoundingClientRect();else{for(t=this.offset(),n=r.ownerDocument,e=r.offsetParent||n.documentElement;e&&(e===n.body||e===n.documentElement)&&"static"===k.css(e,"position");)e=e.parentNode;e&&e!==r&&1===e.nodeType&&((i=k(e).offset()).top+=k.css(e,"borderTopWidth",!0),i.left+=k.css(e,"borderLeftWidth",!0))}return{top:t.top-i.top-k.css(r,"marginTop",!0),left:t.left-i.left-k.css(r,"marginLeft",!0)}}},offsetParent:function(){return this.map(function(){for(var e=this.offsetParent;e&&"static"===k.css(e,"position");)e=e.offsetParent;return e||ie})}}),k.each({scrollLeft:"pageXOffset",scrollTop:"pageYOffset"},function(t,i){var o="pageYOffset"===i;k.fn[t]=function(e){return _(this,function(e,t,n){var r;if(x(e)?r=e:9===e.nodeType&&(r=e.defaultView),void 0===n)return r?r[i]:e[t];r?r.scrollTo(o?r.pageXOffset:n,o?n:r.pageYOffset):e[t]=n},t,e,arguments.length)}}),k.each(["top","left"],function(e,n){k.cssHooks[n]=ze(y.pixelPosition,function(e,t){if(t)return t=_e(e,n),$e.test(t)?k(e).position()[n]+"px":t})}),k.each({Height:"height",Width:"width"},function(a,s){k.each({padding:"inner"+a,content:s,"":"outer"+a},function(r,o){k.fn[o]=function(e,t){var n=arguments.length&&(r||"boolean"!=typeof e),i=r||(!0===e||!0===t?"margin":"border");return _(this,function(e,t,n){var r;return x(e)?0===o.indexOf("outer")?e["inner"+a]:e.document.documentElement["client"+a]:9===e.nodeType?(r=e.documentElement,Math.max(e.body["scroll"+a],r["scroll"+a],e.body["offset"+a],r["offset"+a],r["client"+a])):void 0===n?k.css(e,t,i):k.style(e,t,n,i)},s,n?e:void 0,n)}})}),k.each("blur focus focusin focusout resize scroll click dblclick mousedown mouseup mousemove mouseover mouseout mouseenter mouseleave change select submit keydown keypress keyup contextmenu".split(" "),function(e,n){k.fn[n]=function(e,t){return 0<arguments.length?this.on(n,null,e,t):this.trigger(n)}}),k.fn.extend({hover:function(e,t){return this.mouseenter(e).mouseleave(t||e)}}),k.fn.extend({bind:function(e,t,n){return this.on(e,null,t,n)},unbind:function(e,t){return this.off(e,null,t)},delegate:function(e,t,n,r){return this.on(t,e,n,r)},undelegate:function(e,t,n){return 1===arguments.length?this.off(e,"**"):this.off(t,e||"**",n)}}),k.proxy=function(e,t){var n,r,i;if("string"==typeof t&&(n=e[t],t=e,e=n),m(e))return r=s.call(arguments,2),(i=function(){return e.apply(t||this,r.concat(s.call(arguments)))}).guid=e.guid=e.guid||k.guid++,i},k.holdReady=function(e){e?k.readyWait++:k.ready(!0)},k.isArray=Array.isArray,k.parseJSON=JSON.parse,k.nodeName=A,k.isFunction=m,k.isWindow=x,k.camelCase=V,k.type=w,k.now=Date.now,k.isNumeric=function(e){var t=k.type(e);return("number"===t||"string"===t)&&!isNaN(e-parseFloat(e))},"function"==typeof define&&define.amd&&define("jquery",[],function(){return k});var Qt=C.jQuery,Jt=C.$;return k.noConflict=function(e){return C.$===k&&(C.$=Jt),e&&C.jQuery===k&&(C.jQuery=Qt),k},e||(C.jQuery=C.$=k),k}),function(){function f(){}var n="object"==typeof self&&self.self===self&&self||"object"==typeof global&&global.global===global&&global||this||{},r=n._,e=Array.prototype,o=Object.prototype,s="undefined"!=typeof Symbol?Symbol.prototype:null,u=e.push,c=e.slice,p=o.toString,i=o.hasOwnProperty,t=Array.isArray,a=Object.keys,l=Object.create,h=function(n){return n instanceof h?n:this instanceof h?void(this._wrapped=n):new h(n)};"undefined"==typeof exports||exports.nodeType?n._=h:("undefined"!=typeof module&&!module.nodeType&&module.exports&&(exports=module.exports=h),exports._=h),h.VERSION="1.9.1";function y(u,i,n){if(void 0===i)return u;switch(null==n?3:n){case 1:return function(n){return u.call(i,n)};case 3:return function(n,r,t){return u.call(i,n,r,t)};case 4:return function(n,r,t,e){return u.call(i,n,r,t,e)}}return function(){return u.apply(i,arguments)}}function d(n,r,t){return h.iteratee!==v?h.iteratee(n,r):null==n?h.identity:h.isFunction(n)?y(n,r,t):h.isObject(n)&&!h.isArray(n)?h.matcher(n):h.property(n)}var v;h.iteratee=v=function(n,r){return d(n,r,1/0)};function g(u,i){return i=null==i?u.length-1:+i,function(){for(var n=Math.max(arguments.length-i,0),r=Array(n),t=0;t<n;t++)r[t]=arguments[t+i];switch(i){case 0:return u.call(this,r);case 1:return u.call(this,arguments[0],r);case 2:return u.call(this,arguments[0],arguments[1],r)}var e=Array(i+1);for(t=0;t<i;t++)e[t]=arguments[t];return e[i]=r,u.apply(this,e)}}function m(n){if(!h.isObject(n))return{};if(l)return l(n);f.prototype=n;var r=new f;return f.prototype=null,r}function b(r){return function(n){return null==n?void 0:n[r]}}function j(n,r){return null!=n&&i.call(n,r)}function x(n,r){for(var t=r.length,e=0;e<t;e++){if(null==n)return;n=n[r[e]]}return t?n:void 0}function w(n){var r=A(n);return"number"==typeof r&&0<=r&&r<=_}var _=Math.pow(2,53)-1,A=b("length");h.each=h.forEach=function(n,r,t){var e,u;if(r=y(r,t),w(n))for(e=0,u=n.length;e<u;e++)r(n[e],e,n);else{var i=h.keys(n);for(e=0,u=i.length;e<u;e++)r(n[i[e]],i[e],n)}return n},h.map=h.collect=function(n,r,t){r=d(r,t);for(var e=!w(n)&&h.keys(n),u=(e||n).length,i=Array(u),o=0;o<u;o++){var a=e?e[o]:o;i[o]=r(n[a],a,n)}return i};function O(c){return function(n,r,t,e){var u=3<=arguments.length;return function(n,r,t,e){var u=!w(n)&&h.keys(n),i=(u||n).length,o=0<c?0:i-1;for(e||(t=n[u?u[o]:o],o+=c);0<=o&&o<i;o+=c){var a=u?u[o]:o;t=r(t,n[a],a,n)}return t}(n,y(r,e,4),t,u)}}h.reduce=h.foldl=h.inject=O(1),h.reduceRight=h.foldr=O(-1),h.find=h.detect=function(n,r,t){var e=(w(n)?h.findIndex:h.findKey)(n,r,t);if(void 0!==e&&-1!==e)return n[e]},h.filter=h.select=function(n,e,r){var u=[];return e=d(e,r),h.each(n,function(n,r,t){e(n,r,t)&&u.push(n)}),u},h.reject=function(n,r,t){return h.filter(n,h.negate(d(r)),t)},h.every=h.all=function(n,r,t){r=d(r,t);for(var e=!w(n)&&h.keys(n),u=(e||n).length,i=0;i<u;i++){var o=e?e[i]:i;if(!r(n[o],o,n))return!1}return!0},h.some=h.any=function(n,r,t){r=d(r,t);for(var e=!w(n)&&h.keys(n),u=(e||n).length,i=0;i<u;i++){var o=e?e[i]:i;if(r(n[o],o,n))return!0}return!1},h.contains=h.includes=h.include=function(n,r,t,e){return w(n)||(n=h.values(n)),"number"==typeof t&&!e||(t=0),0<=h.indexOf(n,r,t)},h.invoke=g(function(n,t,e){var u,i;return h.isFunction(t)?i=t:h.isArray(t)&&(u=t.slice(0,-1),t=t[t.length-1]),h.map(n,function(n){var r=i;if(!r){if(u&&u.length&&(n=x(n,u)),null==n)return;r=n[t]}return null==r?r:r.apply(n,e)})}),h.pluck=function(n,r){return h.map(n,h.property(r))},h.where=function(n,r){return h.filter(n,h.matcher(r))},h.findWhere=function(n,r){return h.find(n,h.matcher(r))},h.max=function(n,e,r){var t,u,i=-1/0,o=-1/0;if(null==e||"number"==typeof e&&"object"!=typeof n[0]&&null!=n)for(var a=0,c=(n=w(n)?n:h.values(n)).length;a<c;a++)null!=(t=n[a])&&i<t&&(i=t);else e=d(e,r),h.each(n,function(n,r,t){u=e(n,r,t),(o<u||u===-1/0&&i===-1/0)&&(i=n,o=u)});return i},h.min=function(n,e,r){var t,u,i=1/0,o=1/0;if(null==e||"number"==typeof e&&"object"!=typeof n[0]&&null!=n)for(var a=0,c=(n=w(n)?n:h.values(n)).length;a<c;a++)null!=(t=n[a])&&t<i&&(i=t);else e=d(e,r),h.each(n,function(n,r,t){((u=e(n,r,t))<o||u===1/0&&i===1/0)&&(i=n,o=u)});return i},h.shuffle=function(n){return h.sample(n,1/0)},h.sample=function(n,r,t){if(null==r||t)return w(n)||(n=h.values(n)),n[h.random(n.length-1)];var e=w(n)?h.clone(n):h.values(n),u=A(e);r=Math.max(Math.min(r,u),0);for(var i=u-1,o=0;o<r;o++){var a=h.random(o,i),c=e[o];e[o]=e[a],e[a]=c}return e.slice(0,r)},h.sortBy=function(n,e,r){var u=0;return e=d(e,r),h.pluck(h.map(n,function(n,r,t){return{value:n,index:u++,criteria:e(n,r,t)}}).sort(function(n,r){var t=n.criteria,e=r.criteria;if(t!==e){if(e<t||void 0===t)return 1;if(t<e||void 0===e)return-1}return n.index-r.index}),"value")};function k(o,r){return function(e,u,n){var i=r?[[],[]]:{};return u=d(u,n),h.each(e,function(n,r){var t=u(n,r,e);o(i,n,t)}),i}}h.groupBy=k(function(n,r,t){j(n,t)?n[t].push(r):n[t]=[r]}),h.indexBy=k(function(n,r,t){n[t]=r}),h.countBy=k(function(n,r,t){j(n,t)?n[t]++:n[t]=1});var S=/[^\ud800-\udfff]|[\ud800-\udbff][\udc00-\udfff]|[\ud800-\udfff]/g;h.toArray=function(n){return n?h.isArray(n)?c.call(n):h.isString(n)?n.match(S):w(n)?h.map(n,h.identity):h.values(n):[]},h.size=function(n){return null==n?0:w(n)?n.length:h.keys(n).length},h.partition=k(function(n,r,t){n[t?0:1].push(r)},!0),h.first=h.head=h.take=function(n,r,t){return null==n||n.length<1?null==r?void 0:[]:null==r||t?n[0]:h.initial(n,n.length-r)},h.initial=function(n,r,t){return c.call(n,0,Math.max(0,n.length-(null==r||t?1:r)))},h.last=function(n,r,t){return null==n||n.length<1?null==r?void 0:[]:null==r||t?n[n.length-1]:h.rest(n,Math.max(0,n.length-r))},h.rest=h.tail=h.drop=function(n,r,t){return c.call(n,null==r||t?1:r)},h.compact=function(n){return h.filter(n,Boolean)};var M=function(n,r,t,e){for(var u=(e=e||[]).length,i=0,o=A(n);i<o;i++){var a=n[i];if(w(a)&&(h.isArray(a)||h.isArguments(a)))if(r)for(var c=0,l=a.length;c<l;)e[u++]=a[c++];else M(a,r,t,e),u=e.length;else t||(e[u++]=a)}return e};h.flatten=function(n,r){return M(n,r,!1)},h.without=g(function(n,r){return h.difference(n,r)}),h.uniq=h.unique=function(n,r,t,e){h.isBoolean(r)||(e=t,t=r,r=!1),null!=t&&(t=d(t,e));for(var u=[],i=[],o=0,a=A(n);o<a;o++){var c=n[o],l=t?t(c,o,n):c;r&&!t?(o&&i===l||u.push(c),i=l):t?h.contains(i,l)||(i.push(l),u.push(c)):h.contains(u,c)||u.push(c)}return u},h.union=g(function(n){return h.uniq(M(n,!0,!0))}),h.intersection=function(n){for(var r=[],t=arguments.length,e=0,u=A(n);e<u;e++){var i=n[e];if(!h.contains(r,i)){var o;for(o=1;o<t&&h.contains(arguments[o],i);o++);o===t&&r.push(i)}}return r},h.difference=g(function(n,r){return r=M(r,!0,!0),h.filter(n,function(n){return!h.contains(r,n)})}),h.unzip=function(n){for(var r=n&&h.max(n,A).length||0,t=Array(r),e=0;e<r;e++)t[e]=h.pluck(n,e);return t},h.zip=g(h.unzip),h.object=function(n,r){for(var t={},e=0,u=A(n);e<u;e++)r?t[n[e]]=r[e]:t[n[e][0]]=n[e][1];return t};function F(i){return function(n,r,t){r=d(r,t);for(var e=A(n),u=0<i?0:e-1;0<=u&&u<e;u+=i)if(r(n[u],u,n))return u;return-1}}h.findIndex=F(1),h.findLastIndex=F(-1),h.sortedIndex=function(n,r,t,e){for(var u=(t=d(t,e,1))(r),i=0,o=A(n);i<o;){var a=Math.floor((i+o)/2);t(n[a])<u?i=a+1:o=a}return i};function E(i,o,a){return function(n,r,t){var e=0,u=A(n);if("number"==typeof t)0<i?e=0<=t?t:Math.max(t+u,e):u=0<=t?Math.min(t+1,u):t+u+1;else if(a&&t&&u)return n[t=a(n,r)]===r?t:-1;if(r!=r)return 0<=(t=o(c.call(n,e,u),h.isNaN))?t+e:-1;for(t=0<i?e:u-1;0<=t&&t<u;t+=i)if(n[t]===r)return t;return-1}}h.indexOf=E(1,h.findIndex,h.sortedIndex),h.lastIndexOf=E(-1,h.findLastIndex),h.range=function(n,r,t){null==r&&(r=n||0,n=0),t||(t=r<n?-1:1);for(var e=Math.max(Math.ceil((r-n)/t),0),u=Array(e),i=0;i<e;i++,n+=t)u[i]=n;return u},h.chunk=function(n,r){if(null==r||r<1)return[];for(var t=[],e=0,u=n.length;e<u;)t.push(c.call(n,e,e+=r));return t};function N(n,r,t,e,u){if(!(e instanceof r))return n.apply(t,u);var i=m(n.prototype),o=n.apply(i,u);return h.isObject(o)?o:i}h.bind=g(function(r,t,e){if(!h.isFunction(r))throw new TypeError("Bind must be called on a function");var u=g(function(n){return N(r,u,t,this,e.concat(n))});return u}),h.partial=g(function(u,i){var o=h.partial.placeholder,a=function(){for(var n=0,r=i.length,t=Array(r),e=0;e<r;e++)t[e]=i[e]===o?arguments[n++]:i[e];for(;n<arguments.length;)t.push(arguments[n++]);return N(u,a,this,this,t)};return a}),(h.partial.placeholder=h).bindAll=g(function(n,r){var t=(r=M(r,!1,!1)).length;if(t<1)throw new Error("bindAll must be passed function names");for(;t--;){var e=r[t];n[e]=h.bind(n[e],n)}}),h.memoize=function(e,u){var i=function(n){var r=i.cache,t=""+(u?u.apply(this,arguments):n);return j(r,t)||(r[t]=e.apply(this,arguments)),r[t]};return i.cache={},i},h.delay=g(function(n,r,t){return setTimeout(function(){return n.apply(null,t)},r)}),h.defer=h.partial(h.delay,h,1),h.throttle=function(t,e,u){var i,o,a,c,l=0;u||(u={});function f(){l=!1===u.leading?0:h.now(),i=null,c=t.apply(o,a),i||(o=a=null)}var n=function(){var n=h.now();l||!1!==u.leading||(l=n);var r=e-(n-l);return o=this,a=arguments,r<=0||e<r?(i&&(clearTimeout(i),i=null),l=n,c=t.apply(o,a),i||(o=a=null)):i||!1===u.trailing||(i=setTimeout(f,r)),c};return n.cancel=function(){clearTimeout(i),l=0,i=o=a=null},n},h.debounce=function(t,e,u){function a(n,r){i=null,r&&(o=t.apply(n,r))}var i,o,n=g(function(n){if(i&&clearTimeout(i),u){var r=!i;i=setTimeout(a,e),r&&(o=t.apply(this,n))}else i=h.delay(a,e,this,n);return o});return n.cancel=function(){clearTimeout(i),i=null},n},h.wrap=function(n,r){return h.partial(r,n)},h.negate=function(n){return function(){return!n.apply(this,arguments)}},h.compose=function(){var t=arguments,e=t.length-1;return function(){for(var n=e,r=t[e].apply(this,arguments);n--;)r=t[n].call(this,r);return r}},h.after=function(n,r){return function(){if(--n<1)return r.apply(this,arguments)}},h.before=function(n,r){var t;return function(){return 0<--n&&(t=r.apply(this,arguments)),n<=1&&(r=null),t}},h.once=h.partial(h.before,2),h.restArguments=g;function B(n,r){var t=T.length,e=n.constructor,u=h.isFunction(e)&&e.prototype||o,i="constructor";for(j(n,i)&&!h.contains(r,i)&&r.push(i);t--;)(i=T[t])in n&&n[i]!==u[i]&&!h.contains(r,i)&&r.push(i)}var I=!{toString:null}.propertyIsEnumerable("toString"),T=["valueOf","isPrototypeOf","toString","propertyIsEnumerable","hasOwnProperty","toLocaleString"];h.keys=function(n){if(!h.isObject(n))return[];if(a)return a(n);var r=[];for(var t in n)j(n,t)&&r.push(t);return I&&B(n,r),r},h.allKeys=function(n){if(!h.isObject(n))return[];var r=[];for(var t in n)r.push(t);return I&&B(n,r),r},h.values=function(n){for(var r=h.keys(n),t=r.length,e=Array(t),u=0;u<t;u++)e[u]=n[r[u]];return e},h.mapObject=function(n,r,t){r=d(r,t);for(var e=h.keys(n),u=e.length,i={},o=0;o<u;o++){var a=e[o];i[a]=r(n[a],a,n)}return i},h.pairs=function(n){for(var r=h.keys(n),t=r.length,e=Array(t),u=0;u<t;u++)e[u]=[r[u],n[r[u]]];return e},h.invert=function(n){for(var r={},t=h.keys(n),e=0,u=t.length;e<u;e++)r[n[t[e]]]=t[e];return r},h.functions=h.methods=function(n){var r=[];for(var t in n)h.isFunction(n[t])&&r.push(t);return r.sort()};function R(c,l){return function(n){var r=arguments.length;if(l&&(n=Object(n)),r<2||null==n)return n;for(var t=1;t<r;t++)for(var e=arguments[t],u=c(e),i=u.length,o=0;o<i;o++){var a=u[o];l&&void 0!==n[a]||(n[a]=e[a])}return n}}h.extend=R(h.allKeys),h.extendOwn=h.assign=R(h.keys),h.findKey=function(n,r,t){r=d(r,t);for(var e,u=h.keys(n),i=0,o=u.length;i<o;i++)if(r(n[e=u[i]],e,n))return e};function z(n,r,t){return r in t}var q,K;h.pick=g(function(n,r){var t={},e=r[0];if(null==n)return t;h.isFunction(e)?(1<r.length&&(e=y(e,r[1])),r=h.allKeys(n)):(e=z,r=M(r,!1,!1),n=Object(n));for(var u=0,i=r.length;u<i;u++){var o=r[u],a=n[o];e(a,o,n)&&(t[o]=a)}return t}),h.omit=g(function(n,t){var r,e=t[0];return h.isFunction(e)?(e=h.negate(e),1<t.length&&(r=t[1])):(t=h.map(M(t,!1,!1),String),e=function(n,r){return!h.contains(t,r)}),h.pick(n,e,r)}),h.defaults=R(h.allKeys,!0),h.create=function(n,r){var t=m(n);return r&&h.extendOwn(t,r),t},h.clone=function(n){return h.isObject(n)?h.isArray(n)?n.slice():h.extend({},n):n},h.tap=function(n,r){return r(n),n},h.isMatch=function(n,r){var t=h.keys(r),e=t.length;if(null==n)return!e;for(var u=Object(n),i=0;i<e;i++){var o=t[i];if(r[o]!==u[o]||!(o in u))return!1}return!0},q=function(n,r,t,e){if(n===r)return 0!==n||1/n==1/r;if(null==n||null==r)return!1;if(n!=n)return r!=r;var u=typeof n;return("function"==u||"object"==u||"object"==typeof r)&&K(n,r,t,e)},K=function(n,r,t,e){n instanceof h&&(n=n._wrapped),r instanceof h&&(r=r._wrapped);var u=p.call(n);if(u!==p.call(r))return!1;switch(u){case"[object RegExp]":case"[object String]":return""+n==""+r;case"[object Number]":return+n!=+n?+r!=+r:0==+n?1/+n==1/r:+n==+r;case"[object Date]":case"[object Boolean]":return+n==+r;case"[object Symbol]":return s.valueOf.call(n)===s.valueOf.call(r)}var i="[object Array]"===u;if(!i){if("object"!=typeof n||"object"!=typeof r)return!1;var o=n.constructor,a=r.constructor;if(o!==a&&!(h.isFunction(o)&&o instanceof o&&h.isFunction(a)&&a instanceof a)&&"constructor"in n&&"constructor"in r)return!1}e=e||[];for(var c=(t=t||[]).length;c--;)if(t[c]===n)return e[c]===r;if(t.push(n),e.push(r),i){if((c=n.length)!==r.length)return!1;for(;c--;)if(!q(n[c],r[c],t,e))return!1}else{var l,f=h.keys(n);if(c=f.length,h.keys(r).length!==c)return!1;for(;c--;)if(l=f[c],!j(r,l)||!q(n[l],r[l],t,e))return!1}return t.pop(),e.pop(),!0},h.isEqual=function(n,r){return q(n,r)},h.isEmpty=function(n){return null==n||(w(n)&&(h.isArray(n)||h.isString(n)||h.isArguments(n))?0===n.length:0===h.keys(n).length)},h.isElement=function(n){return!(!n||1!==n.nodeType)},h.isArray=t||function(n){return"[object Array]"===p.call(n)},h.isObject=function(n){var r=typeof n;return"function"==r||"object"==r&&!!n},h.each(["Arguments","Function","String","Number","Date","RegExp","Error","Symbol","Map","WeakMap","Set","WeakSet"],function(r){h["is"+r]=function(n){return p.call(n)==="[object "+r+"]"}}),h.isArguments(arguments)||(h.isArguments=function(n){return j(n,"callee")});var D=n.document&&n.document.childNodes;"function"!=typeof/./&&"object"!=typeof Int8Array&&"function"!=typeof D&&(h.isFunction=function(n){return"function"==typeof n||!1}),h.isFinite=function(n){return!h.isSymbol(n)&&isFinite(n)&&!isNaN(parseFloat(n))},h.isNaN=function(n){return h.isNumber(n)&&isNaN(n)},h.isBoolean=function(n){return!0===n||!1===n||"[object Boolean]"===p.call(n)},h.isNull=function(n){return null===n},h.isUndefined=function(n){return void 0===n},h.has=function(n,r){if(!h.isArray(r))return j(n,r);for(var t=r.length,e=0;e<t;e++){var u=r[e];if(null==n||!i.call(n,u))return!1;n=n[u]}return!!t},h.noConflict=function(){return n._=r,this},h.identity=function(n){return n},h.constant=function(n){return function(){return n}},h.noop=function(){},h.property=function(r){return h.isArray(r)?function(n){return x(n,r)}:b(r)},h.propertyOf=function(r){return null==r?function(){}:function(n){return h.isArray(n)?x(r,n):r[n]}},h.matcher=h.matches=function(r){return r=h.extendOwn({},r),function(n){return h.isMatch(n,r)}},h.times=function(n,r,t){var e=Array(Math.max(0,n));r=y(r,t,1);for(var u=0;u<n;u++)e[u]=r(u);return e},h.random=function(n,r){return null==r&&(r=n,n=0),n+Math.floor(Math.random()*(r-n+1))},h.now=Date.now||function(){return(new Date).getTime()};function W(r){function t(n){return r[n]}var n="(?:"+h.keys(r).join("|")+")",e=RegExp(n),u=RegExp(n,"g");return function(n){return n=null==n?"":""+n,e.test(n)?n.replace(u,t):n}}var L={"&":"&amp;","<":"&lt;",">":"&gt;",'"':"&quot;","'":"&#x27;","`":"&#x60;"},P=h.invert(L);h.escape=W(L),h.unescape=W(P),h.result=function(n,r,t){h.isArray(r)||(r=[r]);var e=r.length;if(!e)return h.isFunction(t)?t.call(n):t;for(var u=0;u<e;u++){var i=null==n?void 0:n[r[u]];void 0===i&&(i=t,u=e),n=h.isFunction(i)?i.call(n):i}return n};var C=0;h.uniqueId=function(n){var r=++C+"";return n?n+r:r},h.templateSettings={evaluate:/<%([\s\S]+?)%>/g,interpolate:/<%=([\s\S]+?)%>/g,escape:/<%-([\s\S]+?)%>/g};function $(n){return"\\"+U[n]}var J=/(.)^/,U={"'":"'","\\":"\\","\r":"r","\n":"n","\u2028":"u2028","\u2029":"u2029"},V=/\\|'|\r|\n|\u2028|\u2029/g;h.template=function(i,n,r){!n&&r&&(n=r),n=h.defaults({},n,h.templateSettings);var t,e=RegExp([(n.escape||J).source,(n.interpolate||J).source,(n.evaluate||J).source].join("|")+"|$","g"),o=0,a="__p+='";i.replace(e,function(n,r,t,e,u){return a+=i.slice(o,u).replace(V,$),o=u+n.length,r?a+="'+\n((__t=("+r+"))==null?'':_.escape(__t))+\n'":t?a+="'+\n((__t=("+t+"))==null?'':__t)+\n'":e&&(a+="';\n"+e+"\n__p+='"),n}),a+="';\n",n.variable||(a="with(obj||{}){\n"+a+"}\n"),a="var __t,__p='',__j=Array.prototype.join,print=function(){__p+=__j.call(arguments,'');};\n"+a+"return __p;\n";try{t=new Function(n.variable||"obj","_",a)}catch(n){throw n.source=a,n}function u(n){return t.call(this,n,h)}var c=n.variable||"obj";return u.source="function("+c+"){\n"+a+"}",u},h.chain=function(n){var r=h(n);return r._chain=!0,r};function G(n,r){return n._chain?h(r).chain():r}h.mixin=function(t){return h.each(h.functions(t),function(n){var r=h[n]=t[n];h.prototype[n]=function(){var n=[this._wrapped];return u.apply(n,arguments),G(this,r.apply(h,n))}}),h},h.mixin(h),h.each(["pop","push","reverse","shift","sort","splice","unshift"],function(r){var t=e[r];h.prototype[r]=function(){var n=this._wrapped;return t.apply(n,arguments),"shift"!==r&&"splice"!==r||0!==n.length||delete n[0],G(this,n)}}),h.each(["concat","join","slice"],function(n){var r=e[n];h.prototype[n]=function(){return G(this,r.apply(this._wrapped,arguments))}}),h.prototype.value=function(){return this._wrapped},h.prototype.valueOf=h.prototype.toJSON=h.prototype.value,h.prototype.toString=function(){return String(this._wrapped)},"function"==typeof define&&define.amd&&define("underscore",[],function(){return h})}(),function(t){var e="object"==typeof self&&self.self===self&&self||"object"==typeof global&&global.global===global&&global;if("function"==typeof define&&define.amd)define(["underscore","jquery","exports"],function(i,n,r){e.Backbone=t(e,r,i,n)});else if("undefined"!=typeof exports){var n,i=require("underscore");try{n=require("jquery")}catch(r){}t(e,exports,i,n)}else e.Backbone=t(e,{},e._,e.jQuery||e.Zepto||e.ender||e.$)}(function(t,e,i,n){var r=t.Backbone,s=Array.prototype.slice;e.VERSION="1.4.0",e.$=n,e.noConflict=function(){return t.Backbone=r,this},e.emulateHTTP=!1,e.emulateJSON=!1;var h,a=e.Events={},o=/\s+/,u=function(t,e,n,r,s){var h,a=0;if(n&&"object"==typeof n){void 0!==r&&"context"in s&&void 0===s.context&&(s.context=r);for(h=i.keys(n);a<h.length;a++)e=u(t,e,h[a],n[h[a]],s)}else if(n&&o.test(n))for(h=n.split(o);a<h.length;a++)e=t(e,h[a],r,s);else e=t(e,n,r,s);return e};a.on=function(t,e,i){this._events=u(l,this._events||{},t,e,{context:i,ctx:this,listening:h}),h&&(((this._listeners||(this._listeners={}))[h.id]=h).interop=!1);return this},a.listenTo=function(t,e,n){if(!t)return this;var r=t._listenId||(t._listenId=i.uniqueId("l")),s=this._listeningTo||(this._listeningTo={}),a=h=s[r];a||(this._listenId||(this._listenId=i.uniqueId("l")),a=h=s[r]=new g(this,t));var o=c(t,e,n,this);if(h=void 0,o)throw o;return a.interop&&a.on(e,n),this};var l=function(t,e,i,n){if(i){var r=t[e]||(t[e]=[]),s=n.context,a=n.ctx,o=n.listening;o&&o.count++,r.push({callback:i,context:s,ctx:s||a,listening:o})}return t},c=function(t,e,i,n){try{t.on(e,i,n)}catch(r){return r}};a.off=function(t,e,i){return this._events&&(this._events=u(f,this._events,t,e,{context:i,listeners:this._listeners})),this},a.stopListening=function(t,e,n){var r=this._listeningTo;if(!r)return this;for(var s=t?[t._listenId]:i.keys(r),a=0;a<s.length;a++){var o=r[s[a]];if(!o)break;o.obj.off(e,n,this),o.interop&&o.off(e,n)}return i.isEmpty(r)&&(this._listeningTo=void 0),this};var f=function(t,e,n,r){if(t){var h,s=r.context,a=r.listeners,o=0;if(e||s||n){for(h=e?[e]:i.keys(t);o<h.length;o++){var u=t[e=h[o]];if(!u)break;for(var l=[],c=0;c<u.length;c++){var f=u[c];if(n&&n!==f.callback&&n!==f.callback._callback||s&&s!==f.context)l.push(f);else{var d=f.listening;d&&d.off(e,n)}}l.length?t[e]=l:delete t[e]}return t}for(h=i.keys(a);o<h.length;o++)a[h[o]].cleanup()}};a.once=function(t,e,i){var n=u(d,{},t,e,this.off.bind(this));return"string"==typeof t&&null==i&&(e=void 0),this.on(n,e,i)},a.listenToOnce=function(t,e,i){var n=u(d,{},e,i,this.stopListening.bind(this,t));return this.listenTo(t,n)};var d=function(t,e,n,r){if(n){var s=t[e]=i.once(function(){r(e,s),n.apply(this,arguments)});s._callback=n}return t};a.trigger=function(t){if(!this._events)return this;for(var e=Math.max(0,arguments.length-1),i=Array(e),n=0;n<e;n++)i[n]=arguments[n+1];return u(v,this._events,t,void 0,i),this};var v=function(t,e,i,n){if(t){var r=t[e],s=t.all;r&&s&&(s=s.slice()),r&&p(r,n),s&&p(s,[e].concat(n))}return t},p=function(t,e){var i,n=-1,r=t.length,s=e[0],a=e[1],o=e[2];switch(e.length){case 0:for(;++n<r;)(i=t[n]).callback.call(i.ctx);return;case 1:for(;++n<r;)(i=t[n]).callback.call(i.ctx,s);return;case 2:for(;++n<r;)(i=t[n]).callback.call(i.ctx,s,a);return;case 3:for(;++n<r;)(i=t[n]).callback.call(i.ctx,s,a,o);return;default:for(;++n<r;)(i=t[n]).callback.apply(i.ctx,e);return}},g=function(t,e){this.id=t._listenId,this.listener=t,this.obj=e,this.interop=!0,this.count=0,this._events=void 0};g.prototype.on=a.on,g.prototype.off=function(t,e){(this.interop?(this._events=u(f,this._events,t,e,{context:void 0,listeners:void 0}),this._events):(this.count--,0!==this.count))||this.cleanup()},g.prototype.cleanup=function(){delete this.listener._listeningTo[this.obj._listenId],this.interop||delete this.obj._listeners[this.id]},a.bind=a.on,a.unbind=a.off,i.extend(e,a);var m=e.Model=function(t,e){var n=t||{};e||(e={}),this.preinitialize.apply(this,arguments),this.cid=i.uniqueId(this.cidPrefix),this.attributes={},e.collection&&(this.collection=e.collection),e.parse&&(n=this.parse(n,e)||{});var r=i.result(this,"defaults");n=i.defaults(i.extend({},r,n),r),this.set(n,e),this.changed={},this.initialize.apply(this,arguments)};i.extend(m.prototype,a,{changed:null,validationError:null,idAttribute:"id",cidPrefix:"c",preinitialize:function(){},initialize:function(){},toJSON:function(t){return i.clone(this.attributes)},sync:function(){return e.sync.apply(this,arguments)},get:function(t){return this.attributes[t]},escape:function(t){return i.escape(this.get(t))},has:function(t){return null!=this.get(t)},matches:function(t){return!!i.iteratee(t,this)(this.attributes)},set:function(t,e,n){if(null==t)return this;var r;if("object"==typeof t?(r=t,n=e):(r={})[t]=e,n||(n={}),!this._validate(r,n))return!1;var s=n.unset,a=n.silent,o=[],h=this._changing;this._changing=!0,h||(this._previousAttributes=i.clone(this.attributes),this.changed={});var u=this.attributes,l=this.changed,c=this._previousAttributes;for(var f in r)e=r[f],i.isEqual(u[f],e)||o.push(f),i.isEqual(c[f],e)?delete l[f]:l[f]=e,s?delete u[f]:u[f]=e;if(this.idAttribute in r&&(this.id=this.get(this.idAttribute)),!a){o.length&&(this._pending=n);for(var d=0;d<o.length;d++)this.trigger("change:"+o[d],this,u[o[d]],n)}if(h)return this;if(!a)for(;this._pending;)n=this._pending,this._pending=!1,this.trigger("change",this,n);return this._pending=!1,this._changing=!1,this},unset:function(t,e){return this.set(t,void 0,i.extend({},e,{unset:!0}))},clear:function(t){var e={};for(var n in this.attributes)e[n]=void 0;return this.set(e,i.extend({},t,{unset:!0}))},hasChanged:function(t){return null==t?!i.isEmpty(this.changed):i.has(this.changed,t)},changedAttributes:function(t){if(!t)return!!this.hasChanged()&&i.clone(this.changed);var r,e=this._changing?this._previousAttributes:this.attributes,n={};for(var s in t){var a=t[s];i.isEqual(e[s],a)||(n[s]=a,r=!0)}return!!r&&n},previous:function(t){return null!=t&&this._previousAttributes?this._previousAttributes[t]:null},previousAttributes:function(){return i.clone(this._previousAttributes)},fetch:function(t){t=i.extend({parse:!0},t);var e=this,n=t.success;return t.success=function(i){var r=t.parse?e.parse(i,t):i;if(!e.set(r,t))return!1;n&&n.call(t.context,e,i,t),e.trigger("sync",e,i,t)},G(this,t),this.sync("read",this,t)},save:function(t,e,n){var r;null==t||"object"==typeof t?(r=t,n=e):(r={})[t]=e;var s=(n=i.extend({validate:!0,parse:!0},n)).wait;if(r&&!s){if(!this.set(r,n))return!1}else if(!this._validate(r,n))return!1;var a=this,o=n.success,h=this.attributes;n.success=function(t){a.attributes=h;var e=n.parse?a.parse(t,n):t;if(s&&(e=i.extend({},r,e)),e&&!a.set(e,n))return!1;o&&o.call(n.context,a,t,n),a.trigger("sync",a,t,n)},G(this,n),r&&s&&(this.attributes=i.extend({},h,r));var u=this.isNew()?"create":n.patch?"patch":"update";"patch"!=u||n.attrs||(n.attrs=r);var l=this.sync(u,this,n);return this.attributes=h,l},destroy:function(t){t=t?i.clone(t):{};function s(){e.stopListening(),e.trigger("destroy",e,e.collection,t)}var e=this,n=t.success,r=t.wait,a=!(t.success=function(i){r&&s(),n&&n.call(t.context,e,i,t),e.isNew()||e.trigger("sync",e,i,t)});return this.isNew()?i.defer(t.success):(G(this,t),a=this.sync("delete",this,t)),r||s(),a},url:function(){var t=i.result(this,"urlRoot")||i.result(this.collection,"url")||V();if(this.isNew())return t;var e=this.get(this.idAttribute);return t.replace(/[^\/]$/,"$&/")+encodeURIComponent(e)},parse:function(t,e){return t},clone:function(){return new this.constructor(this.attributes)},isNew:function(){return!this.has(this.idAttribute)},isValid:function(t){return this._validate({},i.extend({},t,{validate:!0}))},_validate:function(t,e){if(!e.validate||!this.validate)return!0;t=i.extend({},this.attributes,t);var n=this.validationError=this.validate(t,e)||null;return!n||(this.trigger("invalid",this,n,i.extend(e,{validationError:n})),!1)}});function x(t,e,i){i=Math.min(Math.max(i,0),t.length);var s,n=Array(t.length-i),r=e.length;for(s=0;s<n.length;s++)n[s]=t[s+i];for(s=0;s<r;s++)t[s+i]=e[s];for(s=0;s<n.length;s++)t[s+r+i]=n[s]}var _=e.Collection=function(t,e){e||(e={}),this.preinitialize.apply(this,arguments),e.model&&(this.model=e.model),void 0!==e.comparator&&(this.comparator=e.comparator),this._reset(),this.initialize.apply(this,arguments),t&&this.reset(t,i.extend({silent:!0},e))},y={add:!0,remove:!0,merge:!0},b={add:!0,remove:!1};i.extend(_.prototype,a,{model:m,preinitialize:function(){},initialize:function(){},toJSON:function(t){return this.map(function(e){return e.toJSON(t)})},sync:function(){return e.sync.apply(this,arguments)},add:function(t,e){return this.set(t,i.extend({merge:!1},e,b))},remove:function(t,e){e=i.extend({},e);var n=!i.isArray(t);t=n?[t]:t.slice();var r=this._removeModels(t,e);return!e.silent&&r.length&&(e.changes={added:[],merged:[],removed:r},this.trigger("update",this,e)),n?r[0]:r},set:function(t,e){if(null!=t){(e=i.extend({},y,e)).parse&&!this._isModel(t)&&(t=this.parse(t,e)||[]);var n=!i.isArray(t);t=n?[t]:t.slice();var r=e.at;null!=r&&(r=+r),r>this.length&&(r=this.length),r<0&&(r+=this.length+1);var g,m,s=[],a=[],o=[],h=[],u={},l=e.add,c=e.merge,f=e.remove,d=!1,v=this.comparator&&null==r&&!1!==e.sort,p=i.isString(this.comparator)?this.comparator:null;for(m=0;m<t.length;m++){g=t[m];var _=this.get(g);if(_){if(c&&g!==_){var b=this._isModel(g)?g.attributes:g;e.parse&&(b=_.parse(b,e)),_.set(b,e),o.push(_),v&&!d&&(d=_.hasChanged(p))}u[_.cid]||(u[_.cid]=!0,s.push(_)),t[m]=_}else l&&(g=t[m]=this._prepareModel(g,e))&&(a.push(g),this._addReference(g,e),u[g.cid]=!0,s.push(g))}if(f){for(m=0;m<this.length;m++)u[(g=this.models[m]).cid]||h.push(g);h.length&&this._removeModels(h,e)}var w=!1,E=!v&&l&&f;if(s.length&&E?(w=this.length!==s.length||i.some(this.models,function(t,e){return t!==s[e]}),this.models.length=0,x(this.models,s,0),this.length=this.models.length):a.length&&(v&&(d=!0),x(this.models,a,null==r?this.length:r),this.length=this.models.length),d&&this.sort({silent:!0}),!e.silent){for(m=0;m<a.length;m++)null!=r&&(e.index=r+m),(g=a[m]).trigger("add",g,this,e);(d||w)&&this.trigger("sort",this,e),(a.length||h.length||o.length)&&(e.changes={added:a,removed:h,merged:o},this.trigger("update",this,e))}return n?t[0]:t}},reset:function(t,e){e=e?i.clone(e):{};for(var n=0;n<this.models.length;n++)this._removeReference(this.models[n],e);return e.previousModels=this.models,this._reset(),t=this.add(t,i.extend({silent:!0},e)),e.silent||this.trigger("reset",this,e),t},push:function(t,e){return this.add(t,i.extend({at:this.length},e))},pop:function(t){var e=this.at(this.length-1);return this.remove(e,t)},unshift:function(t,e){return this.add(t,i.extend({at:0},e))},shift:function(t){var e=this.at(0);return this.remove(e,t)},slice:function(){return s.apply(this.models,arguments)},get:function(t){if(null!=t)return this._byId[t]||this._byId[this.modelId(this._isModel(t)?t.attributes:t)]||t.cid&&this._byId[t.cid]},has:function(t){return null!=this.get(t)},at:function(t){return t<0&&(t+=this.length),this.models[t]},where:function(t,e){return this[e?"find":"filter"](t)},findWhere:function(t){return this.where(t,!0)},sort:function(t){var e=this.comparator;if(!e)throw new Error("Cannot sort a set without a comparator");t||(t={});var n=e.length;return i.isFunction(e)&&(e=e.bind(this)),1===n||i.isString(e)?this.models=this.sortBy(e):this.models.sort(e),t.silent||this.trigger("sort",this,t),this},pluck:function(t){return this.map(t+"")},fetch:function(t){var e=(t=i.extend({parse:!0},t)).success,n=this;return t.success=function(i){var r=t.reset?"reset":"set";n[r](i,t),e&&e.call(t.context,n,i,t),n.trigger("sync",n,i,t)},G(this,t),this.sync("read",this,t)},create:function(t,e){var n=(e=e?i.clone(e):{}).wait;if(!(t=this._prepareModel(t,e)))return!1;n||this.add(t,e);var r=this,s=e.success;return e.success=function(t,e,i){n&&r.add(t,i),s&&s.call(i.context,t,e,i)},t.save(null,e),t},parse:function(t,e){return t},clone:function(){return new this.constructor(this.models,{model:this.model,comparator:this.comparator})},modelId:function(t){return t[this.model.prototype.idAttribute||"id"]},values:function(){return new E(this,k)},keys:function(){return new E(this,I)},entries:function(){return new E(this,S)},_reset:function(){this.length=0,this.models=[],this._byId={}},_prepareModel:function(t,e){if(this._isModel(t))return t.collection||(t.collection=this),t;var n=new(((e=e?i.clone(e):{}).collection=this).model)(t,e);return n.validationError?(this.trigger("invalid",this,n.validationError,e),!1):n},_removeModels:function(t,e){for(var i=[],n=0;n<t.length;n++){var r=this.get(t[n]);if(r){var s=this.indexOf(r);this.models.splice(s,1),this.length--,delete this._byId[r.cid];var a=this.modelId(r.attributes);null!=a&&delete this._byId[a],e.silent||(e.index=s,r.trigger("remove",r,this,e)),i.push(r),this._removeReference(r,e)}}return i},_isModel:function(t){return t instanceof m},_addReference:function(t,e){this._byId[t.cid]=t;var i=this.modelId(t.attributes);null!=i&&(this._byId[i]=t),t.on("all",this._onModelEvent,this)},_removeReference:function(t,e){delete this._byId[t.cid];var i=this.modelId(t.attributes);null!=i&&delete this._byId[i],this===t.collection&&delete t.collection,t.off("all",this._onModelEvent,this)},_onModelEvent:function(t,e,i,n){if(e){if(("add"===t||"remove"===t)&&i!==this)return;if("destroy"===t&&this.remove(e,n),"change"===t){var r=this.modelId(e.previousAttributes()),s=this.modelId(e.attributes);r!==s&&(null!=r&&delete this._byId[r],null!=s&&(this._byId[s]=e))}}this.trigger.apply(this,arguments)}});var w="function"==typeof Symbol&&Symbol.iterator;w&&(_.prototype[w]=_.prototype.values);var E=function(t,e){this._collection=t,this._kind=e,this._index=0},k=1,I=2,S=3;w&&(E.prototype[w]=function(){return this}),E.prototype.next=function(){if(this._collection){if(this._index<this._collection.length){var e,t=this._collection.at(this._index);if(this._index++,this._kind===k)e=t;else{var i=this._collection.modelId(t.attributes);e=this._kind===I?i:[i,t]}return{value:e,done:!1}}this._collection=void 0}return{value:void 0,done:!0}};var T=e.View=function(t){this.cid=i.uniqueId("view"),this.preinitialize.apply(this,arguments),i.extend(this,i.pick(t,H)),this._ensureElement(),this.initialize.apply(this,arguments)},P=/^(\S+)\s*(.*)$/,H=["model","collection","el","id","attributes","className","tagName","events"];i.extend(T.prototype,a,{tagName:"div",$:function(t){return this.$el.find(t)},preinitialize:function(){},initialize:function(){},render:function(){return this},remove:function(){return this._removeElement(),this.stopListening(),this},_removeElement:function(){this.$el.remove()},setElement:function(t){return this.undelegateEvents(),this._setElement(t),this.delegateEvents(),this},_setElement:function(t){this.$el=t instanceof e.$?t:e.$(t),this.el=this.$el[0]},delegateEvents:function(t){if(t||(t=i.result(this,"events")),!t)return this;for(var e in this.undelegateEvents(),t){var n=t[e];if(i.isFunction(n)||(n=this[n]),n){var r=e.match(P);this.delegate(r[1],r[2],n.bind(this))}}return this},delegate:function(t,e,i){return this.$el.on(t+".delegateEvents"+this.cid,e,i),this},undelegateEvents:function(){return this.$el&&this.$el.off(".delegateEvents"+this.cid),this},undelegate:function(t,e,i){return this.$el.off(t+".delegateEvents"+this.cid,e,i),this},_createElement:function(t){return document.createElement(t)},_ensureElement:function(){if(this.el)this.setElement(i.result(this,"el"));else{var t=i.extend({},i.result(this,"attributes"));this.id&&(t.id=i.result(this,"id")),this.className&&(t.class=i.result(this,"className")),this.setElement(this._createElement(i.result(this,"tagName"))),this._setAttributes(t)}},_setAttributes:function(t){this.$el.attr(t)}});function A(t,e,n,r){i.each(n,function(i,n){e[n]&&(t.prototype[n]=function(t,e,i,n){switch(e){case 1:return function(){return t[i](this[n])};case 2:return function(e){return t[i](this[n],e)};case 3:return function(e,r){return t[i](this[n],C(e,this),r)};case 4:return function(e,r,s){return t[i](this[n],C(e,this),r,s)};default:return function(){var e=s.call(arguments);return e.unshift(this[n]),t[i].apply(t,e)}}}(e,i,n,r))})}var C=function(t,e){return i.isFunction(t)?t:i.isObject(t)&&!e._isModel(t)?R(t):i.isString(t)?function(e){return e.get(t)}:t},R=function(t){var e=i.matches(t);return function(t){return e(t.attributes)}};i.each([[_,{forEach:3,each:3,map:3,collect:3,reduce:0,foldl:0,inject:0,reduceRight:0,foldr:0,find:3,detect:3,filter:3,select:3,reject:3,every:3,all:3,some:3,any:3,include:3,includes:3,contains:3,invoke:0,max:3,min:3,toArray:1,size:1,first:3,head:3,take:3,initial:3,rest:3,tail:3,drop:3,last:3,without:0,difference:0,indexOf:3,shuffle:1,lastIndexOf:3,isEmpty:1,chain:1,sample:3,partition:3,groupBy:3,countBy:3,sortBy:3,indexBy:3,findIndex:3,findLastIndex:3},"models"],[m,{keys:1,values:1,pairs:1,invert:1,pick:0,omit:0,chain:1,isEmpty:1},"attributes"]],function(t){var e=t[0],n=t[1],r=t[2];e.mixin=function(t){var n=i.reduce(i.functions(t),function(t,e){return t[e]=0,t},{});A(e,t,n,r)},A(e,i,n,r)}),e.sync=function(t,n,r){var s=j[t];i.defaults(r||(r={}),{emulateHTTP:e.emulateHTTP,emulateJSON:e.emulateJSON});var a={type:s,dataType:"json"};if(r.url||(a.url=i.result(n,"url")||V()),null!=r.data||!n||"create"!==t&&"update"!==t&&"patch"!==t||(a.contentType="application/json",a.data=JSON.stringify(r.attrs||n.toJSON(r))),r.emulateJSON&&(a.contentType="application/x-www-form-urlencoded",a.data=a.data?{model:a.data}:{}),r.emulateHTTP&&("PUT"===s||"DELETE"===s||"PATCH"===s)){a.type="POST",r.emulateJSON&&(a.data._method=s);var o=r.beforeSend;r.beforeSend=function(t){if(t.setRequestHeader("X-HTTP-Method-Override",s),o)return o.apply(this,arguments)}}"GET"===a.type||r.emulateJSON||(a.processData=!1);var h=r.error;r.error=function(t,e,i){r.textStatus=e,r.errorThrown=i,h&&h.call(r.context,t,e,i)};var u=r.xhr=e.ajax(i.extend(a,r));return n.trigger("request",n,u,r),u};var j={create:"POST",update:"PUT",patch:"PATCH",delete:"DELETE",read:"GET"};e.ajax=function(){return e.$.ajax.apply(e.$,arguments)};var O=e.Router=function(t){t||(t={}),this.preinitialize.apply(this,arguments),t.routes&&(this.routes=t.routes),this._bindRoutes(),this.initialize.apply(this,arguments)},U=/\((.*?)\)/g,z=/(\(\?)?:\w+/g,q=/\*\w+/g,F=/[\-{}\[\]+?.,\\\^$|#\s]/g;i.extend(O.prototype,a,{preinitialize:function(){},initialize:function(){},route:function(t,n,r){i.isRegExp(t)||(t=this._routeToRegExp(t)),i.isFunction(n)&&(r=n,n=""),r||(r=this[n]);var s=this;return e.history.route(t,function(i){var a=s._extractParameters(t,i);!1!==s.execute(r,a,n)&&(s.trigger.apply(s,["route:"+n].concat(a)),s.trigger("route",n,a),e.history.trigger("route",s,n,a))}),this},execute:function(t,e,i){t&&t.apply(this,e)},navigate:function(t,i){return e.history.navigate(t,i),this},_bindRoutes:function(){if(this.routes){this.routes=i.result(this,"routes");for(var t,e=i.keys(this.routes);null!=(t=e.pop());)this.route(t,this.routes[t])}},_routeToRegExp:function(t){return t=t.replace(F,"\\$&").replace(U,"(?:$1)?").replace(z,function(t,e){return e?t:"([^/?]+)"}).replace(q,"([^?]*?)"),new RegExp("^"+t+"(?:\\?([\\s\\S]*))?$")},_extractParameters:function(t,e){var n=t.exec(e).slice(1);return i.map(n,function(t,e){return e===n.length-1?t||null:t?decodeURIComponent(t):null})}});var B=e.History=function(){this.handlers=[],this.checkUrl=this.checkUrl.bind(this),"undefined"!=typeof window&&(this.location=window.location,this.history=window.history)},J=/^[#\/]|\s+$/g,L=/^\/+|\/+$/g,W=/#.*$/;B.started=!1,i.extend(B.prototype,a,{interval:50,atRoot:function(){return this.location.pathname.replace(/[^\/]$/,"$&/")===this.root&&!this.getSearch()},matchRoot:function(){return this.decodeFragment(this.location.pathname).slice(0,this.root.length-1)+"/"===this.root},decodeFragment:function(t){return decodeURI(t.replace(/%25/g,"%2525"))},getSearch:function(){var t=this.location.href.replace(/#.*/,"").match(/\?.+/);return t?t[0]:""},getHash:function(t){var e=(t||this).location.href.match(/#(.*)$/);return e?e[1]:""},getPath:function(){var t=this.decodeFragment(this.location.pathname+this.getSearch()).slice(this.root.length-1);return"/"===t.charAt(0)?t.slice(1):t},getFragment:function(t){return null==t&&(t=this._usePushState||!this._wantsHashChange?this.getPath():this.getHash()),t.replace(J,"")},start:function(t){if(B.started)throw new Error("Backbone.history has already been started");if(B.started=!0,this.options=i.extend({root:"/"},this.options,t),this.root=this.options.root,this._wantsHashChange=!1!==this.options.hashChange,this._hasHashChange="onhashchange"in window&&(void 0===document.documentMode||7<document.documentMode),this._useHashChange=this._wantsHashChange&&this._hasHashChange,this._wantsPushState=!!this.options.pushState,this._hasPushState=!(!this.history||!this.history.pushState),this._usePushState=this._wantsPushState&&this._hasPushState,this.fragment=this.getFragment(),this.root=("/"+this.root+"/").replace(L,"/"),this._wantsHashChange&&this._wantsPushState){if(!this._hasPushState&&!this.atRoot()){var e=this.root.slice(0,-1)||"/";return this.location.replace(e+"#"+this.getPath()),!0}this._hasPushState&&this.atRoot()&&this.navigate(this.getHash(),{replace:!0})}if(!this._hasHashChange&&this._wantsHashChange&&!this._usePushState){this.iframe=document.createElement("iframe"),this.iframe.src="javascript:0",this.iframe.style.display="none",this.iframe.tabIndex=-1;var n=document.body,r=n.insertBefore(this.iframe,n.firstChild).contentWindow;r.document.open(),r.document.close(),r.location.hash="#"+this.fragment}var s=window.addEventListener||function(t,e){return attachEvent("on"+t,e)};if(this._usePushState?s("popstate",this.checkUrl,!1):this._useHashChange&&!this.iframe?s("hashchange",this.checkUrl,!1):this._wantsHashChange&&(this._checkUrlInterval=setInterval(this.checkUrl,this.interval)),!this.options.silent)return this.loadUrl()},stop:function(){var t=window.removeEventListener||function(t,e){return detachEvent("on"+t,e)};this._usePushState?t("popstate",this.checkUrl,!1):this._useHashChange&&!this.iframe&&t("hashchange",this.checkUrl,!1),this.iframe&&(document.body.removeChild(this.iframe),this.iframe=null),this._checkUrlInterval&&clearInterval(this._checkUrlInterval),B.started=!1},route:function(t,e){this.handlers.unshift({route:t,callback:e})},checkUrl:function(t){var e=this.getFragment();if(e===this.fragment&&this.iframe&&(e=this.getHash(this.iframe.contentWindow)),e===this.fragment)return!1;this.iframe&&this.navigate(e),this.loadUrl()},loadUrl:function(t){return!!this.matchRoot()&&(t=this.fragment=this.getFragment(t),i.some(this.handlers,function(e){if(e.route.test(t))return e.callback(t),!0}))},navigate:function(t,e){if(!B.started)return!1;e&&!0!==e||(e={trigger:!!e}),t=this.getFragment(t||"");var i=this.root;""!==t&&"?"!==t.charAt(0)||(i=i.slice(0,-1)||"/");var n=i+t;t=t.replace(W,"");var r=this.decodeFragment(t);if(this.fragment!==r){if(this.fragment=r,this._usePushState)this.history[e.replace?"replaceState":"pushState"]({},document.title,n);else{if(!this._wantsHashChange)return this.location.assign(n);if(this._updateHash(this.location,t,e.replace),this.iframe&&t!==this.getHash(this.iframe.contentWindow)){var s=this.iframe.contentWindow;e.replace||(s.document.open(),s.document.close()),this._updateHash(s.location,t,e.replace)}}return e.trigger?this.loadUrl(t):void 0}},_updateHash:function(t,e,i){if(i){var n=t.href.replace(/(javascript:|#).*$/,"");t.replace(n+"#"+e)}else t.hash="#"+e}}),e.history=new B;m.extend=_.extend=O.extend=T.extend=B.extend=function(t,e){var r,n=this;return r=t&&i.has(t,"constructor")?t.constructor:function(){return n.apply(this,arguments)},i.extend(r,n,e),r.prototype=i.create(n.prototype,t),(r.prototype.constructor=r).__super__=n.prototype,r};var V=function(){throw new Error('A "url" property or function must be specified')},G=function(t,e){var i=e.error;e.error=function(n){i&&i.call(e.context,t,n,e),t.trigger("error",t,n,e)}};return e}),function(){var e=function(t){var r=new e.Builder;return r.pipeline.add(e.trimmer,e.stopWordFilter,e.stemmer),r.searchPipeline.add(e.stemmer),t.call(r,r),r.build()};e.version="2.3.6",e.utils={},e.utils.warn=function(e){return function(t){e.console&&console.warn&&console.warn(t)}}(this),e.utils.asString=function(e){return null==e?"":e.toString()},e.utils.clone=function(e){if(null==e)return e;for(var t=Object.create(null),r=Object.keys(e),i=0;i<r.length;i++){var n=r[i],s=e[n];if(Array.isArray(s))t[n]=s.slice();else{if("string"!=typeof s&&"number"!=typeof s&&"boolean"!=typeof s)throw new TypeError("clone is not deep and does not support nested objects");t[n]=s}}return t},e.FieldRef=function(e,t,r){this.docRef=e,this.fieldName=t,this._stringValue=r},e.FieldRef.joiner="/",e.FieldRef.fromString=function(t){var r=t.indexOf(e.FieldRef.joiner);if(-1===r)throw"malformed field ref string";var i=t.slice(0,r),n=t.slice(r+1);return new e.FieldRef(n,i,t)},e.FieldRef.prototype.toString=function(){return null==this._stringValue&&(this._stringValue=this.fieldName+e.FieldRef.joiner+this.docRef),this._stringValue},e.Set=function(e){if(this.elements=Object.create(null),e){this.length=e.length;for(var t=0;t<this.length;t++)this.elements[e[t]]=!0}else this.length=0},e.Set.complete={intersect:function(e){return e},union:function(e){return e},contains:function(){return!0}},e.Set.empty={intersect:function(){return this},union:function(e){return e},contains:function(){return!1}},e.Set.prototype.contains=function(e){return!!this.elements[e]},e.Set.prototype.intersect=function(t){var r,i,n,s=[];if(t===e.Set.complete)return this;if(t===e.Set.empty)return t;i=this.length<t.length?(r=this,t):(r=t,this),n=Object.keys(r.elements);for(var o=0;o<n.length;o++){var a=n[o];a in i.elements&&s.push(a)}return new e.Set(s)},e.Set.prototype.union=function(t){return t===e.Set.complete?e.Set.complete:t===e.Set.empty?this:new e.Set(Object.keys(this.elements).concat(Object.keys(t.elements)))},e.idf=function(e,t){var r=0;for(var i in e)"_index"!=i&&(r+=Object.keys(e[i]).length);var n=(t-r+.5)/(r+.5);return Math.log(1+Math.abs(n))},e.Token=function(e,t){this.str=e||"",this.metadata=t||{}},e.Token.prototype.toString=function(){return this.str},e.Token.prototype.update=function(e){return this.str=e(this.str,this.metadata),this},e.Token.prototype.clone=function(t){return t=t||function(e){return e},new e.Token(t(this.str,this.metadata),this.metadata)},e.tokenizer=function(t,r){if(null==t||null==t)return[];if(Array.isArray(t))return t.map(function(t){return new e.Token(e.utils.asString(t).toLowerCase(),e.utils.clone(r))});for(var i=t.toString().trim().toLowerCase(),n=i.length,s=[],o=0,a=0;o<=n;o++){var l=o-a;if(i.charAt(o).match(e.tokenizer.separator)||o==n){if(0<l){var c=e.utils.clone(r)||{};c.position=[a,l],c.index=s.length,s.push(new e.Token(i.slice(a,o),c))}a=o+1}}return s},e.tokenizer.separator=/[\s\-]+/,e.Pipeline=function(){this._stack=[]},e.Pipeline.registeredFunctions=Object.create(null),e.Pipeline.registerFunction=function(t,r){r in this.registeredFunctions&&e.utils.warn("Overwriting existing registered function: "+r),t.label=r,e.Pipeline.registeredFunctions[t.label]=t},e.Pipeline.warnIfFunctionNotRegistered=function(t){t.label&&t.label in this.registeredFunctions||e.utils.warn("Function is not registered with pipeline. This may cause problems when serialising the index.\n",t)},e.Pipeline.load=function(t){var r=new e.Pipeline;return t.forEach(function(t){var i=e.Pipeline.registeredFunctions[t];if(!i)throw new Error("Cannot load unregistered function: "+t);r.add(i)}),r},e.Pipeline.prototype.add=function(){Array.prototype.slice.call(arguments).forEach(function(t){e.Pipeline.warnIfFunctionNotRegistered(t),this._stack.push(t)},this)},e.Pipeline.prototype.after=function(t,r){e.Pipeline.warnIfFunctionNotRegistered(r);var i=this._stack.indexOf(t);if(-1==i)throw new Error("Cannot find existingFn");i+=1,this._stack.splice(i,0,r)},e.Pipeline.prototype.before=function(t,r){e.Pipeline.warnIfFunctionNotRegistered(r);var i=this._stack.indexOf(t);if(-1==i)throw new Error("Cannot find existingFn");this._stack.splice(i,0,r)},e.Pipeline.prototype.remove=function(e){var t=this._stack.indexOf(e);-1!=t&&this._stack.splice(t,1)},e.Pipeline.prototype.run=function(e){for(var t=this._stack.length,r=0;r<t;r++){for(var i=this._stack[r],n=[],s=0;s<e.length;s++){var o=i(e[s],s,e);if(void 0!==o&&""!==o)if(Array.isArray(o))for(var a=0;a<o.length;a++)n.push(o[a]);else n.push(o)}e=n}return e},e.Pipeline.prototype.runString=function(t,r){var i=new e.Token(t,r);return this.run([i]).map(function(e){return e.toString()})},e.Pipeline.prototype.reset=function(){this._stack=[]},e.Pipeline.prototype.toJSON=function(){return this._stack.map(function(t){return e.Pipeline.warnIfFunctionNotRegistered(t),t.label})},e.Vector=function(e){this._magnitude=0,this.elements=e||[]},e.Vector.prototype.positionForIndex=function(e){if(0==this.elements.length)return 0;for(var t=0,r=this.elements.length/2,i=r-t,n=Math.floor(i/2),s=this.elements[2*n];1<i&&(s<e&&(t=n),e<s&&(r=n),s!=e);)i=r-t,n=t+Math.floor(i/2),s=this.elements[2*n];return s==e?2*n:e<s?2*n:s<e?2*(n+1):void 0},e.Vector.prototype.insert=function(e,t){this.upsert(e,t,function(){throw"duplicate index"})},e.Vector.prototype.upsert=function(e,t,r){this._magnitude=0;var i=this.positionForIndex(e);this.elements[i]==e?this.elements[i+1]=r(this.elements[i+1],t):this.elements.splice(i,0,e,t)},e.Vector.prototype.magnitude=function(){if(this._magnitude)return this._magnitude;for(var e=0,t=this.elements.length,r=1;r<t;r+=2){var i=this.elements[r];e+=i*i}return this._magnitude=Math.sqrt(e)},e.Vector.prototype.dot=function(e){for(var t=0,r=this.elements,i=e.elements,n=r.length,s=i.length,o=0,a=0,u=0,l=0;u<n&&l<s;)(o=r[u])<(a=i[l])?u+=2:a<o?l+=2:o==a&&(t+=r[u+1]*i[l+1],u+=2,l+=2);return t},e.Vector.prototype.similarity=function(e){return this.dot(e)/this.magnitude()||0},e.Vector.prototype.toArray=function(){for(var e=new Array(this.elements.length/2),t=1,r=0;t<this.elements.length;t+=2,r++)e[r]=this.elements[t];return e},e.Vector.prototype.toJSON=function(){return this.elements},e.stemmer=function(){var e={ational:"ate",tional:"tion",enci:"ence",anci:"ance",izer:"ize",bli:"ble",alli:"al",entli:"ent",eli:"e",ousli:"ous",ization:"ize",ation:"ate",ator:"ate",alism:"al",iveness:"ive",fulness:"ful",ousness:"ous",aliti:"al",iviti:"ive",biliti:"ble",logi:"log"},t={icate:"ic",ative:"",alize:"al",iciti:"ic",ical:"ic",ful:"",ness:""},i="[aeiouy]",n="[^aeiou][^aeiouy]*",c=new RegExp("^([^aeiou][^aeiouy]*)?[aeiouy][aeiou]*[^aeiou][^aeiouy]*"),h=new RegExp("^([^aeiou][^aeiouy]*)?[aeiouy][aeiou]*[^aeiou][^aeiouy]*[aeiouy][aeiou]*[^aeiou][^aeiouy]*"),d=new RegExp("^([^aeiou][^aeiouy]*)?[aeiouy][aeiou]*[^aeiou][^aeiouy]*([aeiouy][aeiou]*)?$"),f=new RegExp("^([^aeiou][^aeiouy]*)?[aeiouy]"),p=/^(.+?)(ss|i)es$/,y=/^(.+?)([^s])s$/,m=/^(.+?)eed$/,v=/^(.+?)(ed|ing)$/,g=/.$/,x=/(at|bl|iz)$/,w=new RegExp("([^aeiouylsz])\\1$"),Q=new RegExp("^"+n+i+"[^aeiouwxy]$"),k=/^(.+?[^aeiou])y$/,S=/^(.+?)(ational|tional|enci|anci|izer|bli|alli|entli|eli|ousli|ization|ation|ator|alism|iveness|fulness|ousness|aliti|iviti|biliti|logi)$/,E=/^(.+?)(icate|ative|alize|iciti|ical|ful|ness)$/,L=/^(.+?)(al|ance|ence|er|ic|able|ible|ant|ement|ment|ent|ou|ism|ate|iti|ous|ive|ize)$/,b=/^(.+?)(s|t)(ion)$/,P=/^(.+?)e$/,T=/ll$/,O=new RegExp("^"+n+i+"[^aeiouwxy]$"),I=function(r){var i,n,s,o,a,u,l;if(r.length<3)return r;if("y"==(s=r.substr(0,1))&&(r=s.toUpperCase()+r.substr(1)),a=y,(o=p).test(r)?r=r.replace(o,"$1$2"):a.test(r)&&(r=r.replace(a,"$1$2")),a=v,(o=m).test(r)){var I=o.exec(r);(o=c).test(I[1])&&(o=g,r=r.replace(o,""))}else if(a.test(r)){i=(I=a.exec(r))[1],(a=f).test(i)&&(u=w,l=Q,(a=x).test(r=i)?r+="e":u.test(r)?(o=g,r=r.replace(o,"")):l.test(r)&&(r+="e"))}(o=k).test(r)&&(r=(i=(I=o.exec(r))[1])+"i");(o=S).test(r)&&(i=(I=o.exec(r))[1],n=I[2],(o=c).test(i)&&(r=i+e[n]));(o=E).test(r)&&(i=(I=o.exec(r))[1],n=I[2],(o=c).test(i)&&(r=i+t[n]));if(a=b,(o=L).test(r))i=(I=o.exec(r))[1],(o=h).test(i)&&(r=i);else if(a.test(r)){i=(I=a.exec(r))[1]+I[2],(a=h).test(i)&&(r=i)}(o=P).test(r)&&(i=(I=o.exec(r))[1],a=d,u=O,((o=h).test(i)||a.test(i)&&!u.test(i))&&(r=i));return a=h,(o=T).test(r)&&a.test(r)&&(o=g,r=r.replace(o,"")),"y"==s&&(r=s.toLowerCase()+r.substr(1)),r};return function(e){return e.update(I)}}(),e.Pipeline.registerFunction(e.stemmer,"stemmer"),e.generateStopWordFilter=function(e){var t=e.reduce(function(e,t){return e[t]=t,e},{});return function(e){if(e&&t[e.toString()]!==e.toString())return e}},e.stopWordFilter=e.generateStopWordFilter(["a","able","about","across","after","all","almost","also","am","among","an","and","any","are","as","at","be","because","been","but","by","can","cannot","could","dear","did","do","does","either","else","ever","every","for","from","get","got","had","has","have","he","her","hers","him","his","how","however","i","if","in","into","is","it","its","just","least","let","like","likely","may","me","might","most","must","my","neither","no","nor","not","of","off","often","on","only","or","other","our","own","rather","said","say","says","she","should","since","so","some","than","that","the","their","them","then","there","these","they","this","tis","to","too","twas","us","wants","was","we","were","what","when","where","which","while","who","whom","why","will","with","would","yet","you","your"]),e.Pipeline.registerFunction(e.stopWordFilter,"stopWordFilter"),e.trimmer=function(e){return e.update(function(e){return e.replace(/^\W+/,"").replace(/\W+$/,"")})},e.Pipeline.registerFunction(e.trimmer,"trimmer"),e.TokenSet=function(){this.final=!1,this.edges={},this.id=e.TokenSet._nextId,e.TokenSet._nextId+=1},e.TokenSet._nextId=1,e.TokenSet.fromArray=function(t){for(var r=new e.TokenSet.Builder,i=0,n=t.length;i<n;i++)r.insert(t[i]);return r.finish(),r.root},e.TokenSet.fromClause=function(t){return"editDistance"in t?e.TokenSet.fromFuzzyString(t.term,t.editDistance):e.TokenSet.fromString(t.term)},e.TokenSet.fromFuzzyString=function(t,r){for(var i=new e.TokenSet,n=[{node:i,editsRemaining:r,str:t}];n.length;){var s=n.pop();if(0<s.str.length){var o,a=s.str.charAt(0);a in s.node.edges?o=s.node.edges[a]:(o=new e.TokenSet,s.node.edges[a]=o),1==s.str.length&&(o.final=!0),n.push({node:o,editsRemaining:s.editsRemaining,str:s.str.slice(1)})}if(0!=s.editsRemaining){if("*"in s.node.edges)var u=s.node.edges["*"];else{u=new e.TokenSet;s.node.edges["*"]=u}if(0==s.str.length&&(u.final=!0),n.push({node:u,editsRemaining:s.editsRemaining-1,str:s.str}),1<s.str.length&&n.push({node:s.node,editsRemaining:s.editsRemaining-1,str:s.str.slice(1)}),1==s.str.length&&(s.node.final=!0),1<=s.str.length){if("*"in s.node.edges)var l=s.node.edges["*"];else{l=new e.TokenSet;s.node.edges["*"]=l}1==s.str.length&&(l.final=!0),n.push({node:l,editsRemaining:s.editsRemaining-1,str:s.str.slice(1)})}if(1<s.str.length){var c,h=s.str.charAt(0),d=s.str.charAt(1);d in s.node.edges?c=s.node.edges[d]:(c=new e.TokenSet,s.node.edges[d]=c),1==s.str.length&&(c.final=!0),n.push({node:c,editsRemaining:s.editsRemaining-1,str:h+s.str.slice(2)})}}}return i},e.TokenSet.fromString=function(t){for(var r=new e.TokenSet,i=r,n=0,s=t.length;n<s;n++){var o=t[n],a=n==s-1;if("*"==o)(r.edges[o]=r).final=a;else{var u=new e.TokenSet;u.final=a,r.edges[o]=u,r=u}}return i},e.TokenSet.prototype.toArray=function(){for(var e=[],t=[{prefix:"",node:this}];t.length;){var r=t.pop(),i=Object.keys(r.node.edges),n=i.length;r.node.final&&(r.prefix.charAt(0),e.push(r.prefix));for(var s=0;s<n;s++){var o=i[s];t.push({prefix:r.prefix.concat(o),node:r.node.edges[o]})}}return e},e.TokenSet.prototype.toString=function(){if(this._str)return this._str;for(var e=this.final?"1":"0",t=Object.keys(this.edges).sort(),r=t.length,i=0;i<r;i++){var n=t[i];e=e+n+this.edges[n].id}return e},e.TokenSet.prototype.intersect=function(t){for(var r=new e.TokenSet,i=void 0,n=[{qNode:t,output:r,node:this}];n.length;){i=n.pop();for(var s=Object.keys(i.qNode.edges),o=s.length,a=Object.keys(i.node.edges),u=a.length,l=0;l<o;l++)for(var c=s[l],h=0;h<u;h++){var d=a[h];if(d==c||"*"==c){var f=i.node.edges[d],p=i.qNode.edges[c],y=f.final&&p.final,m=void 0;d in i.output.edges?(m=i.output.edges[d]).final=m.final||y:((m=new e.TokenSet).final=y,i.output.edges[d]=m),n.push({qNode:p,output:m,node:f})}}}return r},e.TokenSet.Builder=function(){this.previousWord="",this.root=new e.TokenSet,this.uncheckedNodes=[],this.minimizedNodes={}},e.TokenSet.Builder.prototype.insert=function(t){var r,i=0;if(t<this.previousWord)throw new Error("Out of order word insertion");for(var n=0;n<t.length&&n<this.previousWord.length&&t[n]==this.previousWord[n];n++)i++;this.minimize(i),r=0==this.uncheckedNodes.length?this.root:this.uncheckedNodes[this.uncheckedNodes.length-1].child;for(n=i;n<t.length;n++){var s=new e.TokenSet,o=t[n];r.edges[o]=s,this.uncheckedNodes.push({parent:r,char:o,child:s}),r=s}r.final=!0,this.previousWord=t},e.TokenSet.Builder.prototype.finish=function(){this.minimize(0)},e.TokenSet.Builder.prototype.minimize=function(e){for(var t=this.uncheckedNodes.length-1;e<=t;t--){var r=this.uncheckedNodes[t],i=r.child.toString();i in this.minimizedNodes?r.parent.edges[r.char]=this.minimizedNodes[i]:(r.child._str=i,this.minimizedNodes[i]=r.child),this.uncheckedNodes.pop()}},e.Index=function(e){this.invertedIndex=e.invertedIndex,this.fieldVectors=e.fieldVectors,this.tokenSet=e.tokenSet,this.fields=e.fields,this.pipeline=e.pipeline},e.Index.prototype.search=function(t){return this.query(function(r){new e.QueryParser(t,r).parse()})},e.Index.prototype.query=function(t){for(var r=new e.Query(this.fields),i=Object.create(null),n=Object.create(null),s=Object.create(null),o=Object.create(null),a=Object.create(null),u=0;u<this.fields.length;u++)n[this.fields[u]]=new e.Vector;t.call(r,r);for(u=0;u<r.clauses.length;u++){var c,l=r.clauses[u],h=e.Set.complete;c=l.usePipeline?this.pipeline.runString(l.term,{fields:l.fields}):[l.term];for(var d=0;d<c.length;d++){var f=c[d];l.term=f;var p=e.TokenSet.fromClause(l),y=this.tokenSet.intersect(p).toArray();if(0===y.length&&l.presence===e.Query.presence.REQUIRED){for(var m=0;m<l.fields.length;m++){o[v=l.fields[m]]=e.Set.empty}break}for(var g=0;g<y.length;g++){var x=y[g],w=this.invertedIndex[x],Q=w._index;for(m=0;m<l.fields.length;m++){var k=w[v=l.fields[m]],S=Object.keys(k),E=x+"/"+v,L=new e.Set(S);if(l.presence==e.Query.presence.REQUIRED&&(h=h.union(L),void 0===o[v]&&(o[v]=e.Set.complete)),l.presence!=e.Query.presence.PROHIBITED){if(n[v].upsert(Q,l.boost,function(e,t){return e+t}),!s[E]){for(var b=0;b<S.length;b++){var P,T=S[b],O=new e.FieldRef(T,v),I=k[T];void 0===(P=i[O])?i[O]=new e.MatchData(x,v,I):P.add(x,v,I)}s[E]=!0}}else void 0===a[v]&&(a[v]=e.Set.empty),a[v]=a[v].union(L)}}}if(l.presence===e.Query.presence.REQUIRED)for(m=0;m<l.fields.length;m++){o[v=l.fields[m]]=o[v].intersect(h)}}var R=e.Set.complete,F=e.Set.empty;for(u=0;u<this.fields.length;u++){var v;o[v=this.fields[u]]&&(R=R.intersect(o[v])),a[v]&&(F=F.union(a[v]))}var C=Object.keys(i),N=[],_=Object.create(null);if(r.isNegated()){C=Object.keys(this.fieldVectors);for(u=0;u<C.length;u++){O=C[u];var j=e.FieldRef.fromString(O);i[O]=new e.MatchData}}for(u=0;u<C.length;u++){var D=(j=e.FieldRef.fromString(C[u])).docRef;if(R.contains(D)&&!F.contains(D)){var A,B=this.fieldVectors[j],V=n[j.fieldName].similarity(B);if(void 0!==(A=_[D]))A.score+=V,A.matchData.combine(i[j]);else{var z={ref:D,score:V,matchData:i[j]};_[D]=z,N.push(z)}}}return N.sort(function(e,t){return t.score-e.score})},e.Index.prototype.toJSON=function(){var t=Object.keys(this.invertedIndex).sort().map(function(e){return[e,this.invertedIndex[e]]},this),r=Object.keys(this.fieldVectors).map(function(e){return[e,this.fieldVectors[e].toJSON()]},this);return{version:e.version,fields:this.fields,fieldVectors:r,invertedIndex:t,pipeline:this.pipeline.toJSON()}},e.Index.load=function(t){var r={},i={},n=t.fieldVectors,s=Object.create(null),o=t.invertedIndex,a=new e.TokenSet.Builder,u=e.Pipeline.load(t.pipeline);t.version!=e.version&&e.utils.warn("Version mismatch when loading serialised index. Current version of lunr '"+e.version+"' does not match serialized index '"+t.version+"'");for(var l=0;l<n.length;l++){var h=(c=n[l])[0],d=c[1];i[h]=new e.Vector(d)}for(l=0;l<o.length;l++){var c,f=(c=o[l])[0],p=c[1];a.insert(f),s[f]=p}return a.finish(),r.fields=t.fields,r.fieldVectors=i,r.invertedIndex=s,r.tokenSet=a.root,r.pipeline=u,new e.Index(r)},e.Builder=function(){this._ref="id",this._fields=Object.create(null),this._documents=Object.create(null),this.invertedIndex=Object.create(null),this.fieldTermFrequencies={},this.fieldLengths={},this.tokenizer=e.tokenizer,this.pipeline=new e.Pipeline,this.searchPipeline=new e.Pipeline,this.documentCount=0,this._b=.75,this._k1=1.2,this.termIndex=0,this.metadataWhitelist=[]},e.Builder.prototype.ref=function(e){this._ref=e},e.Builder.prototype.field=function(e,t){if(/\//.test(e))throw new RangeError("Field '"+e+"' contains illegal character '/'");this._fields[e]=t||{}},e.Builder.prototype.b=function(e){this._b=e<0?0:1<e?1:e},e.Builder.prototype.k1=function(e){this._k1=e},e.Builder.prototype.add=function(t,r){var i=t[this._ref],n=Object.keys(this._fields);this._documents[i]=r||{},this.documentCount+=1;for(var s=0;s<n.length;s++){var o=n[s],a=this._fields[o].extractor,u=a?a(t):t[o],l=this.tokenizer(u,{fields:[o]}),c=this.pipeline.run(l),h=new e.FieldRef(i,o),d=Object.create(null);this.fieldTermFrequencies[h]=d,this.fieldLengths[h]=0,this.fieldLengths[h]+=c.length;for(var f=0;f<c.length;f++){var p=c[f];if(null==d[p]&&(d[p]=0),d[p]+=1,null==this.invertedIndex[p]){var y=Object.create(null);y._index=this.termIndex,this.termIndex+=1;for(var m=0;m<n.length;m++)y[n[m]]=Object.create(null);this.invertedIndex[p]=y}null==this.invertedIndex[p][o][i]&&(this.invertedIndex[p][o][i]=Object.create(null));for(var v=0;v<this.metadataWhitelist.length;v++){var g=this.metadataWhitelist[v],x=p.metadata[g];null==this.invertedIndex[p][o][i][g]&&(this.invertedIndex[p][o][i][g]=[]),this.invertedIndex[p][o][i][g].push(x)}}}},e.Builder.prototype.calculateAverageFieldLengths=function(){for(var t=Object.keys(this.fieldLengths),r=t.length,i={},n={},s=0;s<r;s++){var o=e.FieldRef.fromString(t[s]),a=o.fieldName;n[a]||(n[a]=0),n[a]+=1,i[a]||(i[a]=0),i[a]+=this.fieldLengths[o]}var u=Object.keys(this._fields);for(s=0;s<u.length;s++){var l=u[s];i[l]=i[l]/n[l]}this.averageFieldLength=i},e.Builder.prototype.createFieldVectors=function(){for(var t={},r=Object.keys(this.fieldTermFrequencies),i=r.length,n=Object.create(null),s=0;s<i;s++){for(var o=e.FieldRef.fromString(r[s]),a=o.fieldName,u=this.fieldLengths[o],l=new e.Vector,c=this.fieldTermFrequencies[o],h=Object.keys(c),d=h.length,f=this._fields[a].boost||1,p=this._documents[o.docRef].boost||1,y=0;y<d;y++){var m,v,g,x=h[y],w=c[x],Q=this.invertedIndex[x]._index;void 0===n[x]?(m=e.idf(this.invertedIndex[x],this.documentCount),n[x]=m):m=n[x],v=m*((this._k1+1)*w)/(this._k1*(1-this._b+this._b*(u/this.averageFieldLength[a]))+w),v*=f,v*=p,g=Math.round(1e3*v)/1e3,l.insert(Q,g)}t[o]=l}this.fieldVectors=t},e.Builder.prototype.createTokenSet=function(){this.tokenSet=e.TokenSet.fromArray(Object.keys(this.invertedIndex).sort())},e.Builder.prototype.build=function(){return this.calculateAverageFieldLengths(),this.createFieldVectors(),this.createTokenSet(),new e.Index({invertedIndex:this.invertedIndex,fieldVectors:this.fieldVectors,tokenSet:this.tokenSet,fields:Object.keys(this._fields),pipeline:this.searchPipeline})},e.Builder.prototype.use=function(e){var t=Array.prototype.slice.call(arguments,1);t.unshift(this),e.apply(this,t)},e.MatchData=function(e,t,r){for(var i=Object.create(null),n=Object.keys(r||{}),s=0;s<n.length;s++){var o=n[s];i[o]=r[o].slice()}this.metadata=Object.create(null),void 0!==e&&(this.metadata[e]=Object.create(null),this.metadata[e][t]=i)},e.MatchData.prototype.combine=function(e){for(var t=Object.keys(e.metadata),r=0;r<t.length;r++){var i=t[r],n=Object.keys(e.metadata[i]);null==this.metadata[i]&&(this.metadata[i]=Object.create(null));for(var s=0;s<n.length;s++){var o=n[s],a=Object.keys(e.metadata[i][o]);null==this.metadata[i][o]&&(this.metadata[i][o]=Object.create(null));for(var u=0;u<a.length;u++){var l=a[u];null==this.metadata[i][o][l]?this.metadata[i][o][l]=e.metadata[i][o][l]:this.metadata[i][o][l]=this.metadata[i][o][l].concat(e.metadata[i][o][l])}}}},e.MatchData.prototype.add=function(e,t,r){if(!(e in this.metadata))return this.metadata[e]=Object.create(null),void(this.metadata[e][t]=r);if(t in this.metadata[e])for(var i=Object.keys(r),n=0;n<i.length;n++){var s=i[n];s in this.metadata[e][t]?this.metadata[e][t][s]=this.metadata[e][t][s].concat(r[s]):this.metadata[e][t][s]=r[s]}else this.metadata[e][t]=r},e.Query=function(e){this.clauses=[],this.allFields=e},e.Query.wildcard=new String("*"),e.Query.wildcard.NONE=0,e.Query.wildcard.LEADING=1,e.Query.wildcard.TRAILING=2,e.Query.presence={OPTIONAL:1,REQUIRED:2,PROHIBITED:3},e.Query.prototype.clause=function(t){return"fields"in t||(t.fields=this.allFields),"boost"in t||(t.boost=1),"usePipeline"in t||(t.usePipeline=!0),"wildcard"in t||(t.wildcard=e.Query.wildcard.NONE),t.wildcard&e.Query.wildcard.LEADING&&t.term.charAt(0)!=e.Query.wildcard&&(t.term="*"+t.term),t.wildcard&e.Query.wildcard.TRAILING&&t.term.slice(-1)!=e.Query.wildcard&&(t.term=t.term+"*"),"presence"in t||(t.presence=e.Query.presence.OPTIONAL),this.clauses.push(t),this},e.Query.prototype.isNegated=function(){for(var t=0;t<this.clauses.length;t++)if(this.clauses[t].presence!=e.Query.presence.PROHIBITED)return!1;return!0},e.Query.prototype.term=function(t,r){if(Array.isArray(t))return t.forEach(function(t){this.term(t,e.utils.clone(r))},this),this;var i=r||{};return i.term=t.toString(),this.clause(i),this},e.QueryParseError=function(e,t,r){this.name="QueryParseError",this.message=e,this.start=t,this.end=r},e.QueryParseError.prototype=new Error,e.QueryLexer=function(e){this.lexemes=[],this.str=e,this.length=e.length,this.pos=0,this.start=0,this.escapeCharPositions=[]},e.QueryLexer.prototype.run=function(){for(var t=e.QueryLexer.lexText;t;)t=t(this)},e.QueryLexer.prototype.sliceString=function(){for(var e=[],t=this.start,r=this.pos,i=0;i<this.escapeCharPositions.length;i++)r=this.escapeCharPositions[i],e.push(this.str.slice(t,r)),t=r+1;return e.push(this.str.slice(t,this.pos)),this.escapeCharPositions.length=0,e.join("")},e.QueryLexer.prototype.emit=function(e){this.lexemes.push({type:e,str:this.sliceString(),start:this.start,end:this.pos}),this.start=this.pos},e.QueryLexer.prototype.escapeCharacter=function(){this.escapeCharPositions.push(this.pos-1),this.pos+=1},e.QueryLexer.prototype.next=function(){if(this.pos>=this.length)return e.QueryLexer.EOS;var t=this.str.charAt(this.pos);return this.pos+=1,t},e.QueryLexer.prototype.width=function(){return this.pos-this.start},e.QueryLexer.prototype.ignore=function(){this.start==this.pos&&(this.pos+=1),this.start=this.pos},e.QueryLexer.prototype.backup=function(){this.pos-=1},e.QueryLexer.prototype.acceptDigitRun=function(){for(var t,r;47<(r=(t=this.next()).charCodeAt(0))&&r<58;);t!=e.QueryLexer.EOS&&this.backup()},e.QueryLexer.prototype.more=function(){return this.pos<this.length},e.QueryLexer.EOS="EOS",e.QueryLexer.FIELD="FIELD",e.QueryLexer.TERM="TERM",e.QueryLexer.EDIT_DISTANCE="EDIT_DISTANCE",e.QueryLexer.BOOST="BOOST",e.QueryLexer.PRESENCE="PRESENCE",e.QueryLexer.lexField=function(t){return t.backup(),t.emit(e.QueryLexer.FIELD),t.ignore(),e.QueryLexer.lexText},e.QueryLexer.lexTerm=function(t){if(1<t.width()&&(t.backup(),t.emit(e.QueryLexer.TERM)),t.ignore(),t.more())return e.QueryLexer.lexText},e.QueryLexer.lexEditDistance=function(t){return t.ignore(),t.acceptDigitRun(),t.emit(e.QueryLexer.EDIT_DISTANCE),e.QueryLexer.lexText},e.QueryLexer.lexBoost=function(t){return t.ignore(),t.acceptDigitRun(),t.emit(e.QueryLexer.BOOST),e.QueryLexer.lexText},e.QueryLexer.lexEOS=function(t){0<t.width()&&t.emit(e.QueryLexer.TERM)},e.QueryLexer.termSeparator=e.tokenizer.separator,e.QueryLexer.lexText=function(t){for(;;){var r=t.next();if(r==e.QueryLexer.EOS)return e.QueryLexer.lexEOS;if(92!=r.charCodeAt(0)){if(":"==r)return e.QueryLexer.lexField;if("~"==r)return t.backup(),0<t.width()&&t.emit(e.QueryLexer.TERM),e.QueryLexer.lexEditDistance;if("^"==r)return t.backup(),0<t.width()&&t.emit(e.QueryLexer.TERM),e.QueryLexer.lexBoost;if("+"==r&&1===t.width())return t.emit(e.QueryLexer.PRESENCE),e.QueryLexer.lexText;if("-"==r&&1===t.width())return t.emit(e.QueryLexer.PRESENCE),e.QueryLexer.lexText;if(r.match(e.QueryLexer.termSeparator))return e.QueryLexer.lexTerm}else t.escapeCharacter()}},e.QueryParser=function(t,r){this.lexer=new e.QueryLexer(t),this.query=r,this.currentClause={},this.lexemeIdx=0},e.QueryParser.prototype.parse=function(){this.lexer.run(),this.lexemes=this.lexer.lexemes;for(var t=e.QueryParser.parseClause;t;)t=t(this);return this.query},e.QueryParser.prototype.peekLexeme=function(){return this.lexemes[this.lexemeIdx]},e.QueryParser.prototype.consumeLexeme=function(){var e=this.peekLexeme();return this.lexemeIdx+=1,e},e.QueryParser.prototype.nextClause=function(){var e=this.currentClause;this.query.clause(e),this.currentClause={}},e.QueryParser.parseClause=function(t){var r=t.peekLexeme();if(null!=r)switch(r.type){case e.QueryLexer.PRESENCE:return e.QueryParser.parsePresence;case e.QueryLexer.FIELD:return e.QueryParser.parseField;case e.QueryLexer.TERM:return e.QueryParser.parseTerm;default:var i="expected either a field or a term, found "+r.type;throw 1<=r.str.length&&(i+=" with value '"+r.str+"'"),new e.QueryParseError(i,r.start,r.end)}},e.QueryParser.parsePresence=function(t){var r=t.consumeLexeme();if(null!=r){switch(r.str){case"-":t.currentClause.presence=e.Query.presence.PROHIBITED;break;case"+":t.currentClause.presence=e.Query.presence.REQUIRED;break;default:var i="unrecognised presence operator'"+r.str+"'";throw new e.QueryParseError(i,r.start,r.end)}var n=t.peekLexeme();if(null==n){i="expecting term or field, found nothing";throw new e.QueryParseError(i,r.start,r.end)}switch(n.type){case e.QueryLexer.FIELD:return e.QueryParser.parseField;case e.QueryLexer.TERM:return e.QueryParser.parseTerm;default:i="expecting term or field, found '"+n.type+"'";throw new e.QueryParseError(i,n.start,n.end)}}},e.QueryParser.parseField=function(t){var r=t.consumeLexeme();if(null!=r){if(-1==t.query.allFields.indexOf(r.str)){var i=t.query.allFields.map(function(e){return"'"+e+"'"}).join(", "),n="unrecognised field '"+r.str+"', possible fields: "+i;throw new e.QueryParseError(n,r.start,r.end)}t.currentClause.fields=[r.str];var s=t.peekLexeme();if(null==s){n="expecting term, found nothing";throw new e.QueryParseError(n,r.start,r.end)}switch(s.type){case e.QueryLexer.TERM:return e.QueryParser.parseTerm;default:n="expecting term, found '"+s.type+"'";throw new e.QueryParseError(n,s.start,s.end)}}},e.QueryParser.parseTerm=function(t){var r=t.consumeLexeme();if(null!=r){t.currentClause.term=r.str.toLowerCase(),-1!=r.str.indexOf("*")&&(t.currentClause.usePipeline=!1);var i=t.peekLexeme();if(null==i)return void t.nextClause();switch(i.type){case e.QueryLexer.TERM:return t.nextClause(),e.QueryParser.parseTerm;case e.QueryLexer.FIELD:return t.nextClause(),e.QueryParser.parseField;case e.QueryLexer.EDIT_DISTANCE:return e.QueryParser.parseEditDistance;case e.QueryLexer.BOOST:return e.QueryParser.parseBoost;case e.QueryLexer.PRESENCE:return t.nextClause(),e.QueryParser.parsePresence;default:var n="Unexpected lexeme type '"+i.type+"'";throw new e.QueryParseError(n,i.start,i.end)}}},e.QueryParser.parseEditDistance=function(t){var r=t.consumeLexeme();if(null!=r){var i=parseInt(r.str,10);if(isNaN(i)){var n="edit distance must be numeric";throw new e.QueryParseError(n,r.start,r.end)}t.currentClause.editDistance=i;var s=t.peekLexeme();if(null==s)return void t.nextClause();switch(s.type){case e.QueryLexer.TERM:return t.nextClause(),e.QueryParser.parseTerm;case e.QueryLexer.FIELD:return t.nextClause(),e.QueryParser.parseField;case e.QueryLexer.EDIT_DISTANCE:return e.QueryParser.parseEditDistance;case e.QueryLexer.BOOST:return e.QueryParser.parseBoost;case e.QueryLexer.PRESENCE:return t.nextClause(),e.QueryParser.parsePresence;default:n="Unexpected lexeme type '"+s.type+"'";throw new e.QueryParseError(n,s.start,s.end)}}},e.QueryParser.parseBoost=function(t){var r=t.consumeLexeme();if(null!=r){var i=parseInt(r.str,10);if(isNaN(i)){var n="boost must be numeric";throw new e.QueryParseError(n,r.start,r.end)}t.currentClause.boost=i;var s=t.peekLexeme();if(null==s)return void t.nextClause();switch(s.type){case e.QueryLexer.TERM:return t.nextClause(),e.QueryParser.parseTerm;case e.QueryLexer.FIELD:return t.nextClause(),e.QueryParser.parseField;case e.QueryLexer.EDIT_DISTANCE:return e.QueryParser.parseEditDistance;case e.QueryLexer.BOOST:return e.QueryParser.parseBoost;case e.QueryLexer.PRESENCE:return t.nextClause(),e.QueryParser.parsePresence;default:n="Unexpected lexeme type '"+s.type+"'";throw new e.QueryParseError(n,s.start,s.end)}}},function(e,t){"function"==typeof define&&define.amd?define(t):"object"==typeof exports?module.exports=t():e.lunr=t()}(this,function(){return e})}();var __extends=this&&this.__extends||function(){var extendStatics=function(d,b){return(extendStatics=Object.setPrototypeOf||{__proto__:[]}instanceof Array&&function(d,b){d.__proto__=b}||function(d,b){for(var p in b)b.hasOwnProperty(p)&&(d[p]=b[p])})(d,b)};return function(d,b){function __(){this.constructor=d}extendStatics(d,b),d.prototype=null===b?Object.create(b):(__.prototype=b.prototype,new __)}}(),typedoc,typedoc,typedoc,typedoc,typedoc,typedoc,typedoc,typedoc,typedoc,typedoc,typedoc;!function(typedoc){typedoc.$html=$("html");var services=[],components=[];typedoc.$document=$(document),typedoc.$window=$(window),typedoc.$body=$("body"),typedoc.registerService=function(constructor,name,priority){void 0===priority&&(priority=0),services.push({constructor:constructor,name:name,priority:priority,instance:null}),services.sort(function(a,b){return a.priority-b.priority})},typedoc.registerComponent=function(constructor,selector,priority,namespace){void 0===priority&&(priority=0),void 0===namespace&&(namespace="*"),components.push({selector:selector,constructor:constructor,priority:priority,namespace:namespace}),components.sort(function(a,b){return a.priority-b.priority})},"undefined"!=typeof Backbone&&(typedoc.Events=function(){},_.extend(typedoc.Events.prototype,Backbone.Events));var Application=function(_super){function Application(){var _this=_super.call(this)||this;return _this.createServices(),_this.createComponents(typedoc.$body),_this}return __extends(Application,_super),Application.prototype.createServices=function(){_(services).forEach(function(c){c.instance=new c.constructor,typedoc[c.name]=c.instance})},Application.prototype.createComponents=function($context,namespace){void 0===namespace&&(namespace="default");var result=[];return _(components).forEach(function(c){c.namespace!=namespace&&"*"!=c.namespace||$context.find(c.selector).each(function(m,el){var instance,$el=$(el);(instance=$el.data("component"))?-1==_(result).indexOf(instance)&&result.push(instance):(instance=new c.constructor({el:el}),$el.data("component",instance),result.push(instance))})}),result},Application}(typedoc.Events);typedoc.Application=Application}(typedoc||(typedoc={})),function(typedoc){var Viewport=function(_super){function Viewport(){var _this=_super.call(this)||this;return _this.scrollTop=0,_this.width=0,_this.height=0,typedoc.$window.on("scroll",_.throttle(function(){return _this.onScroll()},10)),typedoc.$window.on("resize",_.throttle(function(){return _this.onResize()},10)),_this.onResize(),_this.onScroll(),_this}return __extends(Viewport,_super),Viewport.prototype.triggerResize=function(){this.trigger("resize",this.width,this.height)},Viewport.prototype.onResize=function(){this.width=typedoc.$window.width()||0,this.height=typedoc.$window.height()||0,this.trigger("resize",this.width,this.height)},Viewport.prototype.onScroll=function(){this.scrollTop=typedoc.$window.scrollTop()||0,this.trigger("scroll",this.scrollTop)},Viewport}(typedoc.Events);typedoc.Viewport=Viewport,typedoc.registerService(Viewport,"viewport")}(typedoc||(typedoc={})),function(typedoc){typedoc.pointerDown="mousedown",typedoc.pointerMove="mousemove",typedoc.pointerUp="mouseup",typedoc.pointerDownPosition={x:0,y:0},typedoc.preventNextClick=!1,typedoc.isPointerDown=!1,typedoc.isPointerTouch=!1,typedoc.hasPointerMoved=!1,typedoc.isMobile=/Android|webOS|iPhone|iPad|iPod|BlackBerry|IEMobile|Opera Mini/i.test(navigator.userAgent),typedoc.$html.addClass(typedoc.isMobile?"is-mobile":"not-mobile"),typedoc.isMobile&&"ontouchstart"in document.documentElement&&(typedoc.isPointerTouch=!0,typedoc.pointerDown="touchstart",typedoc.pointerMove="touchmove",typedoc.pointerUp="touchend"),typedoc.$document.on(typedoc.pointerDown,function(e){typedoc.isPointerDown=!0,typedoc.hasPointerMoved=!1;var t="touchstart"==typedoc.pointerDown?e.originalEvent.targetTouches[0]:e;typedoc.pointerDownPosition.y=t.pageY||0,typedoc.pointerDownPosition.x=t.pageX||0}).on(typedoc.pointerMove,function(e){if(typedoc.isPointerDown&&!typedoc.hasPointerMoved){var t="touchstart"==typedoc.pointerDown?e.originalEvent.targetTouches[0]:e,x=typedoc.pointerDownPosition.x-(t.pageX||0),y=typedoc.pointerDownPosition.y-(t.pageY||0);typedoc.hasPointerMoved=10<Math.sqrt(x*x+y*y)}}).on(typedoc.pointerUp,function(e){typedoc.isPointerDown=!1}).on("click",function(e){typedoc.preventNextClick&&(e.preventDefault(),e.stopImmediatePropagation(),typedoc.preventNextClick=!1)})}(typedoc||(typedoc={})),function(typedoc){var FilterItem=function(){function FilterItem(key,value){this.key=key,this.value=value,this.defaultValue=value,this.initialize(),window.localStorage[this.key]&&this.setValue(this.fromLocalStorage(window.localStorage[this.key]))}return FilterItem.prototype.initialize=function(){},FilterItem.prototype.setValue=function(value){if(this.value!=value){var oldValue=this.value;this.value=value,window.localStorage[this.key]=this.toLocalStorage(value),this.handleValueChange(oldValue,value)}},FilterItem}(),FilterItemCheckbox=function(_super){function FilterItemCheckbox(){return null!==_super&&_super.apply(this,arguments)||this}return __extends(FilterItemCheckbox,_super),FilterItemCheckbox.prototype.initialize=function(){var _this=this;this.$checkbox=$("#tsd-filter-"+this.key),this.$checkbox.on("change",function(){_this.setValue(_this.$checkbox.prop("checked"))})},FilterItemCheckbox.prototype.handleValueChange=function(oldValue,newValue){this.$checkbox.prop("checked",this.value),typedoc.$html.toggleClass("toggle-"+this.key,this.value!=this.defaultValue)},FilterItemCheckbox.prototype.fromLocalStorage=function(value){return"true"==value},FilterItemCheckbox.prototype.toLocalStorage=function(value){return value?"true":"false"},FilterItemCheckbox}(FilterItem),FilterItemSelect=function(_super){function FilterItemSelect(){return null!==_super&&_super.apply(this,arguments)||this}return __extends(FilterItemSelect,_super),FilterItemSelect.prototype.initialize=function(){var _this=this;typedoc.$html.addClass("toggle-"+this.key+this.value),this.$select=$("#tsd-filter-"+this.key),this.$select.on(typedoc.pointerDown+" mouseover",function(){_this.$select.addClass("active")}).on("mouseleave",function(){_this.$select.removeClass("active")}).on(typedoc.pointerUp,"li",function(e){_this.$select.removeClass("active"),_this.setValue(($(e.target).attr("data-value")||"").toString())}),typedoc.$document.on(typedoc.pointerDown,function(e){$(e.target).parents().addBack().is(_this.$select)||_this.$select.removeClass("active")})},FilterItemSelect.prototype.handleValueChange=function(oldValue,newValue){this.$select.find("li.selected").removeClass("selected"),this.$select.find(".tsd-select-label").text(this.$select.find('li[data-value="'+newValue+'"]').addClass("selected").text()),typedoc.$html.removeClass("toggle-"+oldValue),typedoc.$html.addClass("toggle-"+newValue)},FilterItemSelect.prototype.fromLocalStorage=function(value){return value},FilterItemSelect.prototype.toLocalStorage=function(value){return value},FilterItemSelect}(FilterItem),Filter=function(_super){function Filter(options){var _this=_super.call(this,options)||this;return _this.optionVisibility=new FilterItemSelect("visibility","private"),_this.optionInherited=new FilterItemCheckbox("inherited",!0),_this.optionExternals=new FilterItemCheckbox("externals",!0),_this.optionOnlyExported=new FilterItemCheckbox("only-exported",!1),_this}return __extends(Filter,_super),Filter.isSupported=function(){try{return void 0!==window.localStorage}catch(e){return!1}},Filter}(Backbone.View);Filter.isSupported()?typedoc.registerComponent(Filter,"#tsd-filter"):typedoc.$html.addClass("no-filter")}(typedoc||(typedoc={})),function(typedoc){var MenuHighlight=function(_super){function MenuHighlight(options){var _this=_super.call(this,options)||this;return _this.anchors=[],_this.index=0,_this.listenTo(typedoc.viewport,"resize",_this.onResize),_this.listenTo(typedoc.viewport,"scroll",_this.onScroll),_this.createAnchors(),_this}return __extends(MenuHighlight,_super),MenuHighlight.prototype.createAnchors=function(){var _this=this;this.index=0,this.anchors=[{position:0}];var base=window.location.href;-1!=base.indexOf("#")&&(base=base.substr(0,base.indexOf("#"))),this.$el.find("a").each(function(_index,el){var href=el.href;if(-1!=href.indexOf("#")&&href.substr(0,base.length)==base){var hash=href.substr(href.indexOf("#")+1),$anchor=$("a.tsd-anchor[name="+hash+"]");0!=$anchor.length&&_this.anchors.push({$link:$(el.parentNode),$anchor:$anchor,position:0})}}),this.onResize()},MenuHighlight.prototype.onResize=function(){for(var anchor,index=1,count=this.anchors.length;index<count;index++)(anchor=this.anchors[index]).position=anchor.$anchor.offset().top;this.anchors.sort(function(a,b){return a.position-b.position}),this.onScroll(typedoc.viewport.scrollTop)},MenuHighlight.prototype.onScroll=function(scrollTop){var anchors=this.anchors,index=this.index,count=anchors.length-1;for(scrollTop+=5;0<index&&anchors[index].position>scrollTop;)index-=1;for(;index<count&&anchors[index+1].position<scrollTop;)index+=1;this.index!=index&&(0<this.index&&this.anchors[this.index].$link.removeClass("focus"),this.index=index,0<this.index&&this.anchors[this.index].$link.addClass("focus"))},MenuHighlight}(Backbone.View);typedoc.MenuHighlight=MenuHighlight,typedoc.registerComponent(MenuHighlight,".menu-highlight")}(typedoc||(typedoc={})),function(typedoc){var StickyMode,hasPositionSticky=typedoc.$html.hasClass("csspositionsticky");!function(StickyMode){StickyMode[StickyMode.None=0]="None",StickyMode[StickyMode.Secondary=1]="Secondary",StickyMode[StickyMode.Current=2]="Current"}(StickyMode||(StickyMode={}));var MenuSticky=function(_super){function MenuSticky(options){var _this=_super.call(this,options)||this;return _this.state="",_this.stickyMode=StickyMode.None,_this.stickyTop=0,_this.stickyBottom=0,_this.$current=_this.$el.find("> ul.current"),_this.$navigation=_this.$el.parents(".menu-sticky-wrap"),_this.$container=_this.$el.parents(".row"),_this.listenTo(typedoc.viewport,"resize",_this.onResize),hasPositionSticky||_this.listenTo(typedoc.viewport,"scroll",_this.onScroll),_this.onResize(typedoc.viewport.width,typedoc.viewport.height),_this}return __extends(MenuSticky,_super),MenuSticky.prototype.setState=function(state){this.state!=state&&(""!=this.state&&this.$navigation.removeClass(this.state),this.state=state,""!=this.state&&this.$navigation.addClass(this.state))},MenuSticky.prototype.onResize=function(width,height){this.stickyMode=StickyMode.None,this.setState("");var containerTop=this.$container.offset().top,containerHeight=this.$container.height()||0,bottom=containerTop+containerHeight;if(this.$navigation.height()<containerHeight){var elHeight=this.$el.height()||0,elTop=this.$el.offset().top;if(this.$current.length){var currentHeight=this.$current.height()||0,currentTop=this.$current.offset().top;this.$navigation.css("top",containerTop-currentTop+20),currentHeight<height&&(this.stickyMode=StickyMode.Current,this.stickyTop=currentTop,this.stickyBottom=bottom-elHeight+(currentTop-elTop)-20)}elHeight<height&&(this.$navigation.css("top",containerTop-elTop+20),this.stickyMode=StickyMode.Secondary,this.stickyTop=elTop,this.stickyBottom=bottom-elHeight-20)}hasPositionSticky?this.stickyMode==StickyMode.Current?this.setState("sticky-current"):this.stickyMode==StickyMode.Secondary?this.setState("sticky"):this.setState(""):(this.$navigation.css("left",this.$navigation.offset().left),this.onScroll(typedoc.viewport.scrollTop))},MenuSticky.prototype.onScroll=function(scrollTop){this.stickyMode==StickyMode.Current?scrollTop>this.stickyBottom?this.setState("sticky-bottom"):this.setState(scrollTop+20>this.stickyTop?"sticky-current":""):this.stickyMode==StickyMode.Secondary&&(scrollTop>this.stickyBottom?this.setState("sticky-bottom"):this.setState(scrollTop+20>this.stickyTop?"sticky":""))},MenuSticky}(Backbone.View);typedoc.MenuSticky=MenuSticky,typedoc.registerComponent(MenuSticky,".menu-sticky")}(typedoc||(typedoc={})),function(typedoc){var search;!function(search){var SearchLoadingState;!function(SearchLoadingState){SearchLoadingState[SearchLoadingState.Idle=0]="Idle",SearchLoadingState[SearchLoadingState.Loading=1]="Loading",SearchLoadingState[SearchLoadingState.Ready=2]="Ready",SearchLoadingState[SearchLoadingState.Failure=3]="Failure"}(SearchLoadingState||(SearchLoadingState={}));var $el=$("#tsd-search"),$field=$("#tsd-search-field"),$results=$(".results"),base=$el.attr("data-base")+"/",query="",loadingState=SearchLoadingState.Idle,hasFocus=!1,preventPress=!1,index,resultClicked=!1;function createIndex(){var builder=new lunr.Builder;builder.pipeline.add(lunr.trimmer),builder.field("name",{boost:10}),builder.field("parent"),builder.ref("id");var rows=search.data.rows,pos=0,length=rows.length;!function batch(){for(var cycles=0;cycles++<100;)if(builder.add(rows[pos]),++pos==length)return index=builder.build(),setLoadingState(SearchLoadingState.Ready);setTimeout(batch,10)}()}function loadIndex(){loadingState==SearchLoadingState.Idle&&(setTimeout(function(){loadingState==SearchLoadingState.Idle&&setLoadingState(SearchLoadingState.Loading)},500),void 0!==search.data?createIndex():$.get($el.attr("data-index")).done(function(source){eval(source),createIndex()}).fail(function(){setLoadingState(SearchLoadingState.Failure)}))}function updateResults(){if($results.empty(),loadingState==SearchLoadingState.Ready&&query){var res=index.search("*"+query+"*");0===res.length&&(res=index.search("*"+query+"~1*"));for(var i=0,c=Math.min(10,res.length);i<c;i++){var row=search.data.rows[Number(res[i].ref)],name=row.name.replace(new RegExp(query,"i"),function(match){return"<b>"+match+"</b>"}),parent=row.parent||"";(parent=parent.replace(new RegExp(query,"i"),function(match){return"<b>"+match+"</b>"}))&&(name='<span class="parent">'+parent+".</span>"+name),$results.append('<li class="'+row.classes+'"><a href="'+base+row.url+'" class="tsd-kind-icon">'+name+"</li>")}}}function setLoadingState(value){loadingState!=value&&($el.removeClass(SearchLoadingState[loadingState].toLowerCase()),loadingState=value,$el.addClass(SearchLoadingState[loadingState].toLowerCase()),value==SearchLoadingState.Ready&&updateResults())}function setHasFocus(value){hasFocus!=value&&(hasFocus=value,$el.toggleClass("has-focus"),value?(setQuery(""),$field.val("")):$field.val(query))}function setQuery(value){query=$.trim(value),updateResults()}function setCurrentResult(dir){var $current=$results.find(".current");if(0==$current.length)$results.find(1==dir?"li:first-child":"li:last-child").addClass("current");else{var $rel=1==dir?$current.next("li"):$current.prev("li");0<$rel.length&&($current.removeClass("current"),$rel.addClass("current"))}}function gotoCurrentResult(){var $current=$results.find(".current");0==$current.length&&($current=$results.find("li:first-child")),0<$current.length&&(window.location.href=$current.find("a").prop("href"),$field.blur())}$results.on("mousedown",function(){resultClicked=!0}).on("mouseup",function(){setHasFocus(resultClicked=!1)}),$field.on("focusin",function(){setHasFocus(!0),loadIndex()}).on("focusout",function(){resultClicked?resultClicked=!1:setTimeout(function(){return setHasFocus(!1)},100)}).on("input",function(){setQuery($.trim(($field.val()||"").toString()))}).on("keydown",function(e){13==e.keyCode||27==e.keyCode||38==e.keyCode||40==e.keyCode?(preventPress=!0,e.preventDefault(),13==e.keyCode?gotoCurrentResult():27==e.keyCode?$field.blur():38==e.keyCode?setCurrentResult(-1):40==e.keyCode&&setCurrentResult(1)):preventPress=!1}).on("keypress",function(e){preventPress&&e.preventDefault()}),$("body").on("keydown",function(e){e.altKey||e.ctrlKey||e.metaKey||!hasFocus&&47<e.keyCode&&e.keyCode<112&&$field.focus()})}(search=typedoc.search||(typedoc.search={}))}(typedoc||(typedoc={})),function(typedoc){function noTransition($el,callback){$el.addClass("no-transition"),callback(),$el.offset(),$el.removeClass("no-transition")}typedoc.transition=function(tuples){for(var name in tuples)if(tuples.hasOwnProperty(name)&&void 0!==document.body.style[name])return{name:name,endEvent:tuples[name]};return null}({transition:"transitionend",OTransition:"oTransitionEnd",msTransition:"msTransitionEnd",MozTransition:"transitionend",WebkitTransition:"webkitTransitionEnd"}),typedoc.noTransition=noTransition,typedoc.animateHeight=function($el,callback,success){var from=$el.height()||0,to=from;noTransition($el,function(){callback(),$el.css("height",""),to=$el.height()||0,from!=to&&typedoc.transition&&$el.css("height",from)}),from!=to&&typedoc.transition?($el.css("height",to),$el.on(typedoc.transition.endEvent,function(){noTransition($el,function(){$el.off(typedoc.transition.endEvent).css("height",""),success&&success()})})):success&&success()}}(typedoc||(typedoc={})),function(typedoc){var SignatureGroup=function(){function SignatureGroup($signature,$description){this.$signature=$signature,this.$description=$description}return SignatureGroup.prototype.addClass=function(className){return this.$signature.addClass(className),this.$description.addClass(className),this},SignatureGroup.prototype.removeClass=function(className){return this.$signature.removeClass(className),this.$description.removeClass(className),this},SignatureGroup}(),Signature=function(_super){function Signature(options){var _this=_super.call(this,options)||this;return _this.groups=[],_this.index=-1,_this.createGroups(),_this.$container&&(_this.$el.addClass("active").on("touchstart",".tsd-signature",function(event){return _this.onClick(event)}).on("click",".tsd-signature",function(event){return _this.onClick(event)}),_this.$container.addClass("active"),_this.setIndex(0)),_this}return __extends(Signature,_super),Signature.prototype.setIndex=function(index){if(index<0&&(index=0),index>this.groups.length-1&&(index=this.groups.length-1),this.index!=index){var to=this.groups[index];if(-1<this.index){var from=this.groups[this.index];typedoc.animateHeight(this.$container,function(){from.removeClass("current").addClass("fade-out"),to.addClass("current fade-in"),typedoc.viewport.triggerResize()}),setTimeout(function(){from.removeClass("fade-out"),to.removeClass("fade-in")},300)}else to.addClass("current"),typedoc.viewport.triggerResize();this.index=index}},Signature.prototype.createGroups=function(){var _this=this,$signatures=this.$el.find("> .tsd-signature");if(!($signatures.length<2)){this.$container=this.$el.siblings(".tsd-descriptions");var $descriptions=this.$container.find("> .tsd-description");this.groups=[],$signatures.each(function(index,el){_this.groups.push(new SignatureGroup($(el),$descriptions.eq(index)))})}},Signature.prototype.onClick=function(e){var _this=this;e.preventDefault(),_(this.groups).forEach(function(group,index){group.$signature.is(e.currentTarget)&&_this.setIndex(index)})},Signature}(Backbone.View);typedoc.registerComponent(Signature,".tsd-signatures")}(typedoc||(typedoc={})),function(typedoc){var Toggle=function(_super){function Toggle(options){var _this=_super.call(this,options)||this;return _this.className=_this.$el.attr("data-toggle")||"",_this.$el.on(typedoc.pointerUp,function(e){return _this.onPointerUp(e)}),_this.$el.on("click",function(e){return e.preventDefault()}),typedoc.$document.on(typedoc.pointerDown,function(e){return _this.onDocumentPointerDown(e)}),typedoc.$document.on(typedoc.pointerUp,function(e){return _this.onDocumentPointerUp(e)}),_this}return __extends(Toggle,_super),Toggle.prototype.setActive=function(value){if(this.active!=value){this.active=value,typedoc.$html.toggleClass("has-"+this.className,value),this.$el.toggleClass("active",value);var transition=(this.active?"to-has-":"from-has-")+this.className;typedoc.$html.addClass(transition),setTimeout(function(){return typedoc.$html.removeClass(transition)},500)}},Toggle.prototype.onPointerUp=function(event){typedoc.hasPointerMoved||(this.setActive(!0),event.preventDefault())},Toggle.prototype.onDocumentPointerDown=function(e){if(this.active){var $path=$(e.target).parents().addBack();if($path.hasClass("col-menu"))return;if($path.hasClass("tsd-filter-group"))return;this.setActive(!1)}},Toggle.prototype.onDocumentPointerUp=function(e){var _this=this;if(!typedoc.hasPointerMoved&&this.active){var $path=$(e.target).parents().addBack();if($path.hasClass("col-menu")){var $link=$path.filter("a");if($link.length){var href=window.location.href;-1!=href.indexOf("#")&&(href=href.substr(0,href.indexOf("#"))),$link.prop("href").substr(0,href.length)==href&&setTimeout(function(){return _this.setActive(!1)},250)}}}},Toggle}(Backbone.View);typedoc.registerComponent(Toggle,"a[data-toggle]")}(typedoc||(typedoc={})),function(typedoc){typedoc.app=new typedoc.Application}(typedoc||(typedoc={}));
</script>
</body>
</html><|MERGE_RESOLUTION|>--- conflicted
+++ resolved
@@ -2480,11 +2480,7 @@
 				<div class="tsd-signature tsd-kind-icon">audience<span class="tsd-signature-symbol">:</span> <span class="tsd-signature-type">string</span></div>
 				<aside class="tsd-sources">
 					<ul>
-<<<<<<< HEAD
-						<li>Defined in <a href="https://github.com/auth0/auth0-spa-js/blob/5ece8d2/src/global.ts#L177">src/global.ts:177</a></li>
-=======
-						<li>Defined in <a href="https://github.com/auth0/auth0-spa-js/blob/8d810ea/src/global.ts#L163">src/global.ts:163</a></li>
->>>>>>> 2b410d15
+						<li>Defined in <a href="https://github.com/auth0/auth0-spa-js/blob/0f52eca/src/global.ts#L177">src/global.ts:177</a></li>
 					</ul>
 				</aside>
 				<div class="tsd-comment tsd-typography">
@@ -2499,11 +2495,7 @@
 				<div class="tsd-signature tsd-kind-icon">scope<span class="tsd-signature-symbol">:</span> <span class="tsd-signature-type">string</span></div>
 				<aside class="tsd-sources">
 					<ul>
-<<<<<<< HEAD
-						<li>Defined in <a href="https://github.com/auth0/auth0-spa-js/blob/5ece8d2/src/global.ts#L173">src/global.ts:173</a></li>
-=======
-						<li>Defined in <a href="https://github.com/auth0/auth0-spa-js/blob/8d810ea/src/global.ts#L159">src/global.ts:159</a></li>
->>>>>>> 2b410d15
+						<li>Defined in <a href="https://github.com/auth0/auth0-spa-js/blob/0f52eca/src/global.ts#L173">src/global.ts:173</a></li>
 					</ul>
 				</aside>
 				<div class="tsd-comment tsd-typography">
