--- conflicted
+++ resolved
@@ -2498,11 +2498,7 @@
 				<div class="tsd-signature tsd-kind-icon">audience<span class="tsd-signature-symbol">:</span> <span class="tsd-signature-type">string</span></div>
 				<aside class="tsd-sources">
 					<ul>
-<<<<<<< HEAD
-						<li>Defined in <a href="https://github.com/auth0/auth0-spa-js/blob/5ece8d2/src/global.ts#L205">src/global.ts:205</a></li>
-=======
-						<li>Defined in <a href="https://github.com/auth0/auth0-spa-js/blob/8d810ea/src/global.ts#L152">src/global.ts:152</a></li>
->>>>>>> 2b410d15
+						<li>Defined in <a href="https://github.com/auth0/auth0-spa-js/blob/0f52eca/src/global.ts#L205">src/global.ts:205</a></li>
 					</ul>
 				</aside>
 				<div class="tsd-comment tsd-typography">
@@ -2517,11 +2513,7 @@
 				<div class="tsd-signature tsd-kind-icon">ignore<wbr>Cache<span class="tsd-signature-symbol">:</span> <span class="tsd-signature-type">boolean</span></div>
 				<aside class="tsd-sources">
 					<ul>
-<<<<<<< HEAD
-						<li>Defined in <a href="https://github.com/auth0/auth0-spa-js/blob/5ece8d2/src/global.ts#L185">src/global.ts:185</a></li>
-=======
-						<li>Defined in <a href="https://github.com/auth0/auth0-spa-js/blob/8d810ea/src/global.ts#L171">src/global.ts:171</a></li>
->>>>>>> 2b410d15
+						<li>Defined in <a href="https://github.com/auth0/auth0-spa-js/blob/0f52eca/src/global.ts#L185">src/global.ts:185</a></li>
 					</ul>
 				</aside>
 				<div class="tsd-comment tsd-typography">
@@ -2537,11 +2529,7 @@
 				<div class="tsd-signature tsd-kind-icon">redirect_<wbr>uri<span class="tsd-signature-symbol">:</span> <span class="tsd-signature-type">string</span></div>
 				<aside class="tsd-sources">
 					<ul>
-<<<<<<< HEAD
-						<li>Defined in <a href="https://github.com/auth0/auth0-spa-js/blob/5ece8d2/src/global.ts#L195">src/global.ts:195</a></li>
-=======
-						<li>Defined in <a href="https://github.com/auth0/auth0-spa-js/blob/8d810ea/src/global.ts#L181">src/global.ts:181</a></li>
->>>>>>> 2b410d15
+						<li>Defined in <a href="https://github.com/auth0/auth0-spa-js/blob/0f52eca/src/global.ts#L195">src/global.ts:195</a></li>
 					</ul>
 				</aside>
 				<div class="tsd-comment tsd-typography">
@@ -2561,11 +2549,7 @@
 				<div class="tsd-signature tsd-kind-icon">scope<span class="tsd-signature-symbol">:</span> <span class="tsd-signature-type">string</span></div>
 				<aside class="tsd-sources">
 					<ul>
-<<<<<<< HEAD
-						<li>Defined in <a href="https://github.com/auth0/auth0-spa-js/blob/5ece8d2/src/global.ts#L200">src/global.ts:200</a></li>
-=======
-						<li>Defined in <a href="https://github.com/auth0/auth0-spa-js/blob/8d810ea/src/global.ts#L148">src/global.ts:148</a></li>
->>>>>>> 2b410d15
+						<li>Defined in <a href="https://github.com/auth0/auth0-spa-js/blob/0f52eca/src/global.ts#L200">src/global.ts:200</a></li>
 					</ul>
 				</aside>
 				<div class="tsd-comment tsd-typography">
