<!doctype html>
<html class="minimal no-js">
<head>
	<meta charset="utf-8">
	<meta http-equiv="X-UA-Compatible" content="IE=edge">
	<title>GetTokenSilentlyOptions | @auth0/auth0-spa-js - v1.6.5</title>
	<meta name="description" content="">
	<meta name="viewport" content="width=device-width, initial-scale=1">
	<style type="text/css">/*! normalize.css v1.1.3 | MIT License | git.io/normalize */
/* ==========================================================================
 * HTML5 display definitions
 * ========================================================================== */
/**
 * Correct `block` display not defined in IE 6/7/8/9 and Firefox 3. */
article, aside, details, figcaption, figure, footer, header, hgroup, main, nav, section, summary {
  display: block; }

/**
 * Correct `inline-block` display not defined in IE 6/7/8/9 and Firefox 3. */
audio, canvas, video {
  display: inline-block;
  *display: inline;
  *zoom: 1; }

/**
 * Prevent modern browsers from displaying `audio` without controls.
 * Remove excess height in iOS 5 devices. */
audio:not([controls]) {
  display: none;
  height: 0; }

/**
 * Address styling not present in IE 7/8/9, Firefox 3, and Safari 4.
 * Known issue: no IE 6 support. */
[hidden] {
  display: none; }

/* ==========================================================================
 * Base
 * ========================================================================== */
/**
 * 1. Correct text resizing oddly in IE 6/7 when body `font-size` is set using
 *    `em` units.
 * 2. Prevent iOS text size adjust after orientation change, without disabling
 *    user zoom. */
html {
  font-size: 100%;
  /* 1 */
  -ms-text-size-adjust: 100%;
  /* 2 */
  -webkit-text-size-adjust: 100%;
  /* 2 */
  font-family: sans-serif; }

/**
 * Address `font-family` inconsistency between `textarea` and other form
 * elements. */
button, input, select, textarea {
  font-family: sans-serif; }

/**
 * Address margins handled incorrectly in IE 6/7. */
body {
  margin: 0; }

/* ==========================================================================
 * Links
 * ========================================================================== */
/**
 * Address `outline` inconsistency between Chrome and other browsers. */
a:focus {
  outline: thin dotted; }

a:active, a:hover {
  outline: 0; }

/**
 * Improve readability when focused and also mouse hovered in all browsers. */
/* ==========================================================================
 * Typography
 * ========================================================================== */
/**
 * Address font sizes and margins set differently in IE 6/7.
 * Address font sizes within `section` and `article` in Firefox 4+, Safari 5,
 * and Chrome. */
h1 {
  font-size: 2em;
  margin: 0.67em 0; }

h2 {
  font-size: 1.5em;
  margin: 0.83em 0; }

h3 {
  font-size: 1.17em;
  margin: 1em 0; }

h4, .tsd-index-panel h3 {
  font-size: 1em;
  margin: 1.33em 0; }

h5 {
  font-size: 0.83em;
  margin: 1.67em 0; }

h6 {
  font-size: 0.67em;
  margin: 2.33em 0; }

/**
 * Address styling not present in IE 7/8/9, Safari 5, and Chrome. */
abbr[title] {
  border-bottom: 1px dotted; }

/**
 * Address style set to `bolder` in Firefox 3+, Safari 4/5, and Chrome. */
b, strong {
  font-weight: bold; }

blockquote {
  margin: 1em 40px; }

/**
 * Address styling not present in Safari 5 and Chrome. */
dfn {
  font-style: italic; }

/**
 * Address differences between Firefox and other browsers.
 * Known issue: no IE 6/7 normalization. */
hr {
  box-sizing: content-box;
  height: 0; }

/**
 * Address styling not present in IE 6/7/8/9. */
mark {
  background: #ff0;
  color: #000; }

/**
 * Address margins set differently in IE 6/7. */
p, pre {
  margin: 1em 0; }

/**
 * Correct font family set oddly in IE 6, Safari 4/5, and Chrome. */
code, kbd, pre, samp {
  font-family: monospace, serif;
  _font-family: 'courier new', monospace;
  font-size: 1em; }

/**
 * Improve readability of pre-formatted text in all browsers. */
pre {
  white-space: pre;
  white-space: pre-wrap;
  word-wrap: break-word; }

/**
 * Address CSS quotes not supported in IE 6/7. */
q {
  quotes: none; }
  q:before, q:after {
    content: '';
    content: none; }

/**
 * Address `quotes` property not supported in Safari 4. */
/**
 * Address inconsistent and variable font size in all browsers. */
small {
  font-size: 80%; }

/**
 * Prevent `sub` and `sup` affecting `line-height` in all browsers. */
sub {
  font-size: 75%;
  line-height: 0;
  position: relative;
  vertical-align: baseline; }

sup {
  font-size: 75%;
  line-height: 0;
  position: relative;
  vertical-align: baseline;
  top: -0.5em; }

sub {
  bottom: -0.25em; }

/* ==========================================================================
 * Lists
 * ========================================================================== */
/**
 * Address margins set differently in IE 6/7. */
dl, menu, ol, ul {
  margin: 1em 0; }

dd {
  margin: 0 0 0 40px; }

/**
 * Address paddings set differently in IE 6/7. */
menu, ol, ul {
  padding: 0 0 0 40px; }

/**
 * Correct list images handled incorrectly in IE 7. */
nav ul, nav ol {
  list-style: none;
  list-style-image: none; }

/* ==========================================================================
 * Embedded content
 * ========================================================================== */
/**
 * 1. Remove border when inside `a` element in IE 6/7/8/9 and Firefox 3.
 * 2. Improve image quality when scaled in IE 7. */
img {
  border: 0;
  /* 1 */
  -ms-interpolation-mode: bicubic; }

/* 2 */
/**
 * Correct overflow displayed oddly in IE 9. */
svg:not(:root) {
  overflow: hidden; }

/* ==========================================================================
 * Figures
 * ========================================================================== */
/**
 * Address margin not present in IE 6/7/8/9, Safari 5, and Opera 11. */
figure, form {
  margin: 0; }

/* ==========================================================================
 * Forms
 * ========================================================================== */
/**
 * Correct margin displayed oddly in IE 6/7. */
/**
 * Define consistent border, margin, and padding. */
fieldset {
  border: 1px solid #c0c0c0;
  margin: 0 2px;
  padding: 0.35em 0.625em 0.75em; }

/**
 * 1. Correct color not being inherited in IE 6/7/8/9.
 * 2. Correct text not wrapping in Firefox 3.
 * 3. Correct alignment displayed oddly in IE 6/7. */
legend {
  border: 0;
  /* 1 */
  padding: 0;
  white-space: normal;
  /* 2 */
  *margin-left: -7px; }

/* 3 */
/**
 * 1. Correct font size not being inherited in all browsers.
 * 2. Address margins set differently in IE 6/7, Firefox 3+, Safari 5,
 *    and Chrome.
 * 3. Improve appearance and consistency in all browsers. */
button, input, select, textarea {
  font-size: 100%;
  /* 1 */
  margin: 0;
  /* 2 */
  vertical-align: baseline;
  /* 3 */
  *vertical-align: middle; }

/* 3 */
/**
 * Address Firefox 3+ setting `line-height` on `input` using `!important` in
 * the UA stylesheet. */
button, input {
  line-height: normal; }

/**
 * Address inconsistent `text-transform` inheritance for `button` and `select`.
 * All other form control elements do not inherit `text-transform` values.
 * Correct `button` style inheritance in Chrome, Safari 5+, and IE 6+.
 * Correct `select` style inheritance in Firefox 4+ and Opera. */
button, select {
  text-transform: none; }

/**
 * 1. Avoid the WebKit bug in Android 4.0.* where (2) destroys native `audio`
 *    and `video` controls.
 * 2. Correct inability to style clickable `input` types in iOS.
 * 3. Improve usability and consistency of cursor style between image-type
 *    `input` and others.
 * 4. Remove inner spacing in IE 7 without affecting normal text inputs.
 *    Known issue: inner spacing remains in IE 6. */
button, html input[type="button"] {
  -webkit-appearance: button;
  /* 2 */
  cursor: pointer;
  /* 3 */
  *overflow: visible; }

/* 4 */
input[type="reset"], input[type="submit"] {
  -webkit-appearance: button;
  /* 2 */
  cursor: pointer;
  /* 3 */
  *overflow: visible; }

/* 4 */
/**
 * Re-set default cursor for disabled elements. */
button[disabled], html input[disabled] {
  cursor: default; }

/**
 * 1. Address box sizing set to content-box in IE 8/9.
 * 2. Remove excess padding in IE 8/9.
 * 3. Remove excess padding in IE 7.
 *    Known issue: excess padding remains in IE 6. */
input {
  /* 3 */ }
  input[type="checkbox"], input[type="radio"] {
    box-sizing: border-box;
    /* 1 */
    padding: 0;
    /* 2 */
    *height: 13px;
    /* 3 */
    *width: 13px; }
  input[type="search"] {
    -webkit-appearance: textfield;
    /* 1 */
    /* 2 */
    box-sizing: content-box; }
    input[type="search"]::-webkit-search-cancel-button, input[type="search"]::-webkit-search-decoration {
      -webkit-appearance: none; }

/**
 * 1. Address `appearance` set to `searchfield` in Safari 5 and Chrome.
 * 2. Address `box-sizing` set to `border-box` in Safari 5 and Chrome
 *    (include `-moz` to future-proof). */
/**
 * Remove inner padding and search cancel button in Safari 5 and Chrome
 * on OS X. */
/**
 * Remove inner padding and border in Firefox 3+. */
button::-moz-focus-inner, input::-moz-focus-inner {
  border: 0;
  padding: 0; }

/**
 * 1. Remove default vertical scrollbar in IE 6/7/8/9.
 * 2. Improve readability and alignment in all browsers. */
textarea {
  overflow: auto;
  /* 1 */
  vertical-align: top; }

/* 2 */
/* ==========================================================================
 * Tables
 * ========================================================================== */
/**
 * Remove most spacing between table cells. */
table {
  border-collapse: collapse;
  border-spacing: 0; }

/*
 *
 *Visual Studio-like style based on original C# coloring by Jason Diamond <jason@diamond.name> */
.hljs {
  display: inline-block;
  padding: 0.5em;
  background: white;
  color: black; }

.hljs-comment, .hljs-annotation, .hljs-template_comment, .diff .hljs-header, .hljs-chunk, .apache .hljs-cbracket {
  color: #008000; }

.hljs-keyword, .hljs-id, .hljs-built_in, .css .smalltalk .hljs-class, .hljs-winutils, .bash .hljs-variable, .tex .hljs-command, .hljs-request, .hljs-status, .nginx .hljs-title {
  color: #00f; }

.xml .hljs-tag {
  color: #00f; }
  .xml .hljs-tag .hljs-value {
    color: #00f; }

.hljs-string, .hljs-title, .hljs-parent, .hljs-tag .hljs-value, .hljs-rules .hljs-value {
  color: #a31515; }

.ruby .hljs-symbol {
  color: #a31515; }
  .ruby .hljs-symbol .hljs-string {
    color: #a31515; }

.hljs-template_tag, .django .hljs-variable, .hljs-addition, .hljs-flow, .hljs-stream, .apache .hljs-tag, .hljs-date, .tex .hljs-formula, .coffeescript .hljs-attribute {
  color: #a31515; }

.ruby .hljs-string, .hljs-decorator, .hljs-filter .hljs-argument, .hljs-localvars, .hljs-array, .hljs-attr_selector, .hljs-pseudo, .hljs-pi, .hljs-doctype, .hljs-deletion, .hljs-envvar, .hljs-shebang, .hljs-preprocessor, .hljs-pragma, .userType, .apache .hljs-sqbracket, .nginx .hljs-built_in, .tex .hljs-special, .hljs-prompt {
  color: #2b91af; }

.hljs-phpdoc, .hljs-javadoc, .hljs-xmlDocTag {
  color: #808080; }

.vhdl .hljs-typename {
  font-weight: bold; }

.vhdl .hljs-string {
  color: #666666; }

.vhdl .hljs-literal {
  color: #a31515; }

.vhdl .hljs-attribute {
  color: #00b0e8; }

.xml .hljs-attribute {
  color: #f00; }

.col > :first-child, .col-1 > :first-child, .col-2 > :first-child, .col-3 > :first-child, .col-4 > :first-child, .col-5 > :first-child, .col-6 > :first-child, .col-7 > :first-child, .col-8 > :first-child, .col-9 > :first-child, .col-10 > :first-child, .col-11 > :first-child, .tsd-panel > :first-child, ul.tsd-descriptions > li > :first-child,
.col > :first-child > :first-child,
.col-1 > :first-child > :first-child,
.col-2 > :first-child > :first-child,
.col-3 > :first-child > :first-child,
.col-4 > :first-child > :first-child,
.col-5 > :first-child > :first-child,
.col-6 > :first-child > :first-child,
.col-7 > :first-child > :first-child,
.col-8 > :first-child > :first-child,
.col-9 > :first-child > :first-child,
.col-10 > :first-child > :first-child,
.col-11 > :first-child > :first-child,
.tsd-panel > :first-child > :first-child,
ul.tsd-descriptions > li > :first-child > :first-child,
.col > :first-child > :first-child > :first-child,
.col-1 > :first-child > :first-child > :first-child,
.col-2 > :first-child > :first-child > :first-child,
.col-3 > :first-child > :first-child > :first-child,
.col-4 > :first-child > :first-child > :first-child,
.col-5 > :first-child > :first-child > :first-child,
.col-6 > :first-child > :first-child > :first-child,
.col-7 > :first-child > :first-child > :first-child,
.col-8 > :first-child > :first-child > :first-child,
.col-9 > :first-child > :first-child > :first-child,
.col-10 > :first-child > :first-child > :first-child,
.col-11 > :first-child > :first-child > :first-child,
.tsd-panel > :first-child > :first-child > :first-child,
ul.tsd-descriptions > li > :first-child > :first-child > :first-child {
  margin-top: 0; }

.col > :last-child, .col-1 > :last-child, .col-2 > :last-child, .col-3 > :last-child, .col-4 > :last-child, .col-5 > :last-child, .col-6 > :last-child, .col-7 > :last-child, .col-8 > :last-child, .col-9 > :last-child, .col-10 > :last-child, .col-11 > :last-child, .tsd-panel > :last-child, ul.tsd-descriptions > li > :last-child,
.col > :last-child > :last-child,
.col-1 > :last-child > :last-child,
.col-2 > :last-child > :last-child,
.col-3 > :last-child > :last-child,
.col-4 > :last-child > :last-child,
.col-5 > :last-child > :last-child,
.col-6 > :last-child > :last-child,
.col-7 > :last-child > :last-child,
.col-8 > :last-child > :last-child,
.col-9 > :last-child > :last-child,
.col-10 > :last-child > :last-child,
.col-11 > :last-child > :last-child,
.tsd-panel > :last-child > :last-child,
ul.tsd-descriptions > li > :last-child > :last-child,
.col > :last-child > :last-child > :last-child,
.col-1 > :last-child > :last-child > :last-child,
.col-2 > :last-child > :last-child > :last-child,
.col-3 > :last-child > :last-child > :last-child,
.col-4 > :last-child > :last-child > :last-child,
.col-5 > :last-child > :last-child > :last-child,
.col-6 > :last-child > :last-child > :last-child,
.col-7 > :last-child > :last-child > :last-child,
.col-8 > :last-child > :last-child > :last-child,
.col-9 > :last-child > :last-child > :last-child,
.col-10 > :last-child > :last-child > :last-child,
.col-11 > :last-child > :last-child > :last-child,
.tsd-panel > :last-child > :last-child > :last-child,
ul.tsd-descriptions > li > :last-child > :last-child > :last-child {
  margin-bottom: 0; }

.container {
  max-width: 1200px;
  margin: 0 auto;
  padding: 0 40px; }
  @media (max-width: 640px) {
    .container {
      padding: 0 20px; } }

.container-main {
  padding-bottom: 200px; }

.row {
  display: -ms-flexbox;
  display: flex;
  position: relative;
  margin: 0 -10px; }
  .row:after {
    visibility: hidden;
    display: block;
    content: "";
    clear: both;
    height: 0; }

.col, .col-1, .col-2, .col-3, .col-4, .col-5, .col-6, .col-7, .col-8, .col-9, .col-10, .col-11 {
  box-sizing: border-box;
  float: left;
  padding: 0 10px; }

.col-1 {
  width: 8.3333333333%; }

.offset-1 {
  margin-left: 8.3333333333%; }

.col-2 {
  width: 16.6666666667%; }

.offset-2 {
  margin-left: 16.6666666667%; }

.col-3 {
  width: 25%; }

.offset-3 {
  margin-left: 25%; }

.col-4 {
  width: 33.3333333333%; }

.offset-4 {
  margin-left: 33.3333333333%; }

.col-5 {
  width: 41.6666666667%; }

.offset-5 {
  margin-left: 41.6666666667%; }

.col-6 {
  width: 50%; }

.offset-6 {
  margin-left: 50%; }

.col-7 {
  width: 58.3333333333%; }

.offset-7 {
  margin-left: 58.3333333333%; }

.col-8 {
  width: 66.6666666667%; }

.offset-8 {
  margin-left: 66.6666666667%; }

.col-9 {
  width: 75%; }

.offset-9 {
  margin-left: 75%; }

.col-10 {
  width: 83.3333333333%; }

.offset-10 {
  margin-left: 83.3333333333%; }

.col-11 {
  width: 91.6666666667%; }

.offset-11 {
  margin-left: 91.6666666667%; }

.tsd-kind-icon {
  display: block;
  position: relative;
  padding-left: 20px;
  text-indent: -20px; }
  .tsd-kind-icon:before {
    content: '';
    display: inline-block;
    vertical-align: middle;
    width: 17px;
    height: 17px;
    margin: 0 3px 2px 0;
    background-image: url(data:image/png;base64,iVBORw0KGgoAAAANSUhEUgAAAO4AAADMCAYAAAB0ip8fAAAABGdBTUEAAK/INwWK6QAAABl0RVh0U29mdHdhcmUAQWRvYmUgSW1hZ2VSZWFkeXHJZTwAACUhSURBVHja7J0PjF1VncfPTEfclm7YEGtKauoWYXVdxLqyNZqyY/gT21hBRCPoaqcLoYFV10B0dXWxZWElsCYYG0wJ2CkkxSxoA8HQlbTL2ImsCLuFlVUisdC1YbItRBIoO03q7PnN+9155553/vx+55737p07v19y+vreu+8zv3vu/d1z7jnne39DMzMzSqxjF91bnfHg5e3xQ6zXrt/5x43wYwT++e5Q2o+vNmI+B2Pnzp1JjI0bN1Y+6XOf6E3xI0edNuX8ePKONMh7r5rJymiCDcs1VEyssr1Ll/t0+a0uM/h6H34es+W6LOUyfIG7UpfbdXkBIfC6HT+nWhsYn9LlPF1WiR/CcNhJunxNlx/qsk+XD+gyhK+P4Ofw/SLPbz+J//9bLsMVuBfq8gz0Ugzn4fUq/PxCwg7NdwZU0gO6nIr/f3qB+yEMt31Ll1Fd3gN3A7ocws/h9Q78HL6/zfHbW3R5DoOSzRh2XH3uw6bbZUvx+5WRK9h8Z3wFg+VB8UMYnu/XwlCGLp/Q5VXPNq/i9xfh9uZvl+myOJVhB+6XdDklcpU5Bbfz2XxnrIDBQ7z6iR/C8DGglb5Vl1cijFdwu6ut3+6qwrAD9xLifcElid/NB8aFeP8xIX4II7AddF93Exm7cXvzt49XYdiBu4wIWZb43XxgLMfXI+KHMALbLcNjQzH7GC4zPktijDi+XEGEhL4jM8z5vSXjaYzSXOVJG6vuy5RVuQOtD2P+t5IfBedSlaFO1cZGnB9rttd3nhbzvxfDaOEb32oG0mFi8B9xBGEyw25xHyRG/4OJ3yns+r1Pl7fUzPBtB0Pwx7FbUmd9cPxoep220Y8JHDCi2EW4vfnbNVUYduDeGhjdMke5bg18H2NchqNpP1OdebOfWf3/QTF8+wJXv5uMgYO66oPjR9PrtI1+FIOGSyN+LMXtvmv99pNVGHbgHtTlYyo8NP0x3M5nMQZ0Ab+PV7whfP1+DYzQvtyEI3kX1lwfVD/mQ522zY9J1V0gEZpS+iFuN2n99lUsSQzXAgzY4GzVmfydMnbiDvz8EUKzHmIUAy+3Gle+5TUwQvtyQpcNuryO5T011QfVj/lQp2304/OqMzr8n6qzaGO58bur8PPHcTvbvqjLal1uSGEMgTqohkXkrhXbQ0vGd1Zm/KA7OMUyWNyfU5XDZDn3hfmnnYxLj1ev02NjGxtxfqzZPnCRgdMPHJwyDQIQVkCtxYCbwtYRekwHIn9jBfaqzuAwhgYp6zMOXvFHoTV5qPDlaoIrxmink2GqWrg2aDmd8fec+5IYuCUGxZ9+1umgz48cZgS30w9H4A7cRmr6u3t0WWdUxp6aGMlBN4j6oPhjBH8j67TG86Nvftyw8fkkWE4t70hqN9nVHWLY+gy+r899lGoUsK/P4E8j67SNfjRBTE9pcaEPfrjKH9EXhxU6wA9X6ero7twK3WU7HOu2tUFIn/MCIkL6vEL6pjwBIySkh5vkR1VH0PuoKqsbqAG7VpdZBrzC+4SAXavLLANe4b0SE2uWNUJIXwTsftWdcB7F96QANgK2h0ENYCNgexjMABYhfT4/hFG2+oT07xjT4b7SG7C2lQL45TnNbzBgnQxfAHsC1skgBLAtlD6kqgvYqYw2+SEMt7mE9AWnipA+yhj+Q91l/9O/VkoH8H4dwKOUS5QO2NF/V+P7H1PfK32ewrA/P+OMM/affPLJJMZLL700Ojk5uT9wJbWF0ueq7hMGUgXsVEab/BCGu2fqEsHvN36TKqSPMua6ykYAFy2wK9iUDjYFAfuSer7n+xyMpUuXqjPPPBMCWOkA9gWs0gGr9u/fr44ePeo7MC6h9CHr4KQI2CmMNvkhDM+4mXKL4FdagZcipI8yhinBFwu2fjBcAUwM2MIKAfSQUVwHhyJg5zLa5Icw/LdrhQh+xiiuwKMI6VmMkVjw/dvun6vHnvpR0lBbDkYRwI8++uhswDJsmVEhlO3MUT6wIxUYbfJDGP7PjxjBHzKKkJ7FiM7j/v4N05XHykMMc34vNM974sSJ0Ai0MVbXI/qG13/UxdVE71I0IT2XYVc4mRER0pP9CAjpSYyIkH5g9RER0g/Mj4iQHu6Hz9dliYNxr6IJ6VmMOh6IPitQ/rDaMgSlCuOjH/3oEBTPNg8aJz7cK77JOBhFMbcrzCVg5zI4fmxWdCE9l5HDjxx12kY/TBF8Ic87ZgRaUZSiCelZjDoC9zIdsDGhdJShA5Yjtn6TdXCUUVlUIT2HwfGDK6TnMHL4kaNO2+iHLYI/ZgWeMkanqUJ6MsMM3A+qstg3ZJO4vW1Rhg7amEA5ytBBmyK2Lg6OeWC5QnoOg+pHipCew8jhR446bZsfLiF9EXhmwHGF9CTGsNV8nxsJnCJgz7Wa/lk75xtqQpdzCcHnFSi/+93vntClEsPqbppC6Tep6kJ6KoPqR2hfqH7kqI9+12kb/XAJ6Y+p6kL6KGPE03c/F7sFN6rOpC8E0NddweoyCGBgPLHVySgsOOoFAQyMp556KplhXFk3Y+HaPcb/UxlUP6Yz+DHdZz9y1Gmb/DiO5+P9qrMCaqsqi+Bh4cSBwG/HcYDsZi5jJDIABAG8KtLliAbw3ofUqodmthx0KERMgXIwgPfu3btq9+7dBx1qlxKjKXlhmVpacn0QrMSgiOBjdZpDwE5hxM6PHKkuKQyHgih2XA5ggKXY4RTGCPGKVMn+7udrbQZbKH3ttddWZuQItj6ZCOnnkR+NENLf8CexiFmrb4SzK+lESE/YFxHSN9OPBSOk1yfgCn1Ci5Ce6IcI6d0MEdJ3ra9Cen0CrtVllgGv8D4hYEVIL9Z0a4eQ3gjYHgY1gEVI30g/hFG2+oT055+u1LIl3oC1rRTArx89RAlYJ8MXwH0W0h9V1QXsVEab/BCG21xC+iWqupA+yhh+88lKXfA2pXQA79cBTFp6qAN29H9+Mr7/0ERZSJ/CsD/vs5D+BtVdTJ4qYKcy2uSHMNw9U5cI/kLVFQqkCumjjLmushHARQvsCjalg01BwB478nzP9zkYfRbSH7UOToqAncJokx/C8IybKbcIfokVeClC+ihjxBd8//ua7pdNKXXkWCfYjv73PmeguSwHowjgV199Vb344ovqtddemw3YX/7ylxQRPdglxv2h6+AUi8phu89bV7tCwH5LIqNNfgjDzYBe4Zfx/5d7Aq8QDOzG3pP52y/ivXQSYyQWfA9P/Fw9O5Emgs/ByCCk30XczhzlAztSgdEmP4Th/7zQx8Ym8ChCehYjOo87fKK6kD7EMOcsQ3OpFYT0sOLqg0pZj6Ts2IyiCem5DLvCyYyIkJ7sR0BIT2JEhPQDq4+IkH5gfkSE9KtwwNZ1PzykaEJ6FqM2If3bL90yBKUKgyikX6XKz+6xn+1DEdJzGRw/4GBRhfRcRg4/ctRpG/0wRfAQ/OZzquznWFGE9CxGLUJ6HbCDFtLbD95SxogdVUjPYXD84ArpOYwcfuSo0zb6YYvg7YfMKWN0miqkJzMGLqTXQVuXkL44OOaB5QrpOQyqHylCeg4jhx856rRtfriE9EXgmQHHFdKTGFmF9JefpSZ0abKQfqWqLqSnMqh+hPaF6keO+uh3nbbRD5eQ/pCqLqSPMvoipIcABsa9vxAhPcMPEdLPPz/aKaQvAvhf96lVz96/5WCKcFyE9GwTIX3AREjPsPEviJA+YiKkn0d+NEJIf+9/RbZYtla9/VIR0vc5+EVIP4/8WHBC+iotmgjp0/ZHhPQipBchvZiY20RI7whYEdKLkL6pDBHSRwLWyZCM9JJNXi3UjPQLTEgvGemFkYvRjIz0C0RILxnphZGL0ayM9K7giwVbPxiSkV4y0jec0cyM9C0S0ktG+mp+CMP/eXMz0ouQXoT0IqQXIb1SIqQXIX07/KhXSA9LHnHZ4+n6FTY63XP18baYRSEynEL6S4/vLK7ypx84cCDKECG9COlr9qMZQnodcKP4ep7nx6Y5hfQURkxIr4N2FF+9DBHSi5BeiZB+1nbocgUOiIzpwNvqCZqQkJ7KKAZeXALlEkMHbwrD7m6KkL66HznqtI1+1Cqkh0D5uC5wx/0y3n+/oANv8vJ3zfbDC0FvSEjPYRQ2TWHo4J1cvXo1leG7soqQPo8fOeq0TX7UKqS/S3VWZDyAG92HkHEdeCdO7dxrxjS5UQZBSO9l6OCFlud0EdKTTIT0AWubkH4TtnhTeBUYx26aUnQhvZfBENJ7GSKkjwa/COkH5EcjhPRWq2m+du7YT/krtfIjoUvNFhVjOKwkUIYR5aqMHCZCehHSU/xohJB+9fGoE0EhPeVE1Tu6Ql+lAkJ6UndOhPQJ+yNC+oUrpH9BJQrp9U6u1WWWAa/wnsswZH4viJBerKHWKCH93XiPuQRf76YGsBGwPQxqABsB28MQIb2I4BvCqE1IP2IF7I3oMMwt3WMMUI3j+89gIME8EwyDT9oBazN0F3mOob+fY+j/zzL095N2wNoM3W2bY+jv5xj6/7MM/b3vwekXqvLkdnGgrsJg+Jhyz/ctUt1Jb1gf+nQCo01+CMNtIKR/u+rMr5t62kIEvwv50Krac7m3YEx9LYVhtriwagTmS2+ygrawE/j5TbidS6pTYhhBq3A0js0wgra496IwigNgCqVhnu514/sUATuH0SY/hOHumdoieGipFxvbpAjpSQy7q3wNXgHgsR1jRvO8CN8/g99fE6iQOYZuVcd0WYSt8SJ4z2XoVnVMl0XYGi+C90SGLZSGq5e9CosrYKcy2uSHMDzjZqpXBH+V6l3zzBXSkxh24EKX+EzVWclxPQaI+Xozfj/uqw3dqvYwdMD2MHA734hmD0MHbA8Dt/OZSwD9JHZJ9gS2cwnYuYw2+SEMt5ki+NIAtOosU1xnfEYR0rMYLj3uCeueFtYPb/J0n33Be8K6p51j2N3nQPCesO5p5xh299ljPgE0LKdcjxWzWtEE7FxGm/wQhv/3Pr0v3N48jBeBA4ompGcxQkL6IoB3hFpYYgDvgBYW5sDseTDzvWtFihHAO6CFhXlJe24yIqR3VcjdeFCUognpuQzTWIyIkJ7sR0BIT2JEhPQDq4+IkH5gfkSE9K7g/6zqrjGmCOlZjDqE9KYN9ZHhElHDwXhClw8HtnMJ2LkMjh+zDwVQNCE9l5HDjxx12kY/TBG8aRBo5+hiPquJIqRnMezANQekfFYMVDnNHJAKGJyMXqG0OSCVylBloTQYrIH+qerMhZojdlQhPYfB8YMrpOcwcviRo07b6IctggeDZbow/3rQGp2mCunJDDsj/RWOEWXlGFm+Qvkz0l9hjyhbDLBYRvor7BFlJkOpXqH0nY5hdq6QnsOg+pEipOcwcviRo07b5odLSH+l6p1S4grpSQxXRvrNVgArK2A3K09Gen2POqFLiYFTQMqYCioGXpwCZX0fO6FLiYFTQMqYCgoyrO6mKZQuDkgVIT2VQfUjtC9UP3LUR7/rtI1+uIT0xe+qCOmjjKF/GH9rqCsazUgfkjjpYPUxXKLIIRdLByuL8YOTNqoUy724n8mayXD/72RYyqskxrGxtDqtIDJw+rFm+8BFBk4/cHDKvjf+Gp6jpgj+JuUX0he2AntVZ3AYocAtLJiRnqJN1AG8Sm930BhBLirEFCgPhVg6gFfpltgU0jsZFOG4zwYt6zP+nnNfEgO3xKD408865ZgR3E4/cgj6KWYEt9MPR+AO3AaSkR6C1vqILZSGoK3KyBl0mU2E9PPIj6YJ6QdpkpGesC8ipG+mHwsmI30hpE+9UmF3ToT0CfsjQnoR0ouQXkzMbSKkdwSsCOlFSN9UhgjpzYBVIqRvmh/CcJsI6X0MEdKLkL6hDBHShxgipBchfUMZIqR3jGj2MERIX5sfwnCbCOk9wStC+mb4IQz/70VIj9uHAliE9Aw/REif1w8R0pdNhPR+wfZDSoT0TfajViG9KTLwiQlmrOBYZHRd7aDxMnRrOmS0rqM4HL4G+/pffpvaOhFj6BZ3yGgJehiwY5Y6CHbuJ3ijDzrH7zhG7EDWddBasQTzav+iy4scRuAkCTFOw+mAnn1h+OFkXHp850RVP46NbeQwSvUBq548K6bYfqzZPpTsB6x68qyYYvuhW9vCjz/Q5f+w8fs9fgaa3s87RqefxtZz0hhVhs7QV1MZw9YNMxhoYE9WaUJ6CgMsJFDOwRjD1wuwkg4pntj627p8qCKD6kdIsE31YypDfUz1uU7b5sdl+LrJaMA4QvobqzCcGel12abLm1U3X6cZsD4hfZBBFNIHGUQhvc24AW/wnzQOSExsPUhGjn1pCqMp9TFoP76HAbbM+F1MSP/PVRjejPQY3Q8Zrd9mxcxI72EUNp2bobvJIcY5xHvmuhjTLWKoBerHHry1jGWkr8wo7nHhCnKG6maCfw6b7BMqIqS3rmReRkxIr+9xh2IMipBeB6+XEVMAGfe4IT+oFvWDIKTn+NHD0Pe4QUahAArVqb7HDTJi4nbjHjfKCAnp9T1u0I9YpnnjHjfKCAnp9T3uUL/PD8qPB5KRniGk9zIYQvrQvqiq+8IIfo4f7H1xBH+O+qilTtvkR+RRTql+eAMXzJkJ/rSx54OAF8dLziRlk9etbWWGZVSG4jKYWtm+7YvDjxLDetZUkh/Ws6b6VqcxP6xnTdXmh/XIGieDqddN3peh21X0QT5BIT3lOUC6C7RCb1dJjF8I6WPbNUXALkJ6EdL30/oqpNcHa60uswx4hfcJAStCerGmW6OE9HtVZ33yEnzdSw1gI2B7GNQANgK2hyFCehHBN4TROCH9NtzwS9hVhhMH5pJgEtorpMeAJDH0trMM3RUKCemDDBHSiwheiZC+JGDfhjfMy3AnluH7bYougq+TURwAUygNq1Hep7qrUlIE7BxGm/wQhrtnaovgi1xDxQqsFCE9ieET0v8Orybwg7fg67fwc6oIfo6hW9XKDN2qchm2UHoSW2uzdeYK2KmMNvkhDM+4meoVwa/FxsQMUq6QnsTwCekX48a348lzO75frCJCeh2kPQzdLe5h4Ha+Ec0eBgrpSwyikB6uoE9it0Th65PGlZUiYOcy2uSHMNxmiuDhfATx+2fw/WfwfdFqUoT0LIYduDuMrkHxBIqtqvvki6KLsSMwMEVi4Ha+gSkSA7fzWbHmE27yz7EOzDn4ubmdOcqnVFm4zGW0yQ9h+H9f6GMhPecTVtA9gZ/bx9D8bTLDNar8KyNAx42WeKX1fcjmGEXLiq89DJjfK4qPUbSs+NrDKMT11pwlp0JMm0o8MD5jMQJCepYfwLHmg1mMzHWazPCcHwP3A+Z/oVw8/YJKvKCGhPRshh24sAzrbCMwdhgtcREoZ+N2vq5yiVG0rPj6K+z6naLKUia7q1xiFC0rvpIYqiuUjnVBKEJ6LoPjx+OKnpGey8jhR446baMfpgg+1t2mCOlZDFdG+ueMADWteP+cCmSk1wEaY1yGFRLMSF+VoXozjq/FA2Le9HMz0lMZHD9SMtJTGTn8yFGnbfTDlU1+EoPNHODiZqQnMXwZ6YsA3WS0xEUgkTLSFwxsgYuW+DkVFyj3MLAFLlpiCgPMzji+GLtA5jA7NyM9h0H1IyUjPYeRw48cddo2P1wZ6V/H7q05pcTNSE9i+DLSTyp3RvpJFchIr4NzQpcSA1vgoiXmZqSfZUhGeslI31A/6stIHxAZkDLSh0QGOlhZ2eRdLMlIX40hGelbmpGeoA4KCumJ6qBVeruDVTKOS0Z68kkmGekrmmSk7wa3ZKQPm2Skn0d+NCIjPfUqpq9CK3SXo5KmVnd1Vjy+eZZRJeN4oQ+WjPQERg4/ajDJSF+1xdUBW6h11ur/z95j6gCeZHY95hg6eJMYhmpo7l7XpQqSjPTl/REh/QIT0kOw6fKoKieWntXD4uekgK3K8CS4ntPlKjGx+q1+Ib0j2M7EQAF94pewmzrKDFg2wxGwbAaaCOnz+SGMstUmpHe1uKYeFqRHsATMTrMZs6YwLsTfXG0ciEIo/Qx+7zKopAdURwsL/386gdEmP4Thtm9h4wHz67CqqcitW4jg34Pf3+b4LQjpn8OgZDN8XWVTDzsXKLqfP864mvWNYYkNQldSUyhtW4qAncNokx/C6DWXkN62FCE9iTHsuREvuqaLzWDT3V9TbBC7ma/MsHS5cwFriA1CVgilz1e9c6JD+DlVwM5ltMkPYXjGzVRXBL9X9S7WmMHPqUJ6FmPYc49q6mHtYDubODBVmWHpcu2AjTEKAfQ+T4Xss7Yzu0+2gJ3LaJMfwnCbKYI/zxP85+H/KUJ6FiP0eNZfWa9n61bTFBtQrC8MQ2wQsmVEfkomeM7fmu9+CMP/+REiIyUjfZDh6yqbeti5YNOt5pjqLvKPdZWjjEKcXBRHV7nEKALWFBuYgm+P6JtSIaZNJR6YlO96tosI6cl+BIT0JEbmOk1mRIT0A/MjIqSnBH9MSM9i+LrKY0aLZgZbMUBE6Sr7GB/Cm+zoTLilyzUDlsIohNLrPF2QddZ2hbkE7FwGxw8YOacK6bmMHH7kqNM2+mGK4Pd4utvFUk2KkJ7F8HWVrzda1mcco8IU8zFgTc+fqbBQOgejEEo/7KmQhxVdSM9lcPw4pOhCei4jhx856rSNfpgi+PWe4F+v6EJ6FsMXuGcaLevNjlHhVwiB28NQ3WdYxYTSORi2UNo1zM4V0nMYVD9ShPQcRg4/ctRp2/xwCeltSxHSkxi+wF1ZtKxWwD6BLQFF19TDUN1nWFGE0rMMx4PiOAwR0ufxI0edttGP+oT0MzMz9r3pjdg9gyvMGLZwF2EzfasOwmhrG2F8XXkEyuZicH0/m8QQIX2ZIUL6lgrp7cDFnYOJ52sxYO6hBmyMYXSxnQJlO6u4Dl42Q4T0IqSvavNWSI9B+g0sqVe5HoZRISShtD5hehjGSSZCeiVC+jr8aISQvqYK6bvom9N6mgGSW89L5PVdSE/U5a4ntoisbnICYz2xRWR1kxMY63MFIgR7EfCpAWxeMAYauL5K5FjGbttyY0CCY+ZEeCrD6QfzAuL0o0KvYY5RoY6z1keFrnFWPyqct307x4bVwrQ7VWcdMNdgEOJzFRlt8kMYNR3bhRi4IJKGVSuHmL+DJxHAZP1kBUab/BBGjceW8sypU/AKAHNKML+1LXGEuRIDR5hLDBy84tjt+PtvJ1Toj1Vn7u2SREab/BBGzcc29MypU3SBeaXfqM4c05X4+hv9+fXUgK3KgIDVxcnAnLmcCi30jI8wfvdOo0JHExlt8kMYDTi2w4Rg+4AlxYMlWFuZActmOAL2A5acL8ow7DtGZcAKpH2MCgUh83WqMzGewmiTH8JoyLF1tbigW4JHpnwag+14ggg+KwMD9jhTSF/YbcbNPthivH9YTrwKXof3GimMNvkhjAYdW1fgwr3k/bo8oINtr0oTwWdl6IAtMYhCerD3q07mP9vgwXO/xu999k3VSXf42wqMNvkhjAYdW9/KqU064G7GYHmHfv+sfr8INbVfUWWlg0pl2JPg9nwZBKgO2jmGfv+sfr8IdbmzDHthgTUH+Rj8TnWeqPcpy8W78HufXYy/gVVbX9DlggQGyw/P3C3LD5thzeuS/OhjnbIY9mINa153YH5EztNazjGukB6uCpu14+cSBqZ8DEge/Beqk6ozNjBVYhhCejJDddRMV6puvtHZcwIHAmK2CyttSwVGm/wQRkOOrStwP6jKiaVLAavLBMEZL0N15El/ruJC+hyMws5T3YTFUBnXMA4KcCcqMmJ+jBL2JebHaIb6GB1QnYofFc+xYUcXdwJbVAiQe5gBG2So7qM3okJ6K8H1LAPfkxlWxYDdwazQU/H+Yk8FBsWP2L5Q/MhRH4OoU/Ejwzk2Ego+5UhkzbEAwxYo3+hjQABXZaiOwuMuvAhwr8SvYKV+JZFB8SO2LxQ/ctTHIOpU/MhwjtWlDgKbHhBjJY7cXZnAh3Wj8GDspRUYVD+mM/gx3Wc/ctSp+JHhHKt7rfKGATDguT6bEtnbVOfpA1UYHD82ZPBjQx/9yFGn4keGc6yuwC2E0VVF3xTGyxX8nMrAoPgR25epDAw1IMYg6qNNfiSdY0Pj4+OV9hrm+KjJk8+aHgt+/4s3jlc+ClX0un/5T09W/vs/+fv3kreNaW5/dzDuzx+tCv895qNrstcpx2Ii+xoeXeMbu0lm53gKBgjqB3qP6wtMTvDHTq7U4OMEXD8vAuAH57e+4C72RzLS581IXyX4Uh95w+kqV8mw3TSGmFjrzA7cKhm2m8YwJ899xTWpDhPgoPRYWoHRJj+E0cBjawdulQzbTWPAZPmayIVrjeqdVIeF3aDSeLUCo01+CCPM+Co2Kr7yVcKxZTPMwHVl2N6uukuwlPJn2G4aA4wqy7K3OzUDo01+CCP8XUx3u49wbNkMM3DN7NiFweMz9qtucmml3Bm2m8YQE1sw97hmduzSgJrq5C9ZZ3y2W/kXwjeBISa2YAI3lEAZmnZ4+txqfO9LyNsUhphYq82cxy2C4LBjO1jV8VnVTT7kC64khiPreQXGWfP6gORYBGJyrliR9vvyMdlYW32Y879rttd3XErzvw3IHWS2uGZ2bNMgSM7R5UfGZ3aG7RQGBOZb+sSYTwb7C5nPh1rAaEp9tMmPaOCa2bELA4kRzJ2aCYJdGba5jJBAOQdjPtllKp6Bfb4wmlIfbfIjGriuDNv2ozR8GbY5DDBupm8uQ3m62i477OjuV2Vw/PBlPj+SgaEGzOhnfTTVj3URzjrCOcZm2AswqmTYpjKK/1fJ9E1hXKniCZemVK/+cReWFRUYXD9c+8L1I0d99KtO2+zHDhVe9bSDcI6xGbbI4LjqZHuHx6LCksKtqpwd+xMqnmE7xrgDt5vuMwMkWKcl9EKgZf+0cTVMYaT4MZ3Bj+k++JGjTsWPzOeYTx10AIO0ilEYZqbvLIzcKp9Uo/jhGEGO1QfFSgyKJM+hICoxcsjpKAyHgqjkR440rRSGQ0FU8iOnyifVRnJoLamMWDZ55kmWPWt5jUHv3Bdm8EtG+nngR66gb21G+hQbtJA+ti9MfxpZp+JH2ealkH4QrftCE9LH9keE9O0U0o9UqVj7viUHI+VEG9SjVcTEmmJtzkgvQvo8fgijgcfWFbgzhBKzJjBESJ/HD2GEGbUL6UvdcexGF8+T3YDvb+B06Wtm2JPl8HT41wnbnZqB0SY/hBFmmCJ4+4EPSvGF9CSGK3BhgQOk/TthfX4CP58kBE1TGKbBog3IPXSoQvdbGMIImeuBD31huAI3lrqSktqyKQzbYLgWnldVZT5OGMIImeuBD9kZbR6c8hloemF+7oAwhNEnhv3Ah+yMkbqjyJxCSl1aV55COotSIXdnqNS+MJhzuF4/GEJ6J4MppO9bfTCF9H3xY2j4JPUfd76xu8UbTqME/2czXEC8jIXW4sLBeEKXDzeIkSrYbiKjKfWRzQ8dtFw/XA98ULkZdQVuDhE8lwHZ7H+qy6oKfveDkSLYbiqjKfWRxQ8dtFw/XA984BqJEQvcRdZrirkYnEzfqQxbvHyn6h1md213JAOD40eKkJ7KUANm9LM+BuqHDtoUIb3rgQ9cIT2JEQrc21U3A/dt+J5rPkZMoJyDIUL6PH7kqNM2+9EIIb1p12ToEocY031miJA+jx856nRe+QGDUU0/x+oeVc4uHBchvQjpQ0ZhlEaQHX40Qkg/yINjHBivQDl2oomQ3hv8IqSfB36IkD7C4MyHmgGSW89L5PVdSE+US65ntojsiziREfSDo6n1tbAhhtFVDvrB0eWaAZtDzzvQwM3RqmfU3i4nDE64zMzikMpw+sG8gDj9qNBrmGNUqOOs9VHhfKnkx8zvj5cYFbrofTvHFqqQHob+b0ioUJigv0R1RA6pjDb5IYyaju1CXKsMC+dAZ8lVgbxLddaOTlZgtMkPYdR4bNsspHcZzAGDbGpfQoX+WJcv4tUwhdEmP4RR87Fts5DeVaFFEuxHGL97p1Gho4mMNvkhjAYc24UipP+OURmvM66GUKF7dblOl7WJjDb5IYyGHNuFIKSHZZKfM94vxvuH5cSr4HV4r5HCaJMfwmjQsW374NT7VUf1YRs8rOvX+L3Pvqk6T0T4bQVGm/wQRoOObeuE9NbU0GO6vEOXW3T5lPWzu/B7n12Mv4Fu+Rd0uSCBwfLDM3fL8sNmWPO6JD/sKbmMdcpi2NOL1vkxMD/sxRrWvG4t59hCmA6CRdy2VOq7OBAQs11YaVsqMNrkhzAacmyH4aqWmh6iuComMHpE8EvGd3IXX3CE9OeprtYSKuMa5t+ZqMiI+UHZl5gfOepjUHUqflQ8x8wWdwxfzb42V0hPZYQEyjkYrooBu4NZoafi/cWeCgyKH7F9ofiRoz4GUafiR4ZzrAjcHRgoyzFwdiDwb4xRs5iQnsPwCZRzMFy2Du8VNidciV9RXZVICoPiR2xfKH7kqI9B1Kn4keEcG8FA+bgub1WdJ8vBDfMLqjNP+iHiH09hTPeB4bKVOHJ3ZcIBhXWj56tOjpdUBtWP6Qx+TPfZjxx1Kn5kOMeGMcLv1+UBvKI8gO/HGX88lbEhM8NlkJ9lU+JB3aY6T9yrwuD4sSGDHxv66EeOOhU/MpxjxXTQJmzxpjBQoMyuWGJM0UQZBCG9l1FMSSQI6V+ucFCnMjAofsT2ZSoDQw2IMYj6aJMfSefY/wswAKmMl4i8NCtXAAAAAElFTkSuQmCC); }
    @media (-webkit-min-device-pixel-ratio: 1.5), (min-resolution: 144dpi) {
      .tsd-kind-icon:before {
        background-image: url(data:image/png;base64,iVBORw0KGgoAAAANSUhEUgAAAdwAAAGYCAYAAADoalOPAAAABGdBTUEAAK/INwWK6QAAABl0RVh0U29mdHdhcmUAQWRvYmUgSW1hZ2VSZWFkeXHJZTwAAG2CSURBVHja7L0PjBVHniYYVUbVx5hTrdAxwioL/2l8zHnbNn1YWG3BFsKLhUULut2M7Gaut+xtyy1atmzZwoKljmqQWVAjIyOsRo3MtBlraHPntQXXFqX2GlFDyT4j1zVtz7iXW8t/aim5tNhoasduduuafRc/8pdUVFb+iciMyIj33vdJofcqX2bEV19G5pcRGRG/jkajIQAAAACg1bDt8I3BcNnR96noxCkBAAAAAPeYBQmAPKz9tb+yj/8QeoSuBwCE2tKkFmVoQAsXAAAAAHy0cA90uC90o8Zr41B4HD582DmPvr6+IFpWzdSCgh5h1lPcP6Zj5KB7IksebTQNDw3cJNMDMq2SqVumxbz9rEwTMr0p01GZPnH87zjhgS5lAAAAwDeWyfSsTL1Zfs6fK2XaJdOwTP0yDVko97JM79TBo0yX8lx6uJPpmEzvyfQnTu/xto28j2uAh38e9OT3ED8NQg/oAR7gYYoumfbLdJpN7iJ1UMi0TqY7uVE4i7+v498usjGe4mO7KpTbw2ZbCw8Tw50t02aZPpbpFzKtZbe/htMS3vYL3mczH2Mb4OGfBx3/lEy/4y6VT6AH9AAP8Chh8r+V6TGZLsm0W6abZfqpTMdlGuHW52X+fpx/u5n3vcTH/tbwYSAud1xE3cK18dA13Pns4rv4KV7nSX8XHzPfYuUAD/884jKp2+VB7kqBHtADPMDD1OhPcGuSjG+FTFtE9H60CBO87wo+tpfzmm1QLrVOd9bNQ8dwqcn9rkxLS4i6lI/tsVA5wMM/j3lKmU/KdAZ6QA/wAI8SeJ7zGZPpLr52THGGjx3jvJ7XLJcGQD3ug0eR4VKf9GsyLagg7ALOo6tCHuDhnwftd4yPo26Vg9ADeoAHeJQ4lrqpH5VpUqb7ZRqtwGOU85jkPJdolLuPzbF2HkWG+1TJJ6C0J6KnKhwPHv550DuK7/D3Z6AH9AAP8CjJ4+f8ubdkizKthbk3kXdWufQedo8vHnmGS/31m4Q9bBJ67wnAIzwe9PtW/k7z0E5CD+gBHuBRggd159KUmgnF+GxgD+e5UkzNmU0rd1CmC7545BnuGmF3GDjltaHEceDhn8d6pcxXoQf0AA/wKMljPX++IaKBS7ZAeR1JlJFW7qBPHnmG+4Cwj9UljgEP/zzU39+BHtADPMCjJI/4NcxRBzwGE2WklTvik0ee4S5yQGRJiWPAwz+P25Tv56AH9AAP8CjJY1HiurGJkZz/Md72kU8eeYY73wGReSWOAQ//PNQyL0AP6AEe4FGSR7zvuAMeF3L4xNsmfPKoO1rQpAgD4AEe4AEe4NFaPLpC55FnuC6cf6zEMeDhn8d4TU+o0AP1FDxam4fLHqGeRBlp5Xb75JFnuC76ts/VdAx42M3zA+X7IugBPcADPErm6XLMQ961GG9b6JNHXng+mu6w1jKRwRLH2OBBT2BPiyiU0tWnsayYmRlxLp3xyIplmhF/1Md5od/jIe408u5kO9SPnJi7rvRI5ZHFJyNebzvX01a/fwStR1bM3UScXBrVv5Kvn+OW9VitlJFEXO5i/u6FR14Ll0hMWCRBeR0pcVxVHvSUcbuIhn+PVcinVXiUOS90kcZz1dajfjjRA/UU94920COet06m321RD8prQ6KMtHLX+OTRWXBCd1sksrvkia7Ko1+5OVLf+isynZepwek8b+tpEx5lzgv9vpO/0xNib5vXDxd6oJ7i/tEOetDKbENsTJst6rGZ8xziMrLKXSWicRdeeBSNUqZ1IUcskKA89lU4vgqPN/mT+tXfF9HEb7Uy9PA2+u3WNuBR9ry8IKbWG30O9cO6HqinuH+0ix5P8yetw7zEgh6UxxOJvLPK7RJT6z/XzqPIcGm497qKXSljnMelCnlU4RE/BVK80rmcFz2lXc+pn7fN5X1anUfZ8xKXOSqmR9lo1/phWw/UU9w/2kUPNbrWMVEtzF8P5zGb8xwpeFA5yAbb44NHp+YJvluUjxN4d8UKZoOH4K4EwgB3B45x2snb1H1anUfZ80JTCuKYkWocyXatH7b1QD3F/aNd9FDjR78tysflfZvzOMN5FoH2oa7e/T546C58QU/xK/jpRee9wQTvu0JUizFog0eM+MX4oZT94m1z2oBH1fMyzsfvENG7mt42rx+29EA9xf2jnfSgFvp9InrXSbF1T3GLWGcAUzfve4qPHeK8dFr9cbnUAt9aNw+TlaYu8dPLzTI9LqIoC+pL4bO87XHeZ2fFbg9bPJK4oLmtVXnYOC90PA28uFNE89oWtHn9sKEH6inuH+2mBw2+upcNejYb4Mfc+qTRxGp4u8W8bT/vs5WPOcR5mET8icu9SUTvm2vjMavECaIMX+DkE2V5NMDDapmHUD+c6IF6ivtHO+hB73sfkellmXaJaF77Y5zyQHNct3Crskq5vZyG6uAxw3A3NkQQsMUja3K6LjIm9Rsja9EAXWQsctC2sKVHzuIWTYVQ6inuH9ORWPTBG2zxyFrcwgLIsOidMo1+prnt9P63W2ldUkuburRplDTNbz1nsdzaeMwS7Yt7+PMt8ABQP1BPoUcQepCB7RRT89x9wQmPdjbcLvBAy7rMeXGhSU5LG/UU94+m12NH36dQqM0Ml4asq/OsTmTs0y48ANQP1FPoAT1guE5AL8R/JbLDMY3zPu3CA0D9QD2FHi2tR2gt63YyXIqscR14AKgfqKfQoz302Hb4xmC4kPl3NBoNVB0AAACg5RCa4TZ9C7fqsP2q0weqTqOwNZ3DFXxOmwlxwBb0AIDmML4QB2p1Vs1AGt4ySgH8L8s4gQcAAAAQHEq3cNlkaR3JXv6bJgz3yxbjsAeDu8pDRBOXaW3QluJRR8uqmVpQ0GM6qva06ECnN+ZAh/v/VadXKhQeDheKuAqdRS1C4aGBeLnFvAUnjsr0ieN/xwkP4xYut2hPya+nFXMR/P00/VZHi7eIh4gWlK6jpbmMy/LNAwAAoFkR30dpfWJaWnGliMJeXsNpCW/bxfsk77dVyv1OXTy0DTfH4JJwarymPFwZnmxRLJPJOw8FFP1io4hiMr4n0584vcfbNvI+NkFPfg/x06BPHtAjTD3AAzyKQAtm7Ffuo7Sm8wERxeulYCCzON3J2w7wPrEx7hflFiGJy6W5xO/UxaPQcA0MzqnxVuVhy/AMjLYu46VIFZv5aesXMq1NeSJby799zPvOtlAmBXH+HXepfOKJB/QIUw/wAA9dk/+tiAIExBG3KCLRT2U6LqIg7pc5jfC2n/I+u/mYxziPuSXKpbnCR+vk0enA4Kwar20eZQ2vgtG6NN75nM8uoR+/cRcfM79imfS++kERvav2wQN6hKkHeICHrtGf4PthHFOaou7oxuXdwseMcx4nNB8E4nKpdbqzbh6dDg2ukvG65qFreBaNNpUH5U1llDieukLelWlpxu87co5dysf2GJY5TynzSZnOeOIBPcLUAzzAQxfPcz60/ONdfO2kYVtOHmf42DHO63nNcmkA1OM+eMww3L94SJyes8CqsUzDRTHa+3+Ll04X7RcKj4ULF56+9tprnfH48ssve4eHh08bHkbvCl4TUaDzLAwUXDQLOI8ugzKP8XHUrXLQEw/oEaYe4AEeuqBu6kdFFJP2fplGc/bdXmB2o5zHJOe5RKPcfWyOtfOYYbj/441C/C//+orhiTkLrBqckAYn3hF/Lb4UnxbuHwqPOXPmiFtuuYWMV0jjtWm0QhqtOH36tPjiiy9MD38q58nU5KJZynnpgN5RxKP5nvHIA3qEqQd4gIcufs6fe3NalCZmd4bzUvPOKpfew+7xxaPTteGZGlyoPGwZb0WjJdB7lE0G+xddNJtE8fsb+n0rf6d5aCc98YAeYeoBHuChC+rOpWk1E4rx6aDI7PZwnivF1JzZtHJpDegLvngUjlIua3hVDS5UHmWN14LRxlgjzIfn5100lNeGguPXK2W+6pEH9AhTD/AAD12s5883RDRwyQR5Zkd5HUmUkVbuoE8e2vNwdQ3PtsGFykPXeC0abYwHEn93ZCSTi2Z1QZnq7+945AE9wtQDPMBDF/FrmKOJ7Y2MZGJ2g4ky0sod8cnDeGnH2PD+SXrY+ZNCfDU6ZXD/rzjpxNxC5hEb71dffSU+//xz8fXXX1812j/84Q+2TFbFogrHDvBnsqIsKTjuNuX7OY88oEeYeoAHeJiWf64Cj+38mXwAGMn5H+NtH/nkUXotZdXwXnrppdoMLlQeqvESDwdGG2N+yhNZVcwzKPOCRx7QI0w9wAM8TPcdT2lpV8WFHD7xtgmfPCpHCyLD82VyIfIg43Votq4wCR7gAR7g0eQ8ukLn0fTxcNsQ9ESWHBVIA3deM8zniPJ9zKDMeby/Dx7QI0w9wAM8TFp/PdzSTq7mRK9qvmXIQ40b1pNoYaaV283fvfCo3MIFakfaOwcaDXe/5TxVfKB8X+SRB/QIUw/wAA/TfRdlXFd/X4FH3rUYb1vok0e7tHDpCexpmYbXiJ9NexpLi5u5seGex/e+971pPNLimWbEH6Wn0bUZF41IeVI9osFrUOP3OH8aeXfSEw9XetC5oHWQh9Wn9ZyYu670SOWRxScjXq8zHlkxdwOqp7XqkRVzN+P+0fJ6ZMXcTcTJpVH9K7m84zkPs9/KaUFmYbVSRhJxuYv5uxce7dDCpaeM26XRHk2arQ8e0miPJs3WEMdF9sLaZZ5UJzQubrpILyYuTB88XOhx5byIaHrAmMFNy7YeZXiEokco9RR6hK9HPG+dTL87pwfJtIVJeW1IlJFW7hqfPNrBcPul0cY3R+pbf0Wm82JqftV53tbjmoc0Whs86GLZnfO76cW7WxRHxqDfd/J3ekLs9cTDhR79innqnhcXepThEYoeodRT6BG+HrQy2xAb0+acckzNbjPnOcRlZJW7SkTjLrzwaAfDfZM/qV/9fRFN/FYrQw9vo99ubRIetF7niIWLl/LYp8n/BTG13uhzHnnY1qPsebGtRyj1o9nrKfQIX4+n+ZPWYV5iwewojycSeWeV2yWm1n+unUea4a4QUd+8KwxzGUWwwkO2buOnQIpXSsuQTfJT2vWc+nnbXN7HCQ/Zuq3KQwXtt66gS6fo4h3jPC5p/gtxmaNiepSNunnY1qPsebGtRyj1o9nrKfQIXw81utaxgt6BIrPr4Txmc54jBQ8qB9lge3zwmGG4dw6IIZmWOzDeK0b7m8bPlss0VLSzAx6r+HOAuwPHOO0UUyuorEoedMcddwzJ5J1HxoV3t8iPcrE+Y/sZPtb0HQxNKYhjRqpxJOvmYVuPsufFth6h1I9mr6fQI3w91PjRb4v86EUfZGxfysf2cF5PavzftA919e73waOzBsMzMlqHPOIX44dSfou3zck62KLxVuKRwCjz6Rd673MmeN8VIj/2Y5Hp0vG0nBm9q+n1xMOWHlXPiy09QqkfrVJPoUfYelAL/T4RveukVfFPcYtYJ/JQN+97io8d4rx0Wv1xudQC31o3j8J3uBUMr5LROjTeC5rbXBtvJR6JCkRPlTfL9LiIol+oL+vP8rbHeZ+dFbuj4jJp4MWdIprXtsATDxt62DgvNvQIpX60Uj2FHmHrQYOv7mWDns0G+DG3Pmk0sRrebjFv28/7bOVjDnEeJhF/4nJvEtH75tp4aM/DJcOTH8vf237lCZ5cfVmO0fbbMFkbPFK2W5llS8ZLPH7/+9975ZGoRC9wqgsXU55wffCwqUcjED0aLaBHKPUUeoSrB73vfUSml2XaJaJ57Y9xygPNcd3Crcoq5fZyGqqDh/HCFzmG59RoTXlUOBGmuMKDT5ozHhmLHLQtbOmx9tetoUfG4hPGyFrcQhcOF43xwuNAxaXsE4s+eIMtHlmLW1i6j9I7ZRr9TO+O6f1vt9K6pJY2dWnTKGma33rOYrm18Si90lTC8ERdRltgeMLA4O7hz7dajAdgB6GcF/BA/WgnPcjAdoqpee6+4IRH5aUdyXh/M/CzEE64qeF3tTiPoFqSTYiuOjXJaWkHHwEF9QMo0mNH36dQSLTAWsp3Dkx9TzN+pUuIhqyr86xOpGRnPNz+jjvumLHt9ddfn7FN6apzwgOojFDOC3igfkAPGG7Tg16I/0rMDMAcY5z3aRceAOoH6in0aGk9QmtZt5PhUmSN68ADQP1APYUe7aHHtsM3BsOFzL+j0Wig6gAAAAAth9AMt+lbuFWndVQdAFN1GoWt6Ryh6uvz3EAPAGhf4wtxoFblaEHyBrSMUgD/yzIhwAMAAAAIE6VbuGyytNBDL/9N02H65VP4cM3/wzQeIpqWQwtOtBSPOlpWzdSCgh7TUbWnRQc6vTEHOtz/rzqLWoTCw+FCEVehs6hFKDw0EC+3mLfgxFGZPnH87zjhYWy4SaNVQH+frst4i3jUaLyh8AAAAGhWZN1Hr/o5f64U0dKLtlbyo3Ivi2iJRuc8tA03x+BEncZrysOV4ckWRRA8FMzlJ7LVIpofpz6R0Xy4QX4iu2ixTHry+z7/b5945AE9wtQDPMCjCLRgxnNias3ii1zOIJcbB1JYzLxWM0+6/54S0drPFOx9smS5w1xeLTwKDdfA4Jwab1UetgzPwGjrMl6KVPGETJtFekipJZzW8hMZRbXZJ6pFHqEyN3LlfJjNxQcP6BGmHuABHrom/xrfGy9xvpR/WqjAEU7HRRQsYDPzpmvuNpnuN3gYiMuNu4Vr4zHLgcFZNV7bPMoaXgWjdWm8NOn8mMgPmpxsge3iVtg6EU1OL1smVa4VIgq47IMH9AhTD/AAD12jP8Flj3N+ZzSPnWCze53593JeKzQeBOJyqdW6s24enWkGJ9MpNoVeYQ+x8Z7SGdXsmgd3AxTyIKOVyRkPypvN3BTUrfFuzsXyWs6xS/nYHsMy5yllPskV0wcP6BGmHuABHrp4nvMh47srx+S+lZPHGT52jPN6XrNc6hZ+3AePGYZ7z83i9Lw/s2os03Dpi9He//R3L50u2i8UHgsXLjx97bXXOuPx5Zdf9g4PD582PKyLL4gFOfu8WnDRLODfuwzKPMbHUZfKQU88oEeYeoAHeOiCuqgfFdH7TuqCHc3Z97YCsxvlPCY5zyUa5e5jc6ydxwzD/fNrhfiX37xieEIank2DE9LgxOjQX4s/Xvi0cP9QeMyZM0fccsstZLxCGq9NoxXSaMXp06fFF198YXr4U5rdQEUXzVLOSwf0juI7/P0ZjzygR5h6gAd46OLn/LlX6HXfFpndGc5LzTurXBqRvMcXj07XhmdqcKHysGW8FY2WQO9RNhnsX3TRbBLpgyWSZW7l7zRa76QnHtAjTD3AAzx0Qd25NKVmQjE+HRSZ3R7Oc6WYGmGdVi6NOr7gi0fhSlNlDa+qwYXKo6zxWjDaGGtENKpOWLpoKK8NBcevV8p81SMP6BGmHuABHrpYz59vCPMpRnlmR3kdSZSRVu6gTx7a83Bjw/vPXwvx/rh8RPhjtsF98eFJK+YWMo/YeL/66ivx+eefi6+//jrTaP/whz9UNVkVDyT+3mBw0RDuT/mN5pQdyDl2tfL9HY88oEeYeoAHeOjyiF/DHE1s113X7Tb+/PuU38hMNyplpJU74pOH8UpTWYbn2uBC5ZFlvA6MNsaiCsdmXTRLNCsX4ZxHHtAjTD3AAzxMyz9XgUeW2Y3k/I/xto988ii9lrJqeC+99FJtBhcqD9V4iYcDo42RDPh8xEKe8wzKvOCRB/QIUw/wAA/TfZNzeG2sjn4hh0+8bcInj8rRgsjwfJlciDzIeB2arStMggd4gAd4NDmPrtB5dAqg2ZC2usuATB2GScWYQZnzPPKAHmHqAR7gYdr6m5/y23aZGoZJRU+ijLRyu33ygOE2H85lVJBtlvNU8YHyfZFHHtAjTD3AAzxM912UYfw7KvDIuxbjbQt98pgl2gP0BEaRHIYX/eBn057G0uKqOoyDepXH9773vWk80uKZZsQfpYELazMuGpFSUXSCVA5q/B4PcaeRdyc98XClB52LB0W0rvVYXt1wrEcqjyw+GfXUGY+smLsB1dNa9ciKuZsRJ7fl9ciKuZuIk0uj+lfy9XM8w+xEygOATkDf1UoZScTlLubvXni0QwuXnjJul0Z7NGm2PnhIoz2aNFtDUOWYyPitzJMq5XVE4yKN56qt98jDhR5XzouIpgeMGdy0bOtRhkcoeoRST6FH+HrEI53J9LMWzCjTwqS8NiTKSCt3jU8e7WC4/dJo45sj9a2/ItN5MdX3fp639bjmIY3WBg+6WHbn/G568e7OuQDVMnfyd3pC7PXEw4Ue/Yp56p4XF3qU4RGKHqHUU+gRvh60MtsQG9PmnHJMzS4OLzgkpmLXppW7SkTjLrzwaAfDfZM/qV/9fRFN/FYrQw9vo99ubRIetF7niIWLl/LYp8mfAizH640+55GHbT3KnhfbeoRSP5q9nkKP8PV4mj9pHeYlFsyO8ngikXdWuV1iav3n2nmkGe4KYS84ehqGuYwiWOEhW7fxUyDFsqVlyCb5Ke16Tv28bS7v44SHbN1W5aGC9ltX0KVTdPGOcR66gaTjMkfF9CgbdfOwrUfZ82Jbj1DqR7PXU+gRvh5qdK1jBb0DRWbXw3nM5jxHCh5UDrLB9vjgMcNwf/gtMSTTcgfGe8Voz736s+UyDRXt7IDHKkW4nVzZ4iDEA4l9ruKOO+4Yksk7j4wL726RH+Vie8b2M3ys6TsYmlIQx4xU40jWzcO2HmXPi209QqkfzV5PoUf4eqjxo98W+dGLBjK2L+VjezivJzX+b9qHunr3++DRWYPhGRmtQx7xi/FDKb/F2+ZkHWzReCvxSGCU+fQLvfc5E7zvCpEf+7HIdFfw0x69q+n1xMOWHlXPiy09QqkfrVJPoUfYelAL/T4Rveuk2LqnuEWsE3mom/c9xccOcV46rf64XGqBb62bR+E73AqGV8loHRrvBc1tro23Eo9EBaKnyptlelxE0S/Ul/VnedvjvM/Oit1RcZk08OJOEc1rW+CJhw09bJwXG3qEUj9aqZ5Cj7D1oMFX97JBz2YD/JhbnzSaWA1vt5i37ed9tvIxhzgPk4g/cbk3ieh9c208tOfhkuHJj+W//vsrT/Dk6styjLbfhsna4JGyvWGDBxkv8fj973/vlUeiEr3AqS5cTHnC9cHDph6NQPRotIAeodRT6BGuHvS+9xGZXpZpl4jmtT/GKQ80x3ULtyqrlNvLaagOHsYLX+QYnlOjNeVR4USY4goPPmnOeDhcjKMpYUuPtb9uDT0yFp8wRtbiFrrY2AhDD1s8DnRUOz6x6IM32OKRtbiFpfsovVOm0c80t53e/3YrrUtqaVOXNo2Spvmt5yyWWxuP0itNJQxP1GW0BYYnDAzuHv58q8V4AHYQynkBD9SPdtKDDGynmJrn7gtOeFRe2vHKu9VXfxbCCTc1/K4W5xFUS7IJ0VWnJjkt7eAjoKB+AEV67Oj7FAqJFlhLWRr+1PcU41duZDRkXZ1ndSIlO+Ph9nfccceMba+//vqMbUpXnRMeQGWEcl7AA/UDesBwmx70QvxXIj0cE2Gc92kXHgDqB+op9GhpPUJrWbeT4VJkjevAA0D9QD2FHu2hx7bDNwbDhcy/o9FooOoAAAAALYfQDLfpW7hVp3VUHQBTdRqFrekcoerr89xADwBoX+MLcaBW5WhB8ga0jFIA/8syIcADAAAACBOlW7hssrTQQy//TdNh+uVT+HDN/8M0HiKalkMLTrQUjzpaVs3UgoIe01G1p0UHOr0xBzrc/686i1qEwsPhQhFXobOoRSg8NBAvt5i34MRRmT5x/O844WFsuEmjVUB/n67LeIt41Gi8ofAAAABoVmTdR6/6OX+uFNHSi7ZW8qNyL4toiUbnPLQNN8fgRJ3Ga8rDleHJFkUQPBTM5Sey1SKaH6c+kdF8uEF+IrtosUx68vs+/2+feOQBPcLUAzzAowi0YMZzYmrN4otcziCXGwdSWMy8VjNPuv+eEtHazxTsfbJkucNcXi08Cg3XwOCcGm9VHrYMz8Bo6zJeilTxhEybRXpIqSWc1vITGUW12SeqRR6hMjdy5XyYzcUHD+gRph7gAR66Jv8a3xsvcb6Uf1qowBFOx0UULGAz86Zr7jaZ7jd4GIjLjbuFa+Mxy4HBWTVe2zzKGl4Fo3VpvDTp/JjID5qcbIHt4lbYOhFNTi9bJlWuFSIKuOyDB/QIUw/wAA9doz/BZY9zfmc0j51gs3ud+fdyXis0HgTicqnVurNuHp1pBifTKTaFXmEPsfGe0hnV7JoHdwMU8iCjlckZD8qbzdwU1K3xbs7FsiPn2KV8bI9hmfOUMp/kiumDB/QIUw/wAA9dPM/5kPHdlWNy23LyOMPHjnFez2uWS93Cj/vgMcNw77lZnJ73Z1aNZRoufTHa+5/+7qXTRfuFwmPhwoWnr732Wmc8vvzyy97h4eHThod1cRfIgpx9BgoumgWcR5dBmcf4OOpSOeiJB/QIUw/wAA9dUBf1oyJ630ldsKM5+24vMLtRzmOS81yiUe4+Nsfaecww3D+/Voh/+c0rhiek4dk0OCENTowO/bX444VPC/cPhcecOXPELbfcQsYrpPHaNFohjVacPn1afPHFF6aHP6XZDVR00SzlvHRA7yi+w9+f8cgDeoSpB3iAhy5+zp97hV73bZHZneG81LyzyqURyXt88eh0bXimBhcqD1vGW9FoCfQeZZPB/kUXzSaRPlgiWeZW/k6j9U564gE9wtQDPMBDF9SdS1NqJhTj00GR2e3hPFeKqRHWaeXSqOMLvngUrjRV1vCqGlyoPMoarwWjjbFGRKPqhKWLhvLaUHD8eqXMVz3ygB5h6gEe4KGL9fz5hjCfYpRndpTXkUQZaeUO+uShvbSjruHZNrhQeegar0WjjfFA4u+OjGRy0awuKFP9/R2PPKBHmHqAB3joIn4NczSxvZGRTMxuMFFGWrkjPnkYrzQVG95//lqI98dl2/yPUwb3xYcnnZhbyDxi4/3qq6/E559/Lr7++uurRvuHP/zBlsmqWFTh2AH+TFaUJQXH3aZ8P+eRB/QIUw/wAA/T8s9V4LGdP5MPACM5/2O87SOfPEqvpawa3ksvvVSbwYXKQzVe4uHAaGPMT3kiq4p5BmVe8MgDeoSpB3iAh+m+4ykt7aq4kMMn3jbhk0flaEFkeL5MLkQeZLwOzdYVJsEDPMADPJqcR1foPDoF0GxIW91lQGS/i9F5RzNmUOY8jzygR5h6gAd4mLb+5qf8tl1kv0PVebfakygjrdxunzxguM2HcxkVZJvlPFV8oHxf5JEH9AhTD/AAD9N9F2UY/44KPPKuxXjbQp88Zon2AD2BUSSH4UU/+Nm0p7G0uKoO46Be5fG9731vGo+0eKYZ8UdpGsrajItGpFQUnXc0gxq/x0PcaeTdSU88XOlB5+JBEa1rPZZXNxzrkcoji09GPXXGIyvmbkD1tFY9smLuZsTJbXk9smLuJuLk0qj+lXz9HM8wO5HyAKDzbnW1UkYScbmL+bsXHu3QwqWnjNul0R5Nmq0PHtJojybN1hBUOSYyfivzpEp5HdG4SOO5aus98nChx5XzIqLpAWMGNy3bepThEYoeodRT6BG+HvG8dTL9rAUzyrQwKa8NiTLSyl3jk0ea4e4QM/vrqzSvy8IWj35ptPHNkfrWX5HpvJjqez/P23pc85BGW4WHeqHtzvnd9OLdnXMBqmXu5O/0hNjriYcLPfoV89Q9Ly70KMMjFD1CqafQI3w9aGW2ITamzTnlmJpdHF5wSEzFrk0rd5WIxl144TErpdtsIK3QH96W2ry2goyuO1s83uRP6ld/W8xcZYUqxgN8Ipb/YPLwh4mes1QeixcvdspDpg9z8trLLaslOReN0KgoNF9snyb/F5gfrZ9KgZrv9MTDth5lz4ttPUKpH81eT6FH+HrQa7X3RLQO86tiat5qlgcU3Wfp/3hCyTsLarlbfPBIa+F2ienDmq/8/esPKr9IjkH9/is09rPCQ7Zu46fAZ7lyTPJT2vWc+nnbXN5Hi8fZs2eNeMjWbVUeKmi/dQVdOkVPqmOch24g6bjMUTE9ykbdPGzrUfa82NYjlPrR7PUUeoSvhxpd61hB70DRfbaH85jNeY4UPKgcZIPt8cGjM8VcjikHzlb+rmq6V4z23Ks/Wy7TkIbZ2uaxShFuJ1e2OAjxQGIfLR6mpluBR9aFd7fIj3KxPWP7GT7W9B0MTSmIY0aqcSTr5mFbj7LnxbYeodSPZq+n0CN8PdT40W+L/OhFAxnbl/KxPZzXkxr/95Pc1bvfB4/OFHOhEVbUXzqfM1jM28qanYnRuuQRvxg/lPJbvG2OKY8SpmvKIw+j3FvQL/Te50zwvitEfuzHItNdwf8zvavp9cTDlh5Vz4stPUKpH61ST6FH2HpQC/0+Eb3rpNi6p7hFrBN5qJv3PcXHDnFeOq3+uFxqgW+tm0dnirnQZN17ZPpEROtO3sPbYpOZrWl2pkbrikcSFzS2GfEo2dK9oLlNpwLRU+XNMj0uougX6sv6s7ztcd5nZ8XuqLhMGnhB7y0XcmXzwcOGHjbOiw09QqkfrVRPoUfYetDgq3vZoGezAX7Mrc81Ynp4u8W8bT/vs5WPOcR5mET8icu9SUTvm2vjMSvDXNQX3R/ytrd4n9dkup/MLmMAExltv4HJ5plcZR4p5TRc8CDTzRhIVZaHKehEv8CpLlxMecL1wcOmHo1A9Gi0gB6h1FPoEa4e9L73EZlelmmXiOa1P8YpDzTHdQu3KquU28tpqA4eZLjXJLZdTtnvcsbxA4rBlDXaGFZ5VDgRofCYBoeLcTQlbOmRs7hFUyFj8QljZC1uoYuNjTD0sMXjQMWl7BOLPniDLR5Zi1tYAN0n6Z0yjX6mEdT0/rdbaV1SS5u6tGmUNI0oPmex3Np4zOIuhfu5pUYttlMi6tePW3W38jaauzTI+17p2vjht4T49d9HI44rGK3atVGKB2NFhoBZuIc/3wqUB+AXoZwX8ED9aCc9yMB2iql57r7ghMesDJN5i13+Gv6eZS5kukM/fPVntviU5lGiJdnVBDxapiXZhOiqU5OclnbwEVBQP4AiPXb0fQqFxPS1lFWTIYwrTWiRYS4uYMyDWtpXPlOMX7mR0ZB1dZ7ViZSyx6rwuOOOO658vv766zMyVrrqTHkA9SCU8wIeqB/Qow0MVzUZoZhJ8u864IIHvRD/lUgPxxQb6iOB8gDcI5TzAh6oH9DDEkJrWc/KMLu8v+s0XZs8qAv4urwdfjB5OAgegBeEcl7AA/UDeljCtsM3BsOFzL+j0Wig6gAAAAAth9AMd1a7C1q1y6HqNApb0zlcwee0mRAHbEEPAGgO4wtxoFanBSGXUQrgf1nGCTwAAACA4FC6hcsmS+tI9vLfNB2mXz5VDHswuKs8RDQthxacaCkedbSsmqkFBT2mo2pPiw50emMOdLj/X3UWtQiFh8OFIq5CZ1GLUHhoIF5uMW/BiaMiWmrXJZzwMDbcpNGKqQWt6e/TdRlvEY8ajTcUHgAAAM2K5H10hp/z50oRLb1oayU/KpdWDnynDh7aXcrcdXyKTaSXjYVW4biB007eFhvvKRddzaY8RLQqlHUeskWxTCbvPBRQ9IuNIloHmoIq/4nTe7xto5gZLLoq6MnvIX4a9MkDeoSpB3iARxFowYz9yn2U1nQ+IKJ4vXdyo3AWf1/Hv13ke+kpPrarQrk9bLa18Chs4Wa0JGmB6z2yFauGa+qX++6Rn5tEtOCz1RZvHg8xPWxUP2+bxsNWS5OMNgQeCihSxRMybRbpIaWWcFrLT2QU1WafqDa9aTZfgPR/PczdKj54QI8w9QAP8NA1+df43niJ890t0kMFjnA6LqJgAZuZN11zFL7mfqEfMSguN+4Wro1HZ5mWpDTP/oTZXgFto9+4hbfDRou3iEeGKHH8yBk8yrY0C1q0tfFIYD7ns0vox2/cxcfMr1gmPXQ8yA8QPnhAjzD1AA/w0DX6E3w/jGNKbxH6cXm38DHjnMcJzlO33It8/66VR6cNo80w3oEqxmuDBx8zUMXw8oy2r6/PJHBzKg/Km1vNpqCukHdlWlri2KV8bI/hcfOUMp+U6YwnHtAjTD3AAzx08TznQ8s/3sXXjinO8LFjnNfzmuXSAKjHffBIa+GeVrpLqWvsdgODyzLe20UUvF0ohlcEazwUw7PCg4xWprp5qOjiLpAFKb/9RLO7ZwHn0WVQ5jE+jrpUDnriAT3C1AM8wEMX1EX9qIhi0lIX7GjKPr/UbLGOch6TnOcSjXL3sTnWzqNo0BQN/nhftjS3ytRtqiodQ8dSHjItrFBBKvHgrhBrPGSLdKtMPnk8lfNkSjf+5RmVJ+1J9SnNMukdxXf4+zMeeUCPMPUAD/DQxc/5c29Oi/JRbogs0Gxh7k3knVUujUje44tHnuHGo2zJJOj91Ge6hqcY7Wd8bLeY6oo1RWkeisE54UHGK/TffdjiQcduKtiHWlzfFtF6p0XYpPE/xPwJNA/tpCce0CNMPcADPHRB3bkr+f63R6Ml/DsRhUgtQjxodaWYmjObVi79Txd88cg0XGXwU5rhbUszvAKjjQc5GaGIR8bJzjO4eJCTEfh9bSoP+tfr4iGxRugNz6dBAfeJ6J1xHiivDQX7rFfKfNUjD+gRph7gAR66WM+fbwi9UcWU/wm+xxbxPZIoI63cQZ88OgvMLm3UMZnGdtV4dYy25LtXLR6K4ekYXGke9N5WMV5fPB4w3J/eGX+3oFIVPbmpv7/jkQf0CFMP8AAPXcSvYY4a8qB77G8KHhYGE2WklTvik4fWwhcZo45Vo3FitLZ4VDXaDOP1xWNRiWPoKY4mbJ/N6TLJw23K93MeeUCPMPUAD/AwLf9cydY5LcSxOOP3kZz/Md72kU8eRsELcgzPqdGW5WHbaNOMV8yc7uOaR9n5bzTC+m6ZDqX8Ns+gzAseeUCPMPUAD/DQRbzveEkeNHD1bZl+nPLbhRw+8bYJnzxKBS9gMx3YdvhGGpH1j7z5Bpcmm8VDciDDm8bDpclmIDZe3zx0cDll2yR4gAd4gEcT8bgmZVtX6DwqhedTDbZus00xvLTvrcij7BMZDWun4e2Ppvw2ZlDmPI88oEeYeoAHeOiiao8QTVeiaUsHU37rSZSRVm63Tx6V4+ECtaPMOwcKMUXD2peUzPMD5fsijzygR5h6gAd4mJZf5l0yrX1M05VGMn7PuxbjbQt98igdD7cFcCVA5LbDN6a13GvnkRbPNCP+KE1DWWuQP42c3l6wz6DG7/EQdxp5d9ITD1d60BP60yIKKHH1aT0n5q4rPVJ5ZPHJiNfrjEdWzN2A6mmtemTF3M2Ik9vyemTF3E3EyaVR/Sv5+jluwIPGyAwU7LNaKSOJuNzF/N0LD7Rwmw9UOXS6q2nY+m80LlrK64jGRRpPC1jvkYcLPegplJbaPCr0u8Zc6FGGRyh6hFJPoUf4esTz1sn0dRbMoOvsuxomR3ltSJSRVu4anzzyogV1C8souzykRQrUt/6KTOdlanA6z9tyF+IuuZSjdR58sewu2Iee4t5TKlcedmtcgOqqWJR3ryceLvToV8xT97y40KMMj1D0CKWeQo/w9aCpRUNsTJsLeNC+NB3pDY3/Kw4vOCTSpy/F5VL3+DxfPPJauJ9VWLt4hmkqC2OYwhYP6lenNYwfSFSGHt5Gv92ax6PCGso2eRBoNHTW+wMapk7D1W/S4EJ57NPkTTF/4/VGn/PIw7Yeb5Y8L7b1eDOQ+vFmk9dT6BG+Hk/zJ63DnPVemKYf0TSkTzT+H8rjiUTeWeV2ian1n2vnkWa4K0TUN19m7eI8o40XghjmMopgjQfjWe4mmeSntOs59fO2ubxPIY+KxluWhwrab11Gl86LQi+6xRjnoRtIOi5zVEyPslE3D9t6TJQ8L7b1mAikfkw0eT2FHuHroUbXOpbRGn5E83/s4Txmc54jBQ8qB9lge3zwmGG4O/o+HZJpeYbhbasQvOCK0VLeVEZRHjZ4iOl986v4c4C7A8c47RRT/fKrkhn09fUNybQ8w3iz1lC2ziPjwrtblI/feLcwfwdDUwrimJFqHMm6edjWo+x5sa1HKPWj2esp9AhfDzV+9NuifFzetzmPM5xnEZ7krt79Pnh0GhredmEevMDIaE15iOKgAUnTO5TRbUCYk8Ujw3iTayg755HAKPPRXclqgvddIfTCb2WZLh1Po/XoXU2vJx629Kh6XmzpEUr9aJV6Cj3C1oNajRQcgTyB5vieUjxDpwHzLB+zgPO4T7MlGpc7l+/NtfLoaDQaut3DvZz5MkX8vWJqFBudNDVUE5lSfxmTtcwjHqveSPydxNXfdaYFydatcx7qdIucKSox4qgdq/lJK17n8yw/edIUAhrVmLkIedo0k4Jyqczvi+i9zqgtHnl8HOqhfV4c66HNQ9Una8pOHXqo9fRAh/t6ulHjluWAh7YeKr+sqTI29UhMu0nvS7XPQ1sP4pc2/ZJB3bm/EFNLJMbRdga53Hjg0WLmtZp5zlXM/aciZbUruo9rlEvX6lGXPFQ+2oabY3hJODHasjz4qUOtAEXoMJmHm2K81ngYGm5llDDc2vk45KV9Xhz/29o8DA3XGQ9Dw60MS4brTA9Dw60MS4brTI8Cw41B99FdIj3STxpojusW5b4qDA1XLVco+VjnofIxXviCjXR5iuHVYrS6PHQEsIQrPPhEOeORZz7tCFt6+HygsImMxSeMUdW4NzbC0MMWj6rGrWOGdcAWD4cPEHSfpHfKNPqZ5rbT+9/uREt7glukNL/1nMVya+NReqWphOGJuoy2wPCEgcHdw59vtRgPwA5COS/ggfrRTnqQge0UU/PcfcEJj8pLO3o02qInlSJ0tTiPoFqSTYiuOjXJaWl3ha4H6gdQpEfNy+UGi6ZfS7noRCp9+PTiW51ndSJld+Ph9rpdeUpXnRMeQGWEcl7AA/UDesBwmx40gflXIjsc0zjv0y48ANQP1FPo0dJ6hNaybifDpeHd14EHgPqBego92kMPjVHKtZq/8bQgAAAAAGgGhGa4s9pd0KpdDlWnUdiazuEKoc7DhR4AAONzeW93gU4LQi6jFMD/skxkLz7RjjwAAACAgFC6hcsmSws99PLfNB2GFr4Y9mBwV3mIaFoOLTjRUjx8rTTVzi3vZtLDwUpTM6DTG9PCK02V4tHCK02V4qEBCgtI4f3yFpygpRg/cfzvOOFhbLhJoxVTC1rT36frMt4iHjUabyg8AAAAmhXJ++gMP+fPlSJaetHWSn5U7mURLdHonId2lzJ3HZ9iE+llY6FVOG7gtJO3xcZ7ykVXsykPEUVysM5DtiiWyeSdhwJaRHujiGIyvifTnzi9x9s2iqmFtm2BnvweEtODVfvgAT3C1AM8wKMItGDGfuU+SkEDDogoXu+d3Cicxd/X8W8X+V56io/tqlBuD5ttLTwKW7gZLckXZNojW7FquKZ+ue8eEUXIecx2izePh5geNqqft03jYaulSUYbAg8FFPD4CZk2i/SQUks4reUnst0y7RPVAljP5guQ/q+HuVvFBw/oEaYe4AEeuib/Gt8bL3G+u0V6qMARTsdFFCxgM/Oma+42me4XGhHIEuXG3cK18egs05KU5tmfMNsroG30G7fwdtho8RbxyBAljh85g0fZlmZBi7Y2HgnM53x2Cf34jbv4mPkVy6SHjgf5AcIHD+gRph7gAR66Rn+C74dxTOktQj8u7xY+ZpzzOMF56pZ7ke/ftfLotGG0GcY7UMV4bfDgYwaqGF6e0fb19ZkEbk7lQXlzq9kU1BXyrkxLSxy7lI/tMTxunlLmkzKd8cQDeoSpB3iAhy6e53xo+ce7+NoxxRk+dozzel6zXBoA9bgPHmkt3NNKdyl1jd1uYHBZxnu7TB/x5tjwimCNh2J4VniQ0cpUNw8VXdwFsiDlt59odvcs4Dy6DMo8xsdRl8pBTzygR5h6gAd46IK6qB8VUbB26oIdTdnnl5ot1lHOY5LzXKJR7j42x9p5FA2aosEf78uW5laZuk1VpWPoWMpDpoUVKkglHtwVYo2HbJFulcknj6dynkzpxr88o/KkPak+pVkmvaOIgzI/45EH9AhTD/AAD138nD/35rQoH+WGyALNFubeRN5Z5dKI5D2+eOQZbjzKlkyC3k99pmt4itF+xsd2i6muWFOU5qEYnBMeZLxC/92HLR507KaCfajF9W0RrXdahE0a/0PMn0Dz0E564gE9wtQDPMBDF9Sdu5Lvf3s0WsK/k2m1Rr7xoNWVYmrObFq59D9d8MUj03CVwU9phrctzfAKjDYe5GSEIh4ZJzvP4OJBTkbg97WpPOhfr4uHxBqhNzyfBgXcJ6J3xnmgvDYU7LNeKfNVjzygR5h6gAd46GI9f74h9EYVU/4n+B5bxPdIooy0cgd98ugsMLu0UcdkGttV49Ux2pLvXrV4KIanY3CledB7W8V4ffF4wHB/emf83YJKVfTkpv7+jkce0CNMPcADPHQRv4Y5asiD7rG/KXhYGEyUkVbuiE8eWgtfZIw6Vo3GidHa4lHVaDOM1xePRSWOoac4mrB9NqfLJA+3Kd/PeeQBPcLUAzzAw7T8cyVb57QQx+KM30dy/sd420c+eRgFL8gxPKdGW5aHbaNNM14xc7qPax5l57/RCOu7ZTqU8ts8gzIveOQBPcLUAzzAQxfxvuMledDA1bdl+nHKbxdy+MTbJnzyKBW8gM10YNvhG2lE1j/y5htcmmwWD8mBDG8aD5cmm4HYeH3z0MHllG2T4AEe4AEeTcTjmpRtXaHzqBSeTzXYus02xfDSvrcij7JPZDSsnYa3P5ry25hBmfM88oAeYeoBHuChi6o9QjRdiaYtHUz5rSdRRlq53T55VI6HC9SOMu8cKMQUDWtfUjLPD5TvizzygB5h6gEe4GFafpl3ybT2MU1XGsn4Pe9ajLct9MmjdDzcFsCVAJHbDt+Y1nKvnUdaPNOM+KM0DWWtQf40cnp7wT6DGr/HQ9xp5N1JTzxc6UFP6E+LKKDE1af1nJi7rvRI5ZHFJyNerzMeWTF3A6qnteqRFXM3I05uy+uRFXM3ESeXRvWv5OvnuAEPGiMzULDPaqWMJOJyF/N3LzzQwm0+UOXQ6a6mYeu/0bhoKa8jGhdpPC1gvUceLvSgp1BaavOo0O8a+z8c6FGGRyh6hFJPoUf4esTz1sn0dRbMoOvsuxomR3ltSJSRVu4anzw6Mxy8I63lVxWGyzK64EF966/IdF6mBqfzvK0nj0fW032NPNQL7Z9xyzhrUjo9xb2nVK487Na4ANVVsY575OFCj37FPHXPyz850KMMj1D0CKWeQo/w9TjLZf8zDf60L01HekPj/4rDCw6J9OlLZ/k36h6f54tHx//+0g2lXYO6XqUhNvh7R4HR0tqzV5cBU/e3ZKpxv0UWD+pXf1tkT1imSrT8m2L7hyHwkOnDf9fVp1PedjF99ZNHRBQMWWfB7REu68pi5ckuykQXJo28e0ikDxKwyuPqo/gPU3nY1iO+4LTPiyM9jHj8YPLwhyHo8ceH+lzxyKwfyS7bAx3h1I+lv+yoXY9El21m164PPY5944ay99MXRRTRRyeQAr1bPs2c72R9Yn9K7vcem+6/r4uH6pdpLdwuMX1Yc/JvoxZtygpU1O+/QuNwazwYz3LlmOSntOs59fO2ubxPs/EYSDypvqh50VJ30DqhH0h6UkxFxPHJw7YeEyXPi209JgKpHxNNXk+hR3PqkcQjmv8jtaSPMeeDInsgU/ygspbN1guPWSliHOPv9/Pna/y5joX8H2T6rxpdx9NatGy0tCDGkGblqMxDTC1AIfipRnAF263sQ12DNLdsl7JPs/GI3yts07z4KKrFXwrzdzCtyiOU8wIeqB/trIfpfF6KVvR/stmRNk9qHPN/+eTRmSIGjbCiPvz5nMFi3naM9/mv3ELVDV5wpUUrjXa5odmW5iGmr2WsbiOkrZQSb5vTxDyST6pZT6f9zHe05EXbajxCOS/ggfoBPfQQB445JaL5weQr92m2RL3y6EwhQZN17xHRUl4f8fcLCpnZXMBPOVpPbLZVjbY0j8STWZJHEhc0tjUrD7po/jcx/WU9fX+D30PczE+glypctK3GI5TzAh6oH9Bjqjv7fxbT1yqm7zSIi94vf8z319ls7vcKvYg/3nnQoKk0Eh8k9qPF2t8S0eiuQW6G08nfntINYdJ1HJt1lhiVefBTB6Ghw+WbYvs3QuDx77r6qvAohYxBU11180jyqYlHQ3O/b4TA4weTh4Pg8ceH6q+nGYOmgqgfS3/ZUbseGYOmgtDj2DdusH0/jUFzXLco99UZSAya6vLFQ+VD73CTa0GmrZV5OSOPAYWIsdEmYJWHjgCtyiNjQQThQY8geOTpYTgCuiX0yFio4gpKTH8rzWNjIww98ngYjoCuxCNpnL70yONhOALa5v30LHdp0ypPNL/1XDPy6GQHv58dfR53j96q7HMrb5vxFMQrMq0o0XWchtI8GCs4Ldc0uXs4BclDtmCq8rCFduXhqn6AB+oH9NDn0cHp23xf3SnKLU8ZBI9ZCTKvcZObmtV381NBbpdDRZPNEsWYR4mWZFeL8xC+z4vllnbdenTVqUdOS7urVfUIpZ5CjzD1cLDErvfzMiuDDGFcaUKLGipHaR55J0bpw6eh9OrqJydSdh+rwkOzq845j1DOS5PxCOW8gAfqB/Ro0fvYrAwyQik0+beoURSbPGgC869Edjimcd6nXXiEcl5QP8AD9QN6ONEjZbUpYx42W9qzMk5O3t91VhKbPKir4Lq8Hb6Zvl547Txq0iOU89I09SMUHj+YPBwEjz8+1If6oWDpLzugh4Jj37jBux45ywZr87C1nj8Zd0ej0RAAAAAA0GpwEYSniuE2fTzcEsP2p6Hq1ISqUYTy3vuGgBLTZqzBwaAr6AEAbWJ8Ncc110LleLjS8JZRCuB/WcYJPAAAAIDgULqFyyZLyxb28t80HaZfthiHPRjcVR4impZDC060FI86WlbN1IKCHtNhOV5zKnR6Y6r2OOlAp1cqFB4lFoowhs6CGaHw0MBNMj0gosAHtCRuvKyiuuDEUREtyegSTngYG27SaMXUgtb09+m6jLeIR43GGwoPAACAZkXyPjrDz/lzpYgiEVVdyU8tl1aYeqcOHtpdytx1fIpNpJeNhVbbuIHTTt4WG+8pF13NpjxEtHqIdR6yRbFMJu88FFD8yY0iWi+Ugiz/idN7vG2jyA4WXRb05PcQPw365AE9wtQDPMCjCLRgxn7lPkqL/x8QUZi8O7lROIu/r+PfLvK99BQf21Wh3B4221p4FLZwU1qSgpvRK2QrVg0V1S/3pcC7tGLHQtst3jweYnrIKnramMHDVkuTjDYEHgooUsUTMm0W6VGJlnBay09kFLtyn6g2HH82X4AU8/hh/v998IAeYeoBHuCha/Kv8b3xEue7W0wPAxhjhNNxEQUL2My86ZqjoAP3C72IQWq5cbdwbTw6DVuSZ/hneoJ/X/6+TaZuThSm6H02F8H7Vm7x6vAQ0cLS3WIq/mwmj7ItzYwWbe08EpjP+ezKuFjSWmC7+Jj5Fcukh44H+QHCBw/oEaYe4AEeukZ/gu+H49xg2ZJhcklM8L4r+Nhezmu2QbkXuReyVh6dJl22spV6F2c+zOLTShGfiZQ4uLxv6a5mWzxkuqtKF29e13FfX19lHpQ3t5pNQV0h78q0tMSxS/nYHsPj5illPskPET54QI8w9QAP8NDF85zPGN8bz5TI4wwfO8Z5Pa9ZLg2AetwHj7QW7mmlu5S6xm6XBkddwlccX37SE/x3RbTSiFBadIK3fZf3oX0n6FjKQ0RBfoVieEWozENMvcie4G5cKzyk0fbLFD8B1cVDRRd3gSzI2eevOGVhAefRZVDmMT6OulQOeuIBPcLUAzzAQxfURf2oTJPcBTuas+/fcsrCKOcxyXku0Sh3H5tj7TyKBk1ldR1TC2417zMspt5H0rbPCrqay6AUD5HfxVuah2yRbpOpmxLnWzePpwqeTMnMj3D6qOBJ9SnNMukdxXf4+zMeeUCPMPUAD/DQxc/5c29Bi5LukRs4LSxoYe5N5J1VLo1I3uOLR57hxl2fRV3HyymJ4q7VuCvWFFo8RBR/th140LGbCvY5nvE9DZtE8fub+EGBQPPQTnriAT3C1AM8wEMX1J27ku9/ewr2XZvxPQ17OM+VYmrObFq51Ot4wRePTMPlrmB657hDMZrUrmPeP6trVX332m9aO3R4iOlzoAp5CGHOg7qRQ+AhsUYUD88fUb6fLdh3Lj+55WG9UuarHnlAjzD1AA/w0MV6/nxDFI8qXpIwzDxc5Ba5WkZauYM+eXQWmB29gx1gc1CR1XWsdq3GuEF991oGRTzEzC7bVB5scKV50HtbmXzzeEBjn3PK9w819l9t8Ps7HnlAjzD1AA/w0EX8Guaoxr6LlO+3auw/mCgjrdwRnzy0Vpoiw1OWSqPW2WNiqqv0KaUFJ9hIXoi73KoYrU0eVYw2zXiVpfTq5rEoZdtH3PVzli8Q9SL5QESTtW/lpzPqElmY8wSXhttSLkYfPKBHmHqAB3iYln8u5beFnP9iLu/WxDX3HnM7y3w/ymiZL8op9yOfPPLm4W6llmuK6WV1reZ2HSutYCNU4SHSu2zV92/akAa7lQdJJVErDzFz/hsttHCLTE/L9DKfbHVS+iRve5n3uYWPUTHPoMwLHnlAjzD1AA/w0EW873hiOwWz/48yPSfTj9jE1fmsXbztR7zPf+RjRMq1OC+n3AmfPPJauDS4Z5M0Oxp1tS/Z0pQfA/zbP8ZdpWmtWTZLagGWfcmfy0Nupy7eaTwyWpFWeEjTncGDy6uLRxKzLRwzCR7gAR7g4ZHHJQvHdIXOI89wJ1K6SUWK4akmnIbPEt2rpiZTyCNhbK3OYzxxzC+Yz+vcxXGOuzsuKSf/Nu7eoC6S76d0CY0ZlDmP9/fBA3qEqQd4gIcuqPXXwy1t9R75U26wfJ/LWcRdubMVU/+A+Z1lvsmu3J5ECzOt3G7+7oVHnuHewK2wx9QTxN3CL2QZrNKiVVt08XvMPUoLUBe5PHKMrRYeQtTO45yY+W5goZg+1P9OMfUeIX7nUJRnHj5QylzEF5gPHtAjTD3AAzxMyu9hDsnjPhLTp+hQuUuUa+7Ogrzz3svG5S5kI/TCI9Nw2VApIMEefgLaxj+ldvHmdB3Te8w9sUGbxqks4sFPI/tSDE7lQTfE+2T6B5n+O2/ryOKTFueSV5bqP3z4sBMeafFMM+KP0jSUtRonPG8AQRKDGr/HQ9xp5N1JTzxc6UHnhd5PDatP6zkxd13pkcoji09GvF5nPLJi7gZUT2vVI+telhEnt+X1yIq5m4iTS6P6V/L1UzTH95xidDqmvlopI4m43MX83QuPwvB8ypSctK7VzxJdpeqiDvHx/TZGKlfgQQLdzk8m/70qD2VqkC8ex0XxSOclGd/TQHkd0bhI47lq6z3ycKFHfF6OGnSNudCjDI9Q9AilnkKP8PWI562vFcWv00Yyvmf1JG5IlJFW7hqfPPJGKWeRUBfg707pKo1H5prkKRzy6FdujtSF8IpM52VqcDrP23IX4s4YoVw7D85zd8E+Jiuj7Na4ANVVsegJsdcTDxd6lDkvLvQIpX40cz2FHuHrQe89h/j+uFnj4SDtexri8IJDIn2xjrjcVSIad+GFR14L97O0KTlKQIJ4KkyMq1OCki3axMIYpijFQ0wtLvGm0jVCaxg/kKgMPbyNfsub1PxZxtSgOCBBXTwIewuetOK1PzeK/LU/KY99mueB3jnH640+55GHbT3KnhfbeoRSP5q9nkKP8PV4mj+fKmjJx2s6HxD5azpTHk8k8s4qt0tMDXqtnUea4a4QU2sAP8uGt62oizer61gx2uSaw0XQ4iGmpuSoT2Bpo4UpD1qGbJL3uZ5TP2+by/sU8qDgBR54qKD91hV06VBki1/k/D7GeegOg4/LHBXTo2zUzcO2HmXPi209QqkfzV5PoUf4eqjRtY4V9A5QxKKf5vzew3nM5jxHCh5UDrLB9vjg0ZlipEMZwQi0u4UT+6QFOxgqysMGj0QX7yr+HODW5xinnYpRrkpm0NfXNyRTJg8h6uGRceHdLcrHb7xbmL+DoSkFccxINY5k3Txs61H2vNjWI5T60ez1FHqEr4caP/ptUT4u79ucxxnOswhPclfvfh88Og0ML7eLN6fr2MhoTXlkGJ66lnHS9A6l7B9vm5PFI8V4r/LgsmrhkcAo89Fdmznu/l4h8mM/FpkuHU/d5/SuptcTD1t6VD0vtvQIpX60Sj2FHmHrQS10mrFBnkCxdU8pjTOdBsyzfMwCzuM+zVZ/XO5cvjfXykNnlHJaS3NGF29W13FZozXhIcS0ruYkjyQuaG7TNV4vPBIViJ4qb5bpcRFFv1Bf1p/lbY/zPjsrdkfFZdLAC5qPtpArmw8eNvSwcV5s6BFK/Wilego9wtaDBl/dywY9m++ZH3Prk0YTq5F5FvO2/bzPVj7mEOdx0eB/jsul+OYP1Mmjo9FoGJ0daay9bCLLMnYhE+q3YbI2eIipkHm6/2jHRgNJDh8+7IyHOr8xZ06oNaTN66yjXBM+DnlpnxfH/7Y2D1WfrDmydfBQ6+mBDvf1Quf6dMCj1P0ja26qTSTmuabCAQ9tPYjftsM3Fu1H99FdIj3STxpojusWIbJ9Zkffp7rlCiUf6zxUPrNKVHbKeHmK4dVitLo8dASwhCs8+EQ545FnPu0IW3r4fKCwiYzFJ4xR1bg3NsLQwxaPqsatY4Z1wBYPhw8QdJ+kd8o0+pnmttP7326ldUkt7Xi2B81vPWex3Np4zKpQoVXDE3UZbYHhCQODu4c/32oxHoAdhHJewAP1o530IAPbKabmufuCEx6zqmbg0WiLnlSK0NXiPIJqSTYhuurUJKel3RW6HqgfQJEe1J0KWDBc3yjqOlK6hGjIujrP6kTK7sbD7XW78pSuOic8gMoI5byAB+oH9IDhNj0eEVGg4PkZv4/zPu3CA0D9QD2FHi2tR2gt63YyXIqscZ3tTEsMMnHCAwizfoAH6gf08AeNUcq1mr/xtKAijBzsuDJKd8mjjWGf/1xdPDQMVx21PAO2RpcCAAAAYRuutRYuGxxNi+nlv2nwUH/dxhsKDzbaqzxENJiqP8t4Q0Wo83ChBwDA+IoMLjR0Vs2ADE6mU/LraTEVpmyCv5+m3+LWpmujDYEHG20mD/5tGS5BAACA9kLpFm6yJcmmQiHL9vDfm2R6TDE8Jy3NUHiktGhzeZi2eH2tNNXOLe9m0sPBSlMzoPP6o4VXmirFo4VXmirFQwPxcot5C04clekTx/+OEx7GhptncFJwdXHrfrkvhSmiidALFaOxcuZD4VFgtNN4iChskyseAAAAzYrkfXSGn/PnShEtvWhrJT8q97KIlmh0zkPbcA0Mjvbt5tbcJqEXdUE0Gw/ZotA1WsFlO+GhYC4/ka0W0fw49YmM5sMN8hPZRYtl0v/yfa5sn3jkAT3C1AM8wKMItGDGc3x/FJz/US5vTEwFUljMvFYzz/jVHd1zKdj7ZMlyh7m8WngUGq4Fg4v33+rZaK3wsGC0VngooEgVT8i0OcPMl3Bay09kFNVmn6gWeYTK3Mj/28NsLj54QI8w9QAP8NA1+df4XnqJ890t0kMFjnA6LqJgAZuZN11zt8l0v8HDQFxu3C1cGw+dFu5p5TvdSFZIgxs1MLgrhij3qWowwfIQM2NU5vLg7zYMlyadHxP6QZO7+aKhVtg6EU1OL1vmbfy/n/HEA3qEqQd4gIeu0Z/gssc5vzOax06w2b3O/Hs5rxUaDwJxudRq3Vk3D9N3uPQi+X1pWnv5KUAUGZyj7o+geMikxUPoBXnWBXVrvC2i2KumoMr1roiiYpgsvzaPj6Myf8IV0wcP6BGmHuABHrp4nvMZ43xGS+RB19td/H8s5Tx/olHuYm6J1s7DZFrQTjYMMpLtIgqurgZYn+B9bpAG1+/Q5JqOh4heqtvk0cVdIAsq5LGA8+gyKPMYH0ddKgc98YAeYeoBHuChC+qiflRE7zvvL2lyMUY5j0nOc4lGufvYYGvnoW24ZF5sHjsUoyk0OOrmtdCNGxyPvr6+Qh4ZRkv7VOXxlEE3UNGT6lOa+1LLPQ7K/IxHHtAjTD3AAzx08XP+3Cv0u2+LWph7E3lnlUsjkvf44mG08AWZmEwDbCYxigwubvVZQyg8pOlSWTN4FBhtVR6Uzybl7yHuzugQ+VOM4t/vEtOHsOuMnFYfEmi03klPPKBHmHqAB3jogrpzV/L9cY+ynd5/Ujd1g1MW4t/fFdOn7sSv7FaKqRHWaeXSqOMLvniUWmlKNTUNg+sWdrtTg+ORyLfIaKvyWCOiUXUxHjR8OjvDx8SgvDYUHLNeKfNVjzygR5h6gAd46GI9f74hpo/mfcWw1b2Uj4lBeR1JlJFW7qBPHtqGS+bFo4Czfs8yuJ2JFmAlhMLj8OHDW2Xq1mgF2ebxQOLv8cQTV9ETmXpMjNUFZaq/v+ORB/QIUw/wAA9dxK9hjia2z0+0pIta2uoxImGm38kpd8QnD5NRymQamxIjg7Wm4vB+trwuKB5i+gjl2GhdjlRe5KKzoOD325Tv5zzygB5h6gEe4GFa/jkHPEZy/sd420c+eZgYrjoiV31R/pmodypOU/IQ9rqz5zv4X+YZlHnBIw/oEaYe4AEepvuOO+BxIYfPPOWe7I2HieHeIKYW4O9OtOhyDS6vC7gEmopHhtG6Wt6xLCbBAzzAAzyanEdX6DxMpgVNJKbkxNCZivOZtb6LQHjQCOXE1KBpPETxSOWycPFENmZQ5jyPPKBHmHqAB3iYtv5ctLR7EmWkldvtk4fxKGVlSk78d7/mCGGrCIUHm+qA8rfOlKAqPFy8cyjK8wPl+yKPPKBHmHqAB3iY7uviXXLetRhvW+iTh0m0oO6i96EugwZU5EFPYP9apn8v03/hffLMvJAHjVDmebh5KOSRF8c0I/4oTUNZm3iaonzjfyiLfEfKE1iMwYL/g36Ph7jTyLuTnni40oOecmmqw7D6tJ4Tc9eVHqk8svhkxOt1xiOrrgZUT2vVIyvmbkac3JbXI+uemrif0qj+lXz9HE+0knuU8rNu0I2clvVqpYwk4nIX83cvPExauJ9lTckpmorDXcC2YMrjPZluEdEyZP/FJg+aGpTRWk1r0dricTzRgn7RsFtkPh+jttCPaFyk8Vy19R55uNDjf5LpaxFNDxgzuGnZ1qMMj1D0CKWeQo/w9Yjnra9N3DsfEWbd3eN8jHrP3ZAoI63cNT55mBhuN5sHGd42xeRyjdbBKGFTHrQg9SXlaY4mKZ8XU/PKzvO2nrI8ZNqmbHfNg/LbnXia+lzoz6P7XEyfN5cVhipZ5k7+Tk+IvZ54uNBjhUz/ZHheXOhRhkcoeoRST6FH+HrQymxDfG/cnGitXyf0579el2jhx+EFh8RU7Nq0cleJaNyFFx5VghfE8B00IJeH/Pz/+HfqV6fIPg8kKkMPb6PfbnXBQ0TvdW3yoLm/Ixa0pDz2ae5LrwXiFWme88jDth5vljwvtvV4M5D68WaT11PoEb4eT/MnTadcYkEPyuOJRN5Z5XaJqWmctfOoErwg+bTvK3iBFg82QlqGbJIN8HpO/bxtrjBY4zgleMEMHiJ9AJUNHrTfuopdXGOch24g6bjMUTE9ykbdPGzrMVHyvNjWYyKQ+jHR5PUUeoSvhxpd61iJ3kWRMHjKYzbnOVLwoHKQDbbHB4+6gxcMWzJdbR4KVvHnABvimJgKQjyQ2EfXdE2CF9jmEcdvLBPl4owoF8uS3lfcxccn40jWycO2HmXPi209QqkfzV5PoUf4ejwppsePLhO9aCkf28N5PalxDO1DXb37ffCoK3gBGe0Kue9yYRGaPGLEL8YPpWQVb5tTkopO8AIXPKh1tULox9ud4H1XiPKxH8f5eGrZ07uaXk88bOlR9bzY0iOU+tEq9RR6hK0HtdDvE9G7Toqte0roT5mMx8+c4mOHOC+dVn9c7ly+L9fKw3XwgqtGK9OQjRpSgkcSFzS35aJE8AInPPjk0lPlzTI9LqLoF+rL+rO87XHeZ2fF7qi4TBp4caeI5rUt8MTDhh42zosNPUKpH61UT6FH2HrQSP972aBn8/3yY2590mhiNbzdYt62n/fZyscc4jwuGvzPcbk3ieh9c208dObhkmkuE2ZBA+iYflsmW5FHEg2bPIRe8AIXPNIq0Quc6sLFlCdcHzxs6tEIRI9GC+gRSj2FHuHqQe97aVrNyzLtEtG89sc45YHmuG4R02Pzlim3l9NQHTw6Go1ivaSZ9bLBLFO6FrpTvrsw2ko8lMnYuhWjo2jhC9myNeKROBnaPDIWFKgVOYs/OEfGwg6u/j/t8+KYkjYPF/ooi1s0VT11BWVxC209NjZaVg5R9n667fCNukXQ6Gea276K76OLlZY23VtplDTNby1c3WpH36cm5TrjofLRWmmKDXR5iuHFLTqnRuuIxz38+ZYpD3mDucIjxXin8dB86inNA3CKUM4LeKB+tJMeZGA7xdQ8d19wwsMkWlCa4Yk6jNYRj8qRJch4peku5y6JqzwMuzm6Qr6K6mhlBoquOjXJ6UkIPgIK6gdQpAe17gBDw00anm/yhjziNTJjnMjYpwxC4QGURyjnBTxQP6AHDLfpQS/EfyWy1w1Nromp28rV2k95N+aEBxBm/QAP1A/o4Q+htazbyXDjNTLBA0D9QD2FHtCjdmiNUgYAAAAAAC3ctoPtqTo6g4DqmB5UdjAS9JiOvBjLZVB22s8ByxOoyk63CYVHXgzuMtCJ2x0yjwpTdlKh031su0xTHp0CaCfQSML1AZTpgwf0CFMP8ACPtrluYbjtZbaviHqnM6SV6YMH9AhTD/AAj7a6bmG47YFrZPpbmb4vLEVsKlmmDx7QI0w9wAM82u66xTvciqj6vqyGZfGu4Scx6vr4QNiNNmJSpg8e0CNMPcADPNryukULtz1atvF7hsGay6Q1Rx/xxAN6hKkHeIBH2163Vlu4Iwc74ig6BFpq0Uv3Qyg8xFRUoSs8au6OiSvHA8q2oRrLpEpK4apGPPCAHmHqAR7g0dbXrRXDVQyuV9l8Wm4fqtPwQuGhGO00HnyC6jBeqjB/k6gcFPfyZE1lfiWiQMwjHnhAjzD1AA/waPvrtpLhphgcPQ3E8RQf4+3ODS8UHilGm8rDsfFShaEl1zYktg8JNwGsk2V+xU+EZzzwgB5h6gEe4IHrVpR8h0sGJ9MpNo9eNhYKY3SDNDMyNDKTG2Tawb/FhnfKttGGwIONNpUHG2sqDz7GRYX5UcpvQ44r6Y+4At6nVNI6eUCPMPUAD/DAdVumhZvTktwjzW0i5ZDJxN+9jlu0tfI4fPhwJg/+XgsPBS9mVA7CG44q6otKJb2XW+2/8sADeoSpB3iAB65bE8M1MTi5LwVgp+7TTSIKxh7v312n0brkYWi0zngkQJXjoYzfKHLHBw4qaVxm/EQ47IkH9AhTD/AAD1y3Cgq7lAu6bCdUg5Npq/z6GZtRt5jetVrVbIPgIc02lYeIuo0nEkbrjEfK09lDOb/P533mOyiTKul3uYvFBw/oEaYe4AEeuG5NDVfM7Pa8lGxJ5hlc0hAroCl4aBhtv0jvbq5SYX6ssR/t8x9kekpUXxYtLpP+93UiGq3ngwf0CFMP8AAPXLclDTdG3A1KJvKZNLdtNRlcU/CQaVvNRkv4pWblUB8GnpPpH2RaU7HMuJK+6YkH9AhTD/AAD1y3Fgz3BjaP2Gi26xocv0+1habikWG0tni8LtNHJY5bKNPaimXOFtG8tPmeeECPMPUAD/DAdVvVcMm8EtNsYuQanNL6tIJQePT19U3IlMkjx2ht8qClxf65TE8btp4PyfQTC2Wu526VW2X6ds08oEeYeoAHeOC6tdDCVQ1vQPm7yODiVh+N/Fph2Xi98+ATM6D8XWS0tnnQVKO9Mv0Fn/givCSidUFtlfkqd6v8TqZzNfOAHmHqAR7gges2BdrzcMm8it6FZkzFIWMhM7QyYbkkjzGZfsBc/hvvk2fmhTwOHz7cTa3cgt0KeeRFGzKMJDTOJ36NyB49R5XjYYsXiVomdavQ8md/7oGHVT3W/jo/4+M/rEePCjys6lEUEasJ6qlVHgc68jPe2BBtpUfevVT3ftou9zGThS9ogBLNM31Bc86rVaOtwOMI3RNk+pNtHvJGdIWH0Jt764qHitsKKscjjsukbprLnnhAjzD1AA/wwHXL0OlSXsHmOW1ksGJyqV2l0gyXWzbbUjxk+ivF5HpEFMvwvEwNTud5W09ZHiIaoRyjLh5pyBop9zJXjssOKqpa5pBHHjb0sHFebOgRSv1opXoKPaCH9/tYoeGSaZJ5Joxmu7KLa6O1xWORTO+LaERaT6LSPMC/3VrEo6+vb0gmbR4yLRfT1920wiMDvRmV42GHF61a5qBHHlX1sHVequoRSv1otXoKPaCH9/uYySjlpOHFcGq0FnmQEc4V0YtyGth0Pad+3jZXTMWuLUSK8U7jkWK0TngomJ1SQY46rqRqmbTU2agnHjb0sHFebOgRSv1opXoKPaBHEPcx4/B8bGbLRw529Cp/144SPFbxJ40o3q1s38kC7lL2McEQm2tvojuibh4ruZKoleOvHF+0apnDHnnY0MPGebGhRyj1o5XqKfSAHkHcxzrLHsgtTS9mW5JHPHgpbah3vG1OBSpDQi9kkysey5Tvr9Z00aplvuGRhw09bJwXG3qEUj9aqZ5CD+gRxH1slmg/XNDcpgXdKREpUyus8hBTL/ipcjxY00WrljnokYdNPaqcF5t6hFI/WqGeQg/oEcR9rB0Nt9GCPBaIaAj76zU+IaeV6YOHbT0agejRaHI9Qqmn0AN6BHMf6xRAK2AZVw56Epv0WKYPHtAjTD3AAzxw3cJwr+IeTq3A47KHiyWtzMsBXLS2eJieF1d6hFI/mrWeQg/oEcx9rB27lGN0tRCPox54Hw2Ehys9ugLRo6tJ9RCoH9AD97Hp6Gg0Qnml6QbKOp+0AkrR6ie01vH1hmt/akEZNKXNw3CNWqAElPWKtc+L4RrGTcUD9XQ6lHWTtfXY2MK31FDup82KdupSpqW4xnN+jxewbhceAOoH6in0gB41op26lGm493XgAaB+oJ5CD+jhAy3fpQwAAAAAQbVwi2JeukDaux/wCAf/4t+OeC3/7/7NEugRsB4A0AzYdvhGr+Xv6Pv06nfMwwUAAACAOlu4BrhJROGXaGFqWk9zMW8/K6JA7G+KaFj1J465txWPOlpXzdSCgh7TUUePjE4PjDKq1xl0RgGHwkMZ1esMOqOAQ+FRR2tTbVE2s+HS6hsUbqk3S2/+pCgLFCmCoi5QqCbbAQ7AAwAAAGg66HQp04Tm/TKdZnO5SA+QMq2T6U427Vn8fR3/dpEN6RQfa2NSNHhMgea/vSKiuXCNkuk859FjWOZ3PPOAHmHqAR7ggeu2gEeR4VIQ4d/K9JhMl0QU9/BmmX4q03HqqRDRMliX+ftx/u1m3vcSH/tbzqsswGMKi2R6X0Td2FUr+wOc160GZX7okQf0CFMP8AAPXLcaPPIMl4LvnuBWHE1iXiHTFhG9lyzCBO+7go/t5bxml/hHwGM6nq340JD2EPGsQZkTHnlAjzD1AA/wKMuDXrHdJVNHyXQX51H1uq2FR57hPi/TUhEtz0WZnSkh6hk+dozzer5EHuAxHauEfawq8bsPHtAjTD3AAzzKHvNgyXupek990MJ1WwuPLMOlAT+Piihawv0yjabs80vNFtoo5zHJeZoM/QSPmeh2cMHMKVGmDx7QI0w9wAM8yvIYt1D+uIXrthYeWYb7c/7cm+P6ZBY0cGiBpvvvTeStA/AAAAAAWgJphkvzSGkqC/Vx79Fo+f1OptUaZe3hPFeKqbmqeQAPAAAAoKUNdz1/viGi6SxFoJfENABoW8F+lNeRRBl5AA8AAACgpQ03np9kGoR3u0y/Efkj4AYTZeQBPAAAAICWNtxF/HmuRH5rZHpPZHeRjiTKyAN4AAAAAC1tuPP4s+yoLVpb+G2Zfpzy24VEGXkADwAAAKClDdcWrknZ1uXhfwQPAAAAIEjDjVtd80vmSfNMl8t0MOW3nkQZeQAPAAAAoKUNN35XWea9IoWi+7aYejeZhMn7UPAAAAAAWgZp4fneEdHcUJqqctwgrx0yDRTss1opowgueVB+VwNEJmOJJuJ+hsIDcAdaavNpEYVQHIs31hFzV4dHFh+H8XpTeWTF3G2DepqqR1bMXZ04ua2oR1bMXZ04ue1suK/KtFWmtSJa9qpocX6aT/qvRDRPNQ+U1waljCK44mGKUHgAbkC9C3cLvTnW4IH6AT2gR2mkdSmfFVHUAzKXzQXH0753aprLZs5ziI8TGnnb5pEW97AojmEoPAA36FduHj7PC3igfkCPNjRcwd0FhKdE9uL6h/hJ5xONciiPJxJ568Amj6y4hzpxDEPhAdjHm4GcF/BA/YAebWq49LKIRtXStJVjGU8rj4gooHoRejiP2ZynyYsxmzziuIeT/JR2Pad+3pYXxzAUHoQJB/Xgq4LfJwLh4UKPiRLnZSIQHqKFeTRz/YAe+nrYaAn3WLiP1cIjbx7ukyKKakOZ0MINS0sQWMrH9nBeT5bIwwYPQhyjkAYy7RTRy/4x/j6Q2CdkHicdPrWalOmDh0s9TM7LyUB4iDbg0Yz1A3ro6/GiKD/lUvCxL1q4j9XCI89wqbV2n4jeX1LIuVP8xKITT7Gb9z3Fxw5xXpdK/CNVeSS/H0rZL942pwl4qO9QbOAi5yk0y+z2yMOlHibnxaUeodSPZqyn0KP59KCZK5+LqXfApulzzqPqfawWHp0aJ/VeFpC6hGm07scy7RfROsHqGsGLedt+3mcrH3OI87hYsXKV5ZHEBc1tofL4UKbbRTR6ukrQ5HHO43bOU7fMWz3ycKmHyXlxqUco9aMZ6yn0gB5B38dmaWRE/fH0fvJlmXaJKLLNY5zyQPNXt3CL0AbK8kii0QI8qOvmL0W9SCvTBw/XejQC0aPRZHqEUk+hB/QI9j42y2BfMk4ahUuj02gRiFXcLI9bdTQlhl5Av8lO72r1JFMeohV4OFzkoClhSw8Pi1s4ga3FJ7IWt9BFKIs+2OKRtbiFLkJZ9MEWj6zFLXSxo+/Ttr5vzSpxDBnpTk4+UZXHPfz5VovwAOwilPMCHqgf0KPVDDeU5dls88h5Yu9qBh6t0IpsUnTVqUtOS7srdD1QP4CQ9QipVT2rjSoE9dOrc61OZOzTLjwA1A/UU+gBPWpEZxv9rzTQKW8U2jjv0y48ANQP1FPoAT3QwnWCQZmuAw8A9QP1FHpADx/oaDQQOgkAAAAA0MIFvMH3lJnQBm1BDwBoPmw7fKPX8tVBW504HQAAAACAFi5QY+uqmVpQ0GM6qi5YoQOdqXJVF4rQgc6iFqHwqLpQhA50FrUIhUcdrc2QF9dACxcAAAAAfLZwXT0hmi65FgoPVy2Ikgts0Py352RaJsrHcaQ5csMyPS305svFZe4T0TrZvnhAjzD1AA/wwHVbwAMt3OYDrd38vkwPiGpBk3s4D8rrVoMyP/TIA3qEqQd4gAeuWw0eOobbsJSqAjwiUAzeuRYNfC7nqVvmhEce0CNMPcADPMryoCAwd8nUUTLdxXlUvW5r4YFBU82HVR7yXBUID+gRph7gAR5lj3lQVItDe4bz+LzidVsLD9Mu5R0y3aC4+m7ltwPK9r/gfS87Mp125tFd8PtPZLpkmOecEmX64AE9wtQDPMCjLI8sk/ulTLM18xq3cN3WwsPEcCmY/IBMoxr7nuN9n3RgcuCRj4MyLdfkBR7gAR7gESKPR2U6LdOCVuKha7jDidabLl7gY20BPPRAk1S/LaL1Tn0CPMADPMCjLGgi/O9kWt0qPHQNd0uFMp6x3KoEDz1clOk+EXVl+wR4gAd4gEdZ0CAkCv23rRV46BhuR8VW2TucR1WARzlQV/Z3+QLyCfAAD/AAj7LYLtNvhN0R1rXzwDzc9sAbMt0p01nwAA/wAI8m5bFGpvdkWtysPGC47YNPZLpbpkPgAR7gAR5NyuMmmd6W6cfNyAOG2364DB7gAR7g0eQ8rmlGHlj4on1Aw9pfE9GIO/AAD/AAj2bkQdOV7hfRSOqm44EWbnuAVj75XQAXC3iAB3iAR1m8KaLpSiPNyqNtW7h5UYg2NurjkReFqGQkoSRoGPv2ACQPmQdF96AoH8NCifThOOauNo8sPpbi9WrzyKqrbVBPU/XIuodYun80hR4dnV1X9fh/XvxGagb/6yP/zQYPmp40EIAelXigS7l1QcPW/0ZEI+rAI5sHrQJGg0EugkdQPFA/AtZDGm1delA5/0pEI6V9wgqPdutSphBKr8h0XkxF7TnP23paiAcNV38vgIu2GXj0KzdTn+cFPFA/mkIPxWxd60HTkO4MwGyt8Wgnw82Ke1g1rmNoPGiYOg1Xv8mz3s3C481Azgt4oH5Ajykc4p6FTzzrYZVHOxluHPdwkp9ar+fUz9vKxnWsm8dEQf4vCv3oFjG+Kvh9IhAeLvSYKHFeJgLhIVqYRzPXj5bVQ7ZubeuR1RJ+ROhHLeqxcB+rhUdVw1XDEM0W/qDDI45RSC+8d4roxf8Yfx9I7BMyj5MO9Huz4PeTgfBwqYfJeTkZCA/RBjyasX5AD309yODnV+Axn/Ooeh+rhUdZw6U5WRtk+pGyjf7eKtPSGs3XhEe30kWQ1m2QNMxQeajvlGzgIucpNMvs9sjDpR4m58WlHqHUj2asp9Cj+fSgCDwUtL1RMn3OeVS9j9XCo4zhUuafyfS3YnpA3y7uQnhXpj/WYLZleVzQ3BYqjw9lul2mV0V20GQdjHMet3OeumXe6pGHSz1MzotLPUKpH81YT6EH9Aj6PlZmWlCdkW5c8Gi0AA/quvnLmvVOK9MHD9d6NALRo9FkeoRST6EH9Aj2PoZ5uE0CS4scQI8EHC9uURssLT6RuxCLDupcNKYOHgcqNi+WPBqGILZ4ZC1uoYsdfZ+29X1rVqtfODkXzD38+VYdN7ScG5kRD6A2hHJewAP1A3q0uuG2AbrAA63qMufFhS45LW3UU9w/oEeLtKrbyXCpn16da3UiY5924QGgfqCeQg/oUSPaaeELmsCcNwptnPdpFx4A6gfqKfSAHmjhOsGgTNeBB4D6gXoKPaCHD3Q0Gg2oAAAAAABo4QJJ2J7KojMIqI7pM2UHI0GP6ag6tSeJsiP0D1iesV92xkIoPEYO2iVSdqpPKDy2Hb7RKg+dwVG2yzTl0W7h+dodNJJwfQBl+uABPcLUAzzAo22uWxhue5ntK6Le4ftpZfrgAT3C1AM8wKOtrlsYbnvgGhGt9fx9mYY9lumDB/QIUw/wAI+2u24z3+EecLRisun7j1B42H4vFsPWknwFFeYV7vr4QKbRmippskwfPKBHmHqAB3i05XWLFm57tGzj9wyDNZdJwZ0f8cQDeoSpB3iAR9tetzqjlG3NG6raVgWPchXmAWXbUI1lUiW9V6YRDzygR5h6gAd4tPV1ixZu67Zs/yZROS7JdLKmMr+S6T6upHXzgB5h6gEe4NH2162p4e6Q6QZunVHarfx2QNn+F7zvZUeigEd+hfmVTBsS24e4krgu8yt+IjzjgQf0CFMP8AAPXLfCbOGLLQlDycM5mQZkuiDTfsuigEdxhflRym9DNZR5iZ8Iz3jgAT3C1AM8wAPXrWELd9jAXFS8IOwO3waPfLyYUTkIbzgu8xI/EQ574gE9wtQDPMAD162h4W6p8I88Y7lVCR7poCexhzJ+o8gdHzgsM34iHPbEA3qEqQd4gAeuW0PD7ajYKntH2BmRCx75T2cP5fw+n/eZ76BMqqTf5S4WHzygR5h6gAd44Lot2cIFwgWd+B9r7Ef7/AeZnhLVl0WLy6RKuk5Eo/V88IAeYeoBHuCB6xaG23L4pWbliNEt03My/YNMayqWGVfSNz3xgB5h6gEe4IHrFobbknhdpo9KHLdQprUVy5wtonlp8z3xgB5h6gEe4IHrFobbkqClxf65TE+LaEUUXRyS6ScWylzP3Sq3yvTtmnlAjzD1AA/wwHULw21ZTMq0V0SLaxzS2P8lEa0LaqvMV7lb5Xcimm9cJw/oEaYe4AEeuG5TMEu0KfKiEG1s1McjLwqRYSShcT7xa0T26DmqHA9bpK+WSd0qtPzZn3vgYVWPf/FvR3Iz/rt/s6QWPSrwsKpHUaSsJqinVnkURTAzvH80vR4jB/MFWfJoA/cxtHBbErcVVI5HHJdJ3TSXPfGAHmHqAR7ggeu2TQ23R0SxDM+LKOpPg7+/wr81O4+skXIvc+VwsZazWuaQRx429LBxXmzoEUr9aKV6Cj2gh/f72KwDHcI7auKwSKa3ZZqbUmlolNoqmZb/2UuHP3QUa96Ih0wflsi7N6NyPOzwolXLHPTIo6oets5LVT1CqR+tVk+hB/Twfh9La+F2iekTeZN/1wXbPJ7lykEvyvtlup5TP2+by/uEyqMIs1MqyFHHlVQtk5Y6G/XEw4YeNs6LDT1CqR+tVE+hB/QI4j42K8VcjvH3+/nzNf5cx0KqmJMgbdNsbfNYxZ8UtUcNPLCTBdyl7BMaDx2sTJRJleOvHF+0apnDHnnY0MPGebGhRyj1o5XqKfSAHkHcxzpTzGW1TItF9LK4h7+v5t/ilh2tsEHxAdVICvT3VpmWVjRfVzy6+TNtqPehFMMMhYculinfX63polXLfMMjDxt62DgvNvQIpX60Uj2FHtAjiPtYZ4q5UMzWe2T6RESrbtzD22KTIfOgScGLFNHjPKgL4V2Z/mjBbF3xuKCxLRQeJlijVI4Ha7po1TIHPfKwqUeV82JTj1DqRyvUU+gBPYK4j3VmmIv6ovvDhMm8xiZDXQkdOcmG2brg0chIofEwwQIRDWF/vcYn5LQyffCwrUfZ82Jbj1DqR7PXU+gBPYK5j5HhXpPYlpZ5Hf84eFTrEnmdn8QmPZbpgwf0CFMP8AAPXLcJ0KApipZwP7fUqMV2SqYVSqvuVt42j5vb9/MxtldkcsIjZ8rRPfz5li0eeSvu5KzWk8XDBJc9XCxpZV4O4KK1xcP0vLjSI5T60az1FHpAj2DuY50JkxlkIyHRbhLRMldvpZmLI9TJI296Tyg8dHHUw0WbVubRAG4etniYnhdXeoRSP5q1nkIP6BHMfWxWRsuOMM6fZ/nTtdm65jEmpq9+ciJjn9B4zIDhGrpW4KPMOrgp6xUbnRfbepTlkQbDtY2zemIq86hzTXJXPJQessp6GK4p7AxVeCjrJlfWY0ffp7X/7z7KTGvhJk0mNpPk33XBBY9HFNNMQ7yAdYg8APcI5byAB+oH9GhR/P8CDADf08qDYpVhFgAAAABJRU5ErkJggg==);
        background-size: 238px 204px; } }

.tsd-signature.tsd-kind-icon:before {
  background-position: 0 -153px; }

.tsd-kind-object-literal > .tsd-kind-icon:before {
  background-position: 0px -17px; }

.tsd-kind-object-literal.tsd-is-protected > .tsd-kind-icon:before {
  background-position: -17px -17px; }

.tsd-kind-object-literal.tsd-is-private > .tsd-kind-icon:before {
  background-position: -34px -17px; }

.tsd-kind-class > .tsd-kind-icon:before {
  background-position: 0px -34px; }

.tsd-kind-class.tsd-is-protected > .tsd-kind-icon:before {
  background-position: -17px -34px; }

.tsd-kind-class.tsd-is-private > .tsd-kind-icon:before {
  background-position: -34px -34px; }

.tsd-kind-class.tsd-has-type-parameter > .tsd-kind-icon:before {
  background-position: 0px -51px; }

.tsd-kind-class.tsd-has-type-parameter.tsd-is-protected > .tsd-kind-icon:before {
  background-position: -17px -51px; }

.tsd-kind-class.tsd-has-type-parameter.tsd-is-private > .tsd-kind-icon:before {
  background-position: -34px -51px; }

.tsd-kind-interface > .tsd-kind-icon:before {
  background-position: 0px -68px; }

.tsd-kind-interface.tsd-is-protected > .tsd-kind-icon:before {
  background-position: -17px -68px; }

.tsd-kind-interface.tsd-is-private > .tsd-kind-icon:before {
  background-position: -34px -68px; }

.tsd-kind-interface.tsd-has-type-parameter > .tsd-kind-icon:before {
  background-position: 0px -85px; }

.tsd-kind-interface.tsd-has-type-parameter.tsd-is-protected > .tsd-kind-icon:before {
  background-position: -17px -85px; }

.tsd-kind-interface.tsd-has-type-parameter.tsd-is-private > .tsd-kind-icon:before {
  background-position: -34px -85px; }

.tsd-kind-module > .tsd-kind-icon:before {
  background-position: 0px -102px; }

.tsd-kind-module.tsd-is-protected > .tsd-kind-icon:before {
  background-position: -17px -102px; }

.tsd-kind-module.tsd-is-private > .tsd-kind-icon:before {
  background-position: -34px -102px; }

.tsd-kind-external-module > .tsd-kind-icon:before {
  background-position: 0px -102px; }

.tsd-kind-external-module.tsd-is-protected > .tsd-kind-icon:before {
  background-position: -17px -102px; }

.tsd-kind-external-module.tsd-is-private > .tsd-kind-icon:before {
  background-position: -34px -102px; }

.tsd-kind-enum > .tsd-kind-icon:before {
  background-position: 0px -119px; }

.tsd-kind-enum.tsd-is-protected > .tsd-kind-icon:before {
  background-position: -17px -119px; }

.tsd-kind-enum.tsd-is-private > .tsd-kind-icon:before {
  background-position: -34px -119px; }

.tsd-kind-enum-member > .tsd-kind-icon:before {
  background-position: 0px -136px; }

.tsd-kind-enum-member.tsd-is-protected > .tsd-kind-icon:before {
  background-position: -17px -136px; }

.tsd-kind-enum-member.tsd-is-private > .tsd-kind-icon:before {
  background-position: -34px -136px; }

.tsd-kind-signature > .tsd-kind-icon:before {
  background-position: 0px -153px; }

.tsd-kind-signature.tsd-is-protected > .tsd-kind-icon:before {
  background-position: -17px -153px; }

.tsd-kind-signature.tsd-is-private > .tsd-kind-icon:before {
  background-position: -34px -153px; }

.tsd-kind-type-alias > .tsd-kind-icon:before {
  background-position: 0px -170px; }

.tsd-kind-type-alias.tsd-is-protected > .tsd-kind-icon:before {
  background-position: -17px -170px; }

.tsd-kind-type-alias.tsd-is-private > .tsd-kind-icon:before {
  background-position: -34px -170px; }

.tsd-kind-type-alias.tsd-has-type-parameter > .tsd-kind-icon:before {
  background-position: 0px -187px; }

.tsd-kind-type-alias.tsd-has-type-parameter.tsd-is-protected > .tsd-kind-icon:before {
  background-position: -17px -187px; }

.tsd-kind-type-alias.tsd-has-type-parameter.tsd-is-private > .tsd-kind-icon:before {
  background-position: -34px -187px; }

.tsd-kind-variable > .tsd-kind-icon:before {
  background-position: -136px -0px; }

.tsd-kind-variable.tsd-is-protected > .tsd-kind-icon:before {
  background-position: -153px -0px; }

.tsd-kind-variable.tsd-is-private > .tsd-kind-icon:before {
  background-position: -119px -0px; }

.tsd-kind-variable.tsd-parent-kind-class > .tsd-kind-icon:before {
  background-position: -51px -0px; }

.tsd-kind-variable.tsd-parent-kind-class.tsd-is-inherited > .tsd-kind-icon:before {
  background-position: -68px -0px; }

.tsd-kind-variable.tsd-parent-kind-class.tsd-is-protected > .tsd-kind-icon:before {
  background-position: -85px -0px; }

.tsd-kind-variable.tsd-parent-kind-class.tsd-is-protected.tsd-is-inherited > .tsd-kind-icon:before {
  background-position: -102px -0px; }

.tsd-kind-variable.tsd-parent-kind-class.tsd-is-private > .tsd-kind-icon:before {
  background-position: -119px -0px; }

.tsd-kind-variable.tsd-parent-kind-enum > .tsd-kind-icon:before {
  background-position: -170px -0px; }

.tsd-kind-variable.tsd-parent-kind-enum.tsd-is-protected > .tsd-kind-icon:before {
  background-position: -187px -0px; }

.tsd-kind-variable.tsd-parent-kind-enum.tsd-is-private > .tsd-kind-icon:before {
  background-position: -119px -0px; }

.tsd-kind-variable.tsd-parent-kind-interface > .tsd-kind-icon:before {
  background-position: -204px -0px; }

.tsd-kind-variable.tsd-parent-kind-interface.tsd-is-inherited > .tsd-kind-icon:before {
  background-position: -221px -0px; }

.tsd-kind-property > .tsd-kind-icon:before {
  background-position: -136px -0px; }

.tsd-kind-property.tsd-is-protected > .tsd-kind-icon:before {
  background-position: -153px -0px; }

.tsd-kind-property.tsd-is-private > .tsd-kind-icon:before {
  background-position: -119px -0px; }

.tsd-kind-property.tsd-parent-kind-class > .tsd-kind-icon:before {
  background-position: -51px -0px; }

.tsd-kind-property.tsd-parent-kind-class.tsd-is-inherited > .tsd-kind-icon:before {
  background-position: -68px -0px; }

.tsd-kind-property.tsd-parent-kind-class.tsd-is-protected > .tsd-kind-icon:before {
  background-position: -85px -0px; }

.tsd-kind-property.tsd-parent-kind-class.tsd-is-protected.tsd-is-inherited > .tsd-kind-icon:before {
  background-position: -102px -0px; }

.tsd-kind-property.tsd-parent-kind-class.tsd-is-private > .tsd-kind-icon:before {
  background-position: -119px -0px; }

.tsd-kind-property.tsd-parent-kind-enum > .tsd-kind-icon:before {
  background-position: -170px -0px; }

.tsd-kind-property.tsd-parent-kind-enum.tsd-is-protected > .tsd-kind-icon:before {
  background-position: -187px -0px; }

.tsd-kind-property.tsd-parent-kind-enum.tsd-is-private > .tsd-kind-icon:before {
  background-position: -119px -0px; }

.tsd-kind-property.tsd-parent-kind-interface > .tsd-kind-icon:before {
  background-position: -204px -0px; }

.tsd-kind-property.tsd-parent-kind-interface.tsd-is-inherited > .tsd-kind-icon:before {
  background-position: -221px -0px; }

.tsd-kind-get-signature > .tsd-kind-icon:before {
  background-position: -136px -17px; }

.tsd-kind-get-signature.tsd-is-protected > .tsd-kind-icon:before {
  background-position: -153px -17px; }

.tsd-kind-get-signature.tsd-is-private > .tsd-kind-icon:before {
  background-position: -119px -17px; }

.tsd-kind-get-signature.tsd-parent-kind-class > .tsd-kind-icon:before {
  background-position: -51px -17px; }

.tsd-kind-get-signature.tsd-parent-kind-class.tsd-is-inherited > .tsd-kind-icon:before {
  background-position: -68px -17px; }

.tsd-kind-get-signature.tsd-parent-kind-class.tsd-is-protected > .tsd-kind-icon:before {
  background-position: -85px -17px; }

.tsd-kind-get-signature.tsd-parent-kind-class.tsd-is-protected.tsd-is-inherited > .tsd-kind-icon:before {
  background-position: -102px -17px; }

.tsd-kind-get-signature.tsd-parent-kind-class.tsd-is-private > .tsd-kind-icon:before {
  background-position: -119px -17px; }

.tsd-kind-get-signature.tsd-parent-kind-enum > .tsd-kind-icon:before {
  background-position: -170px -17px; }

.tsd-kind-get-signature.tsd-parent-kind-enum.tsd-is-protected > .tsd-kind-icon:before {
  background-position: -187px -17px; }

.tsd-kind-get-signature.tsd-parent-kind-enum.tsd-is-private > .tsd-kind-icon:before {
  background-position: -119px -17px; }

.tsd-kind-get-signature.tsd-parent-kind-interface > .tsd-kind-icon:before {
  background-position: -204px -17px; }

.tsd-kind-get-signature.tsd-parent-kind-interface.tsd-is-inherited > .tsd-kind-icon:before {
  background-position: -221px -17px; }

.tsd-kind-set-signature > .tsd-kind-icon:before {
  background-position: -136px -34px; }

.tsd-kind-set-signature.tsd-is-protected > .tsd-kind-icon:before {
  background-position: -153px -34px; }

.tsd-kind-set-signature.tsd-is-private > .tsd-kind-icon:before {
  background-position: -119px -34px; }

.tsd-kind-set-signature.tsd-parent-kind-class > .tsd-kind-icon:before {
  background-position: -51px -34px; }

.tsd-kind-set-signature.tsd-parent-kind-class.tsd-is-inherited > .tsd-kind-icon:before {
  background-position: -68px -34px; }

.tsd-kind-set-signature.tsd-parent-kind-class.tsd-is-protected > .tsd-kind-icon:before {
  background-position: -85px -34px; }

.tsd-kind-set-signature.tsd-parent-kind-class.tsd-is-protected.tsd-is-inherited > .tsd-kind-icon:before {
  background-position: -102px -34px; }

.tsd-kind-set-signature.tsd-parent-kind-class.tsd-is-private > .tsd-kind-icon:before {
  background-position: -119px -34px; }

.tsd-kind-set-signature.tsd-parent-kind-enum > .tsd-kind-icon:before {
  background-position: -170px -34px; }

.tsd-kind-set-signature.tsd-parent-kind-enum.tsd-is-protected > .tsd-kind-icon:before {
  background-position: -187px -34px; }

.tsd-kind-set-signature.tsd-parent-kind-enum.tsd-is-private > .tsd-kind-icon:before {
  background-position: -119px -34px; }

.tsd-kind-set-signature.tsd-parent-kind-interface > .tsd-kind-icon:before {
  background-position: -204px -34px; }

.tsd-kind-set-signature.tsd-parent-kind-interface.tsd-is-inherited > .tsd-kind-icon:before {
  background-position: -221px -34px; }

.tsd-kind-accessor > .tsd-kind-icon:before {
  background-position: -136px -51px; }

.tsd-kind-accessor.tsd-is-protected > .tsd-kind-icon:before {
  background-position: -153px -51px; }

.tsd-kind-accessor.tsd-is-private > .tsd-kind-icon:before {
  background-position: -119px -51px; }

.tsd-kind-accessor.tsd-parent-kind-class > .tsd-kind-icon:before {
  background-position: -51px -51px; }

.tsd-kind-accessor.tsd-parent-kind-class.tsd-is-inherited > .tsd-kind-icon:before {
  background-position: -68px -51px; }

.tsd-kind-accessor.tsd-parent-kind-class.tsd-is-protected > .tsd-kind-icon:before {
  background-position: -85px -51px; }

.tsd-kind-accessor.tsd-parent-kind-class.tsd-is-protected.tsd-is-inherited > .tsd-kind-icon:before {
  background-position: -102px -51px; }

.tsd-kind-accessor.tsd-parent-kind-class.tsd-is-private > .tsd-kind-icon:before {
  background-position: -119px -51px; }

.tsd-kind-accessor.tsd-parent-kind-enum > .tsd-kind-icon:before {
  background-position: -170px -51px; }

.tsd-kind-accessor.tsd-parent-kind-enum.tsd-is-protected > .tsd-kind-icon:before {
  background-position: -187px -51px; }

.tsd-kind-accessor.tsd-parent-kind-enum.tsd-is-private > .tsd-kind-icon:before {
  background-position: -119px -51px; }

.tsd-kind-accessor.tsd-parent-kind-interface > .tsd-kind-icon:before {
  background-position: -204px -51px; }

.tsd-kind-accessor.tsd-parent-kind-interface.tsd-is-inherited > .tsd-kind-icon:before {
  background-position: -221px -51px; }

.tsd-kind-function > .tsd-kind-icon:before {
  background-position: -136px -68px; }

.tsd-kind-function.tsd-is-protected > .tsd-kind-icon:before {
  background-position: -153px -68px; }

.tsd-kind-function.tsd-is-private > .tsd-kind-icon:before {
  background-position: -119px -68px; }

.tsd-kind-function.tsd-parent-kind-class > .tsd-kind-icon:before {
  background-position: -51px -68px; }

.tsd-kind-function.tsd-parent-kind-class.tsd-is-inherited > .tsd-kind-icon:before {
  background-position: -68px -68px; }

.tsd-kind-function.tsd-parent-kind-class.tsd-is-protected > .tsd-kind-icon:before {
  background-position: -85px -68px; }

.tsd-kind-function.tsd-parent-kind-class.tsd-is-protected.tsd-is-inherited > .tsd-kind-icon:before {
  background-position: -102px -68px; }

.tsd-kind-function.tsd-parent-kind-class.tsd-is-private > .tsd-kind-icon:before {
  background-position: -119px -68px; }

.tsd-kind-function.tsd-parent-kind-enum > .tsd-kind-icon:before {
  background-position: -170px -68px; }

.tsd-kind-function.tsd-parent-kind-enum.tsd-is-protected > .tsd-kind-icon:before {
  background-position: -187px -68px; }

.tsd-kind-function.tsd-parent-kind-enum.tsd-is-private > .tsd-kind-icon:before {
  background-position: -119px -68px; }

.tsd-kind-function.tsd-parent-kind-interface > .tsd-kind-icon:before {
  background-position: -204px -68px; }

.tsd-kind-function.tsd-parent-kind-interface.tsd-is-inherited > .tsd-kind-icon:before {
  background-position: -221px -68px; }

.tsd-kind-method > .tsd-kind-icon:before {
  background-position: -136px -68px; }

.tsd-kind-method.tsd-is-protected > .tsd-kind-icon:before {
  background-position: -153px -68px; }

.tsd-kind-method.tsd-is-private > .tsd-kind-icon:before {
  background-position: -119px -68px; }

.tsd-kind-method.tsd-parent-kind-class > .tsd-kind-icon:before {
  background-position: -51px -68px; }

.tsd-kind-method.tsd-parent-kind-class.tsd-is-inherited > .tsd-kind-icon:before {
  background-position: -68px -68px; }

.tsd-kind-method.tsd-parent-kind-class.tsd-is-protected > .tsd-kind-icon:before {
  background-position: -85px -68px; }

.tsd-kind-method.tsd-parent-kind-class.tsd-is-protected.tsd-is-inherited > .tsd-kind-icon:before {
  background-position: -102px -68px; }

.tsd-kind-method.tsd-parent-kind-class.tsd-is-private > .tsd-kind-icon:before {
  background-position: -119px -68px; }

.tsd-kind-method.tsd-parent-kind-enum > .tsd-kind-icon:before {
  background-position: -170px -68px; }

.tsd-kind-method.tsd-parent-kind-enum.tsd-is-protected > .tsd-kind-icon:before {
  background-position: -187px -68px; }

.tsd-kind-method.tsd-parent-kind-enum.tsd-is-private > .tsd-kind-icon:before {
  background-position: -119px -68px; }

.tsd-kind-method.tsd-parent-kind-interface > .tsd-kind-icon:before {
  background-position: -204px -68px; }

.tsd-kind-method.tsd-parent-kind-interface.tsd-is-inherited > .tsd-kind-icon:before {
  background-position: -221px -68px; }

.tsd-kind-call-signature > .tsd-kind-icon:before {
  background-position: -136px -68px; }

.tsd-kind-call-signature.tsd-is-protected > .tsd-kind-icon:before {
  background-position: -153px -68px; }

.tsd-kind-call-signature.tsd-is-private > .tsd-kind-icon:before {
  background-position: -119px -68px; }

.tsd-kind-call-signature.tsd-parent-kind-class > .tsd-kind-icon:before {
  background-position: -51px -68px; }

.tsd-kind-call-signature.tsd-parent-kind-class.tsd-is-inherited > .tsd-kind-icon:before {
  background-position: -68px -68px; }

.tsd-kind-call-signature.tsd-parent-kind-class.tsd-is-protected > .tsd-kind-icon:before {
  background-position: -85px -68px; }

.tsd-kind-call-signature.tsd-parent-kind-class.tsd-is-protected.tsd-is-inherited > .tsd-kind-icon:before {
  background-position: -102px -68px; }

.tsd-kind-call-signature.tsd-parent-kind-class.tsd-is-private > .tsd-kind-icon:before {
  background-position: -119px -68px; }

.tsd-kind-call-signature.tsd-parent-kind-enum > .tsd-kind-icon:before {
  background-position: -170px -68px; }

.tsd-kind-call-signature.tsd-parent-kind-enum.tsd-is-protected > .tsd-kind-icon:before {
  background-position: -187px -68px; }

.tsd-kind-call-signature.tsd-parent-kind-enum.tsd-is-private > .tsd-kind-icon:before {
  background-position: -119px -68px; }

.tsd-kind-call-signature.tsd-parent-kind-interface > .tsd-kind-icon:before {
  background-position: -204px -68px; }

.tsd-kind-call-signature.tsd-parent-kind-interface.tsd-is-inherited > .tsd-kind-icon:before {
  background-position: -221px -68px; }

.tsd-kind-function.tsd-has-type-parameter > .tsd-kind-icon:before {
  background-position: -136px -85px; }

.tsd-kind-function.tsd-has-type-parameter.tsd-is-protected > .tsd-kind-icon:before {
  background-position: -153px -85px; }

.tsd-kind-function.tsd-has-type-parameter.tsd-is-private > .tsd-kind-icon:before {
  background-position: -119px -85px; }

.tsd-kind-function.tsd-has-type-parameter.tsd-parent-kind-class > .tsd-kind-icon:before {
  background-position: -51px -85px; }

.tsd-kind-function.tsd-has-type-parameter.tsd-parent-kind-class.tsd-is-inherited > .tsd-kind-icon:before {
  background-position: -68px -85px; }

.tsd-kind-function.tsd-has-type-parameter.tsd-parent-kind-class.tsd-is-protected > .tsd-kind-icon:before {
  background-position: -85px -85px; }

.tsd-kind-function.tsd-has-type-parameter.tsd-parent-kind-class.tsd-is-protected.tsd-is-inherited > .tsd-kind-icon:before {
  background-position: -102px -85px; }

.tsd-kind-function.tsd-has-type-parameter.tsd-parent-kind-class.tsd-is-private > .tsd-kind-icon:before {
  background-position: -119px -85px; }

.tsd-kind-function.tsd-has-type-parameter.tsd-parent-kind-enum > .tsd-kind-icon:before {
  background-position: -170px -85px; }

.tsd-kind-function.tsd-has-type-parameter.tsd-parent-kind-enum.tsd-is-protected > .tsd-kind-icon:before {
  background-position: -187px -85px; }

.tsd-kind-function.tsd-has-type-parameter.tsd-parent-kind-enum.tsd-is-private > .tsd-kind-icon:before {
  background-position: -119px -85px; }

.tsd-kind-function.tsd-has-type-parameter.tsd-parent-kind-interface > .tsd-kind-icon:before {
  background-position: -204px -85px; }

.tsd-kind-function.tsd-has-type-parameter.tsd-parent-kind-interface.tsd-is-inherited > .tsd-kind-icon:before {
  background-position: -221px -85px; }

.tsd-kind-method.tsd-has-type-parameter > .tsd-kind-icon:before {
  background-position: -136px -85px; }

.tsd-kind-method.tsd-has-type-parameter.tsd-is-protected > .tsd-kind-icon:before {
  background-position: -153px -85px; }

.tsd-kind-method.tsd-has-type-parameter.tsd-is-private > .tsd-kind-icon:before {
  background-position: -119px -85px; }

.tsd-kind-method.tsd-has-type-parameter.tsd-parent-kind-class > .tsd-kind-icon:before {
  background-position: -51px -85px; }

.tsd-kind-method.tsd-has-type-parameter.tsd-parent-kind-class.tsd-is-inherited > .tsd-kind-icon:before {
  background-position: -68px -85px; }

.tsd-kind-method.tsd-has-type-parameter.tsd-parent-kind-class.tsd-is-protected > .tsd-kind-icon:before {
  background-position: -85px -85px; }

.tsd-kind-method.tsd-has-type-parameter.tsd-parent-kind-class.tsd-is-protected.tsd-is-inherited > .tsd-kind-icon:before {
  background-position: -102px -85px; }

.tsd-kind-method.tsd-has-type-parameter.tsd-parent-kind-class.tsd-is-private > .tsd-kind-icon:before {
  background-position: -119px -85px; }

.tsd-kind-method.tsd-has-type-parameter.tsd-parent-kind-enum > .tsd-kind-icon:before {
  background-position: -170px -85px; }

.tsd-kind-method.tsd-has-type-parameter.tsd-parent-kind-enum.tsd-is-protected > .tsd-kind-icon:before {
  background-position: -187px -85px; }

.tsd-kind-method.tsd-has-type-parameter.tsd-parent-kind-enum.tsd-is-private > .tsd-kind-icon:before {
  background-position: -119px -85px; }

.tsd-kind-method.tsd-has-type-parameter.tsd-parent-kind-interface > .tsd-kind-icon:before {
  background-position: -204px -85px; }

.tsd-kind-method.tsd-has-type-parameter.tsd-parent-kind-interface.tsd-is-inherited > .tsd-kind-icon:before {
  background-position: -221px -85px; }

.tsd-kind-constructor > .tsd-kind-icon:before {
  background-position: -136px -102px; }

.tsd-kind-constructor.tsd-is-protected > .tsd-kind-icon:before {
  background-position: -153px -102px; }

.tsd-kind-constructor.tsd-is-private > .tsd-kind-icon:before {
  background-position: -119px -102px; }

.tsd-kind-constructor.tsd-parent-kind-class > .tsd-kind-icon:before {
  background-position: -51px -102px; }

.tsd-kind-constructor.tsd-parent-kind-class.tsd-is-inherited > .tsd-kind-icon:before {
  background-position: -68px -102px; }

.tsd-kind-constructor.tsd-parent-kind-class.tsd-is-protected > .tsd-kind-icon:before {
  background-position: -85px -102px; }

.tsd-kind-constructor.tsd-parent-kind-class.tsd-is-protected.tsd-is-inherited > .tsd-kind-icon:before {
  background-position: -102px -102px; }

.tsd-kind-constructor.tsd-parent-kind-class.tsd-is-private > .tsd-kind-icon:before {
  background-position: -119px -102px; }

.tsd-kind-constructor.tsd-parent-kind-enum > .tsd-kind-icon:before {
  background-position: -170px -102px; }

.tsd-kind-constructor.tsd-parent-kind-enum.tsd-is-protected > .tsd-kind-icon:before {
  background-position: -187px -102px; }

.tsd-kind-constructor.tsd-parent-kind-enum.tsd-is-private > .tsd-kind-icon:before {
  background-position: -119px -102px; }

.tsd-kind-constructor.tsd-parent-kind-interface > .tsd-kind-icon:before {
  background-position: -204px -102px; }

.tsd-kind-constructor.tsd-parent-kind-interface.tsd-is-inherited > .tsd-kind-icon:before {
  background-position: -221px -102px; }

.tsd-kind-constructor-signature > .tsd-kind-icon:before {
  background-position: -136px -102px; }

.tsd-kind-constructor-signature.tsd-is-protected > .tsd-kind-icon:before {
  background-position: -153px -102px; }

.tsd-kind-constructor-signature.tsd-is-private > .tsd-kind-icon:before {
  background-position: -119px -102px; }

.tsd-kind-constructor-signature.tsd-parent-kind-class > .tsd-kind-icon:before {
  background-position: -51px -102px; }

.tsd-kind-constructor-signature.tsd-parent-kind-class.tsd-is-inherited > .tsd-kind-icon:before {
  background-position: -68px -102px; }

.tsd-kind-constructor-signature.tsd-parent-kind-class.tsd-is-protected > .tsd-kind-icon:before {
  background-position: -85px -102px; }

.tsd-kind-constructor-signature.tsd-parent-kind-class.tsd-is-protected.tsd-is-inherited > .tsd-kind-icon:before {
  background-position: -102px -102px; }

.tsd-kind-constructor-signature.tsd-parent-kind-class.tsd-is-private > .tsd-kind-icon:before {
  background-position: -119px -102px; }

.tsd-kind-constructor-signature.tsd-parent-kind-enum > .tsd-kind-icon:before {
  background-position: -170px -102px; }

.tsd-kind-constructor-signature.tsd-parent-kind-enum.tsd-is-protected > .tsd-kind-icon:before {
  background-position: -187px -102px; }

.tsd-kind-constructor-signature.tsd-parent-kind-enum.tsd-is-private > .tsd-kind-icon:before {
  background-position: -119px -102px; }

.tsd-kind-constructor-signature.tsd-parent-kind-interface > .tsd-kind-icon:before {
  background-position: -204px -102px; }

.tsd-kind-constructor-signature.tsd-parent-kind-interface.tsd-is-inherited > .tsd-kind-icon:before {
  background-position: -221px -102px; }

.tsd-kind-index-signature > .tsd-kind-icon:before {
  background-position: -136px -119px; }

.tsd-kind-index-signature.tsd-is-protected > .tsd-kind-icon:before {
  background-position: -153px -119px; }

.tsd-kind-index-signature.tsd-is-private > .tsd-kind-icon:before {
  background-position: -119px -119px; }

.tsd-kind-index-signature.tsd-parent-kind-class > .tsd-kind-icon:before {
  background-position: -51px -119px; }

.tsd-kind-index-signature.tsd-parent-kind-class.tsd-is-inherited > .tsd-kind-icon:before {
  background-position: -68px -119px; }

.tsd-kind-index-signature.tsd-parent-kind-class.tsd-is-protected > .tsd-kind-icon:before {
  background-position: -85px -119px; }

.tsd-kind-index-signature.tsd-parent-kind-class.tsd-is-protected.tsd-is-inherited > .tsd-kind-icon:before {
  background-position: -102px -119px; }

.tsd-kind-index-signature.tsd-parent-kind-class.tsd-is-private > .tsd-kind-icon:before {
  background-position: -119px -119px; }

.tsd-kind-index-signature.tsd-parent-kind-enum > .tsd-kind-icon:before {
  background-position: -170px -119px; }

.tsd-kind-index-signature.tsd-parent-kind-enum.tsd-is-protected > .tsd-kind-icon:before {
  background-position: -187px -119px; }

.tsd-kind-index-signature.tsd-parent-kind-enum.tsd-is-private > .tsd-kind-icon:before {
  background-position: -119px -119px; }

.tsd-kind-index-signature.tsd-parent-kind-interface > .tsd-kind-icon:before {
  background-position: -204px -119px; }

.tsd-kind-index-signature.tsd-parent-kind-interface.tsd-is-inherited > .tsd-kind-icon:before {
  background-position: -221px -119px; }

.tsd-kind-event > .tsd-kind-icon:before {
  background-position: -136px -136px; }

.tsd-kind-event.tsd-is-protected > .tsd-kind-icon:before {
  background-position: -153px -136px; }

.tsd-kind-event.tsd-is-private > .tsd-kind-icon:before {
  background-position: -119px -136px; }

.tsd-kind-event.tsd-parent-kind-class > .tsd-kind-icon:before {
  background-position: -51px -136px; }

.tsd-kind-event.tsd-parent-kind-class.tsd-is-inherited > .tsd-kind-icon:before {
  background-position: -68px -136px; }

.tsd-kind-event.tsd-parent-kind-class.tsd-is-protected > .tsd-kind-icon:before {
  background-position: -85px -136px; }

.tsd-kind-event.tsd-parent-kind-class.tsd-is-protected.tsd-is-inherited > .tsd-kind-icon:before {
  background-position: -102px -136px; }

.tsd-kind-event.tsd-parent-kind-class.tsd-is-private > .tsd-kind-icon:before {
  background-position: -119px -136px; }

.tsd-kind-event.tsd-parent-kind-enum > .tsd-kind-icon:before {
  background-position: -170px -136px; }

.tsd-kind-event.tsd-parent-kind-enum.tsd-is-protected > .tsd-kind-icon:before {
  background-position: -187px -136px; }

.tsd-kind-event.tsd-parent-kind-enum.tsd-is-private > .tsd-kind-icon:before {
  background-position: -119px -136px; }

.tsd-kind-event.tsd-parent-kind-interface > .tsd-kind-icon:before {
  background-position: -204px -136px; }

.tsd-kind-event.tsd-parent-kind-interface.tsd-is-inherited > .tsd-kind-icon:before {
  background-position: -221px -136px; }

.tsd-is-static > .tsd-kind-icon:before {
  background-position: -136px -153px; }

.tsd-is-static.tsd-is-protected > .tsd-kind-icon:before {
  background-position: -153px -153px; }

.tsd-is-static.tsd-is-private > .tsd-kind-icon:before {
  background-position: -119px -153px; }

.tsd-is-static.tsd-parent-kind-class > .tsd-kind-icon:before {
  background-position: -51px -153px; }

.tsd-is-static.tsd-parent-kind-class.tsd-is-inherited > .tsd-kind-icon:before {
  background-position: -68px -153px; }

.tsd-is-static.tsd-parent-kind-class.tsd-is-protected > .tsd-kind-icon:before {
  background-position: -85px -153px; }

.tsd-is-static.tsd-parent-kind-class.tsd-is-protected.tsd-is-inherited > .tsd-kind-icon:before {
  background-position: -102px -153px; }

.tsd-is-static.tsd-parent-kind-class.tsd-is-private > .tsd-kind-icon:before {
  background-position: -119px -153px; }

.tsd-is-static.tsd-parent-kind-enum > .tsd-kind-icon:before {
  background-position: -170px -153px; }

.tsd-is-static.tsd-parent-kind-enum.tsd-is-protected > .tsd-kind-icon:before {
  background-position: -187px -153px; }

.tsd-is-static.tsd-parent-kind-enum.tsd-is-private > .tsd-kind-icon:before {
  background-position: -119px -153px; }

.tsd-is-static.tsd-parent-kind-interface > .tsd-kind-icon:before {
  background-position: -204px -153px; }

.tsd-is-static.tsd-parent-kind-interface.tsd-is-inherited > .tsd-kind-icon:before {
  background-position: -221px -153px; }

.tsd-is-static.tsd-kind-function > .tsd-kind-icon:before {
  background-position: -136px -170px; }

.tsd-is-static.tsd-kind-function.tsd-is-protected > .tsd-kind-icon:before {
  background-position: -153px -170px; }

.tsd-is-static.tsd-kind-function.tsd-is-private > .tsd-kind-icon:before {
  background-position: -119px -170px; }

.tsd-is-static.tsd-kind-function.tsd-parent-kind-class > .tsd-kind-icon:before {
  background-position: -51px -170px; }

.tsd-is-static.tsd-kind-function.tsd-parent-kind-class.tsd-is-inherited > .tsd-kind-icon:before {
  background-position: -68px -170px; }

.tsd-is-static.tsd-kind-function.tsd-parent-kind-class.tsd-is-protected > .tsd-kind-icon:before {
  background-position: -85px -170px; }

.tsd-is-static.tsd-kind-function.tsd-parent-kind-class.tsd-is-protected.tsd-is-inherited > .tsd-kind-icon:before {
  background-position: -102px -170px; }

.tsd-is-static.tsd-kind-function.tsd-parent-kind-class.tsd-is-private > .tsd-kind-icon:before {
  background-position: -119px -170px; }

.tsd-is-static.tsd-kind-function.tsd-parent-kind-enum > .tsd-kind-icon:before {
  background-position: -170px -170px; }

.tsd-is-static.tsd-kind-function.tsd-parent-kind-enum.tsd-is-protected > .tsd-kind-icon:before {
  background-position: -187px -170px; }

.tsd-is-static.tsd-kind-function.tsd-parent-kind-enum.tsd-is-private > .tsd-kind-icon:before {
  background-position: -119px -170px; }

.tsd-is-static.tsd-kind-function.tsd-parent-kind-interface > .tsd-kind-icon:before {
  background-position: -204px -170px; }

.tsd-is-static.tsd-kind-function.tsd-parent-kind-interface.tsd-is-inherited > .tsd-kind-icon:before {
  background-position: -221px -170px; }

.tsd-is-static.tsd-kind-method > .tsd-kind-icon:before {
  background-position: -136px -170px; }

.tsd-is-static.tsd-kind-method.tsd-is-protected > .tsd-kind-icon:before {
  background-position: -153px -170px; }

.tsd-is-static.tsd-kind-method.tsd-is-private > .tsd-kind-icon:before {
  background-position: -119px -170px; }

.tsd-is-static.tsd-kind-method.tsd-parent-kind-class > .tsd-kind-icon:before {
  background-position: -51px -170px; }

.tsd-is-static.tsd-kind-method.tsd-parent-kind-class.tsd-is-inherited > .tsd-kind-icon:before {
  background-position: -68px -170px; }

.tsd-is-static.tsd-kind-method.tsd-parent-kind-class.tsd-is-protected > .tsd-kind-icon:before {
  background-position: -85px -170px; }

.tsd-is-static.tsd-kind-method.tsd-parent-kind-class.tsd-is-protected.tsd-is-inherited > .tsd-kind-icon:before {
  background-position: -102px -170px; }

.tsd-is-static.tsd-kind-method.tsd-parent-kind-class.tsd-is-private > .tsd-kind-icon:before {
  background-position: -119px -170px; }

.tsd-is-static.tsd-kind-method.tsd-parent-kind-enum > .tsd-kind-icon:before {
  background-position: -170px -170px; }

.tsd-is-static.tsd-kind-method.tsd-parent-kind-enum.tsd-is-protected > .tsd-kind-icon:before {
  background-position: -187px -170px; }

.tsd-is-static.tsd-kind-method.tsd-parent-kind-enum.tsd-is-private > .tsd-kind-icon:before {
  background-position: -119px -170px; }

.tsd-is-static.tsd-kind-method.tsd-parent-kind-interface > .tsd-kind-icon:before {
  background-position: -204px -170px; }

.tsd-is-static.tsd-kind-method.tsd-parent-kind-interface.tsd-is-inherited > .tsd-kind-icon:before {
  background-position: -221px -170px; }

.tsd-is-static.tsd-kind-call-signature > .tsd-kind-icon:before {
  background-position: -136px -170px; }

.tsd-is-static.tsd-kind-call-signature.tsd-is-protected > .tsd-kind-icon:before {
  background-position: -153px -170px; }

.tsd-is-static.tsd-kind-call-signature.tsd-is-private > .tsd-kind-icon:before {
  background-position: -119px -170px; }

.tsd-is-static.tsd-kind-call-signature.tsd-parent-kind-class > .tsd-kind-icon:before {
  background-position: -51px -170px; }

.tsd-is-static.tsd-kind-call-signature.tsd-parent-kind-class.tsd-is-inherited > .tsd-kind-icon:before {
  background-position: -68px -170px; }

.tsd-is-static.tsd-kind-call-signature.tsd-parent-kind-class.tsd-is-protected > .tsd-kind-icon:before {
  background-position: -85px -170px; }

.tsd-is-static.tsd-kind-call-signature.tsd-parent-kind-class.tsd-is-protected.tsd-is-inherited > .tsd-kind-icon:before {
  background-position: -102px -170px; }

.tsd-is-static.tsd-kind-call-signature.tsd-parent-kind-class.tsd-is-private > .tsd-kind-icon:before {
  background-position: -119px -170px; }

.tsd-is-static.tsd-kind-call-signature.tsd-parent-kind-enum > .tsd-kind-icon:before {
  background-position: -170px -170px; }

.tsd-is-static.tsd-kind-call-signature.tsd-parent-kind-enum.tsd-is-protected > .tsd-kind-icon:before {
  background-position: -187px -170px; }

.tsd-is-static.tsd-kind-call-signature.tsd-parent-kind-enum.tsd-is-private > .tsd-kind-icon:before {
  background-position: -119px -170px; }

.tsd-is-static.tsd-kind-call-signature.tsd-parent-kind-interface > .tsd-kind-icon:before {
  background-position: -204px -170px; }

.tsd-is-static.tsd-kind-call-signature.tsd-parent-kind-interface.tsd-is-inherited > .tsd-kind-icon:before {
  background-position: -221px -170px; }

.tsd-is-static.tsd-kind-event > .tsd-kind-icon:before {
  background-position: -136px -187px; }

.tsd-is-static.tsd-kind-event.tsd-is-protected > .tsd-kind-icon:before {
  background-position: -153px -187px; }

.tsd-is-static.tsd-kind-event.tsd-is-private > .tsd-kind-icon:before {
  background-position: -119px -187px; }

.tsd-is-static.tsd-kind-event.tsd-parent-kind-class > .tsd-kind-icon:before {
  background-position: -51px -187px; }

.tsd-is-static.tsd-kind-event.tsd-parent-kind-class.tsd-is-inherited > .tsd-kind-icon:before {
  background-position: -68px -187px; }

.tsd-is-static.tsd-kind-event.tsd-parent-kind-class.tsd-is-protected > .tsd-kind-icon:before {
  background-position: -85px -187px; }

.tsd-is-static.tsd-kind-event.tsd-parent-kind-class.tsd-is-protected.tsd-is-inherited > .tsd-kind-icon:before {
  background-position: -102px -187px; }

.tsd-is-static.tsd-kind-event.tsd-parent-kind-class.tsd-is-private > .tsd-kind-icon:before {
  background-position: -119px -187px; }

.tsd-is-static.tsd-kind-event.tsd-parent-kind-enum > .tsd-kind-icon:before {
  background-position: -170px -187px; }

.tsd-is-static.tsd-kind-event.tsd-parent-kind-enum.tsd-is-protected > .tsd-kind-icon:before {
  background-position: -187px -187px; }

.tsd-is-static.tsd-kind-event.tsd-parent-kind-enum.tsd-is-private > .tsd-kind-icon:before {
  background-position: -119px -187px; }

.tsd-is-static.tsd-kind-event.tsd-parent-kind-interface > .tsd-kind-icon:before {
  background-position: -204px -187px; }

.tsd-is-static.tsd-kind-event.tsd-parent-kind-interface.tsd-is-inherited > .tsd-kind-icon:before {
  background-position: -221px -187px; }

.no-transition {
  transition: none !important; }

@keyframes fade-in {
  from {
    opacity: 0; }
  to {
    opacity: 1; } }

@keyframes fade-out {
  from {
    opacity: 1;
    visibility: visible; }
  to {
    opacity: 0; } }

@keyframes fade-in-delayed {
  0% {
    opacity: 0; }
  33% {
    opacity: 0; }
  100% {
    opacity: 1; } }

@keyframes fade-out-delayed {
  0% {
    opacity: 1;
    visibility: visible; }
  66% {
    opacity: 0; }
  100% {
    opacity: 0; } }

@keyframes shift-to-left {
  from {
    transform: translate(0, 0); }
  to {
    transform: translate(-25%, 0); } }

@keyframes unshift-to-left {
  from {
    transform: translate(-25%, 0); }
  to {
    transform: translate(0, 0); } }

@keyframes pop-in-from-right {
  from {
    transform: translate(100%, 0); }
  to {
    transform: translate(0, 0); } }

@keyframes pop-out-to-right {
  from {
    transform: translate(0, 0);
    visibility: visible; }
  to {
    transform: translate(100%, 0); } }

body {
  background: #fdfdfd;
  font-family: "Segoe UI", sans-serif;
  font-size: 16px;
  color: #222; }

a {
  color: #4da6ff;
  text-decoration: none; }
  a:hover {
    text-decoration: underline; }

code, pre {
  font-family: Menlo, Monaco, Consolas, "Courier New", monospace;
  padding: 0.2em;
  margin: 0;
  font-size: 14px;
  background-color: rgba(0, 0, 0, 0.04); }

pre {
  padding: 10px; }
  pre code {
    padding: 0;
    font-size: 100%;
    background-color: transparent; }

.tsd-typography {
  line-height: 1.333em; }
  .tsd-typography ul {
    list-style: square;
    padding: 0 0 0 20px;
    margin: 0; }
  .tsd-typography h4, .tsd-typography .tsd-index-panel h3, .tsd-index-panel .tsd-typography h3, .tsd-typography h5, .tsd-typography h6 {
    font-size: 1em;
    margin: 0; }
  .tsd-typography h5, .tsd-typography h6 {
    font-weight: normal; }
  .tsd-typography p, .tsd-typography ul, .tsd-typography ol {
    margin: 1em 0; }

@media (min-width: 901px) and (max-width: 1024px) {
  html.default .col-content {
    width: 72%; }
  html.default .col-menu {
    width: 28%; }
  html.default .tsd-navigation {
    padding-left: 10px; } }

@media (max-width: 900px) {
  html.default .col-content {
    float: none;
    width: 100%; }
  html.default .col-menu {
    position: fixed !important;
    overflow: auto;
    -webkit-overflow-scrolling: touch;
    z-index: 1024;
    top: 0 !important;
    bottom: 0 !important;
    left: auto !important;
    right: 0 !important;
    width: 100%;
    padding: 20px 20px 0 0;
    max-width: 450px;
    visibility: hidden;
    background-color: #fff;
    transform: translate(100%, 0); }
    html.default .col-menu > *:last-child {
      padding-bottom: 20px; }
  html.default .overlay {
    content: '';
    display: block;
    position: fixed;
    z-index: 1023;
    top: 0;
    left: 0;
    right: 0;
    bottom: 0;
    background-color: rgba(0, 0, 0, 0.75);
    visibility: hidden; }
  html.default.to-has-menu .overlay {
    animation: fade-in 0.4s; }
  html.default.to-has-menu header,
  html.default.to-has-menu footer,
  html.default.to-has-menu .col-content {
    animation: shift-to-left 0.4s; }
  html.default.to-has-menu .col-menu {
    animation: pop-in-from-right 0.4s; }
  html.default.from-has-menu .overlay {
    animation: fade-out 0.4s; }
  html.default.from-has-menu header,
  html.default.from-has-menu footer,
  html.default.from-has-menu .col-content {
    animation: unshift-to-left 0.4s; }
  html.default.from-has-menu .col-menu {
    animation: pop-out-to-right 0.4s; }
  html.default.has-menu body {
    overflow: hidden; }
  html.default.has-menu .overlay {
    visibility: visible; }
  html.default.has-menu header,
  html.default.has-menu footer,
  html.default.has-menu .col-content {
    transform: translate(-25%, 0); }
  html.default.has-menu .col-menu {
    visibility: visible;
    transform: translate(0, 0); } }

.tsd-page-title {
  padding: 70px 0 20px 0;
  margin: 0 0 40px 0;
  background: #fff;
  box-shadow: 0 0 5px rgba(0, 0, 0, 0.35); }
  .tsd-page-title h1 {
    margin: 0; }

.tsd-breadcrumb {
  margin: 0;
  padding: 0;
  color: #808080; }
  .tsd-breadcrumb a {
    color: #808080;
    text-decoration: none; }
    .tsd-breadcrumb a:hover {
      text-decoration: underline; }
  .tsd-breadcrumb li {
    display: inline; }
    .tsd-breadcrumb li:after {
      content: ' / '; }

html.minimal .container {
  margin: 0; }

html.minimal .container-main {
  padding-top: 50px;
  padding-bottom: 0; }

html.minimal .content-wrap {
  padding-left: 300px; }

html.minimal .tsd-navigation {
  position: fixed !important;
  overflow: auto;
  -webkit-overflow-scrolling: touch;
  box-sizing: border-box;
  z-index: 1;
  left: 0;
  top: 40px;
  bottom: 0;
  width: 300px;
  padding: 20px;
  margin: 0; }

html.minimal .tsd-member .tsd-member {
  margin-left: 0; }

html.minimal .tsd-page-toolbar {
  position: fixed;
  z-index: 2; }

html.minimal #tsd-filter .tsd-filter-group {
  right: 0;
  transform: none; }

html.minimal footer {
  background-color: transparent; }
  html.minimal footer .container {
    padding: 0; }

html.minimal .tsd-generator {
  padding: 0; }

@media (max-width: 900px) {
  html.minimal .tsd-navigation {
    display: none; }
  html.minimal .content-wrap {
    padding-left: 0; } }

dl.tsd-comment-tags {
  overflow: hidden; }
  dl.tsd-comment-tags dt {
    float: left;
    padding: 1px 5px;
    margin: 0 10px 0 0;
    border-radius: 4px;
    border: 1px solid #808080;
    color: #808080;
    font-size: 0.8em;
    font-weight: normal; }
  dl.tsd-comment-tags dd {
    margin: 0 0 10px 0; }
    dl.tsd-comment-tags dd:before, dl.tsd-comment-tags dd:after {
      display: table;
      content: " "; }
    dl.tsd-comment-tags dd pre, dl.tsd-comment-tags dd:after {
      clear: both; }
  dl.tsd-comment-tags p {
    margin: 0; }

.tsd-panel.tsd-comment .lead {
  font-size: 1.1em;
  line-height: 1.333em;
  margin-bottom: 2em; }
  .tsd-panel.tsd-comment .lead:last-child {
    margin-bottom: 0; }

.toggle-protected .tsd-is-private {
  display: none; }

.toggle-public .tsd-is-private,
.toggle-public .tsd-is-protected,
.toggle-public .tsd-is-private-protected {
  display: none; }

.toggle-inherited .tsd-is-inherited {
  display: none; }

.toggle-only-exported .tsd-is-not-exported {
  display: none; }

.toggle-externals .tsd-is-external {
  display: none; }

#tsd-filter {
  position: relative;
  display: inline-block;
  height: 40px;
  vertical-align: bottom; }
  .no-filter #tsd-filter {
    display: none; }
  #tsd-filter .tsd-filter-group {
    display: inline-block;
    height: 40px;
    vertical-align: bottom;
    white-space: nowrap; }
  #tsd-filter input {
    display: none; }
  @media (max-width: 900px) {
    #tsd-filter .tsd-filter-group {
      display: block;
      position: absolute;
      top: 40px;
      right: 20px;
      height: auto;
      background-color: #fff;
      visibility: hidden;
      transform: translate(50%, 0);
      box-shadow: 0 0 4px rgba(0, 0, 0, 0.25); }
      .has-options #tsd-filter .tsd-filter-group {
        visibility: visible; }
      .to-has-options #tsd-filter .tsd-filter-group {
        animation: fade-in 0.2s; }
      .from-has-options #tsd-filter .tsd-filter-group {
        animation: fade-out 0.2s; }
    #tsd-filter label,
    #tsd-filter .tsd-select {
      display: block;
      padding-right: 20px; } }

footer {
  border-top: 1px solid #eee;
  background-color: #fff; }
  footer.with-border-bottom {
    border-bottom: 1px solid #eee; }
  footer .tsd-legend-group {
    font-size: 0; }
  footer .tsd-legend {
    display: inline-block;
    width: 25%;
    padding: 0;
    font-size: 16px;
    list-style: none;
    line-height: 1.333em;
    vertical-align: top; }
    @media (max-width: 900px) {
      footer .tsd-legend {
        width: 50%; } }

.tsd-hierarchy {
  list-style: square;
  padding: 0 0 0 20px;
  margin: 0; }
  .tsd-hierarchy .target {
    font-weight: bold; }

.tsd-index-panel .tsd-index-content {
  margin-bottom: -30px !important; }

.tsd-index-panel .tsd-index-section {
  margin-bottom: 30px !important; }

.tsd-index-panel h3 {
  margin: 0 -20px 10px -20px;
  padding: 0 20px 10px 20px;
  border-bottom: 1px solid #eee; }

.tsd-index-panel ul.tsd-index-list {
  -moz-column-count: 3;
  -ms-column-count: 3;
  -o-column-count: 3;
  column-count: 3;
  -moz-column-gap: 20px;
  -ms-column-gap: 20px;
  -o-column-gap: 20px;
  column-gap: 20px;
  padding: 0;
  list-style: none;
  line-height: 1.333em; }
  @media (max-width: 900px) {
    .tsd-index-panel ul.tsd-index-list {
      -moz-column-count: 1;
      -ms-column-count: 1;
      -o-column-count: 1;
      column-count: 1; } }
  @media (min-width: 901px) and (max-width: 1024px) {
    .tsd-index-panel ul.tsd-index-list {
      -moz-column-count: 2;
      -ms-column-count: 2;
      -o-column-count: 2;
      column-count: 2; } }
  .tsd-index-panel ul.tsd-index-list li {
    -webkit-page-break-inside: avoid;
    -moz-page-break-inside: avoid;
    -ms-page-break-inside: avoid;
    -o-page-break-inside: avoid;
    page-break-inside: avoid; }

.tsd-index-panel a,
.tsd-index-panel .tsd-parent-kind-module a {
  color: #9600ff; }

.tsd-index-panel .tsd-parent-kind-interface a {
  color: #7da01f; }

.tsd-index-panel .tsd-parent-kind-enum a {
  color: #cc9900; }

.tsd-index-panel .tsd-parent-kind-class a {
  color: #4da6ff; }

.tsd-index-panel .tsd-kind-module a {
  color: #9600ff; }

.tsd-index-panel .tsd-kind-interface a {
  color: #7da01f; }

.tsd-index-panel .tsd-kind-enum a {
  color: #cc9900; }

.tsd-index-panel .tsd-kind-class a {
  color: #4da6ff; }

.tsd-index-panel .tsd-is-private a {
  color: #808080; }

.tsd-flag {
  display: inline-block;
  padding: 1px 5px;
  border-radius: 4px;
  color: #fff;
  background-color: #808080;
  text-indent: 0;
  font-size: 14px;
  font-weight: normal; }

.tsd-anchor {
  position: absolute;
  top: -100px; }

.tsd-member {
  position: relative; }
  .tsd-member .tsd-anchor + h3 {
    margin-top: 0;
    margin-bottom: 0;
    border-bottom: none; }

.tsd-navigation {
  margin: 0 0 0 40px; }
  .tsd-navigation a {
    display: block;
    padding-top: 2px;
    padding-bottom: 2px;
    border-left: 2px solid transparent;
    color: #222;
    text-decoration: none;
    transition: border-left-color 0.1s; }
    .tsd-navigation a:hover {
      text-decoration: underline; }
  .tsd-navigation ul {
    margin: 0;
    padding: 0;
    list-style: none; }
  .tsd-navigation li {
    padding: 0; }

.tsd-navigation.primary {
  padding-bottom: 40px; }
  .tsd-navigation.primary a {
    display: block;
    padding-top: 6px;
    padding-bottom: 6px; }
  .tsd-navigation.primary ul li a {
    padding-left: 5px; }
  .tsd-navigation.primary ul li li a {
    padding-left: 25px; }
  .tsd-navigation.primary ul li li li a {
    padding-left: 45px; }
  .tsd-navigation.primary ul li li li li a {
    padding-left: 65px; }
  .tsd-navigation.primary ul li li li li li a {
    padding-left: 85px; }
  .tsd-navigation.primary ul li li li li li li a {
    padding-left: 105px; }
  .tsd-navigation.primary > ul {
    border-bottom: 1px solid #eee; }
  .tsd-navigation.primary li {
    border-top: 1px solid #eee; }
    .tsd-navigation.primary li.current > a {
      font-weight: bold; }
    .tsd-navigation.primary li.label span {
      display: block;
      padding: 20px 0 6px 5px;
      color: #808080; }
    .tsd-navigation.primary li.globals + li > span,
    .tsd-navigation.primary li.globals + li > a {
      padding-top: 20px; }

.tsd-navigation.secondary {
  max-height: calc(100vh - 1rem - 40px);
  overflow: auto;
  position: -webkit-sticky;
  position: sticky;
  top: calc(.5rem + 40px);
  transition: .3s; }
  .tsd-navigation.secondary.tsd-navigation--toolbar-hide {
    max-height: calc(100vh - 1rem);
    top: .5rem; }
  .tsd-navigation.secondary ul {
    transition: opacity 0.2s; }
    .tsd-navigation.secondary ul li a {
      padding-left: 25px; }
    .tsd-navigation.secondary ul li li a {
      padding-left: 45px; }
    .tsd-navigation.secondary ul li li li a {
      padding-left: 65px; }
    .tsd-navigation.secondary ul li li li li a {
      padding-left: 85px; }
    .tsd-navigation.secondary ul li li li li li a {
      padding-left: 105px; }
    .tsd-navigation.secondary ul li li li li li li a {
      padding-left: 125px; }
    .tsd-navigation.secondary ul.current a {
      border-left-color: #eee; }
  .tsd-navigation.secondary li.focus > a,
  .tsd-navigation.secondary ul.current li.focus > a {
    border-left-color: #000; }
  .tsd-navigation.secondary li.current {
    margin-top: 20px;
    margin-bottom: 20px;
    border-left-color: #eee; }
    .tsd-navigation.secondary li.current > a {
      font-weight: bold; }

@media (min-width: 901px) {
  .menu-sticky-wrap {
    position: static; } }

.tsd-panel {
  margin: 20px 0;
  padding: 20px;
  background-color: #fff;
  box-shadow: 0 0 4px rgba(0, 0, 0, 0.25); }
  .tsd-panel:empty {
    display: none; }
  .tsd-panel > h1, .tsd-panel > h2, .tsd-panel > h3 {
    margin: 1.5em -20px 10px -20px;
    padding: 0 20px 10px 20px;
    border-bottom: 1px solid #eee; }
    .tsd-panel > h1.tsd-before-signature, .tsd-panel > h2.tsd-before-signature, .tsd-panel > h3.tsd-before-signature {
      margin-bottom: 0;
      border-bottom: 0; }
  .tsd-panel table {
    display: block;
    width: 100%;
    overflow: auto;
    margin-top: 10px;
    word-break: normal;
    word-break: keep-all; }
    .tsd-panel table th {
      font-weight: bold; }
    .tsd-panel table th, .tsd-panel table td {
      padding: 6px 13px;
      border: 1px solid #ddd; }
    .tsd-panel table tr {
      background-color: #fff;
      border-top: 1px solid #ccc; }
      .tsd-panel table tr:nth-child(2n) {
        background-color: #f8f8f8; }

.tsd-panel-group {
  margin: 60px 0; }
  .tsd-panel-group > h1, .tsd-panel-group > h2, .tsd-panel-group > h3 {
    padding-left: 20px;
    padding-right: 20px; }

#tsd-search {
  transition: background-color 0.2s; }
  #tsd-search .title {
    position: relative;
    z-index: 2; }
  #tsd-search .field {
    position: absolute;
    left: 0;
    top: 0;
    right: 40px;
    height: 40px; }
    #tsd-search .field input {
      box-sizing: border-box;
      position: relative;
      top: -50px;
      z-index: 1;
      width: 100%;
      padding: 0 10px;
      opacity: 0;
      outline: 0;
      border: 0;
      background: transparent;
      color: #222; }
    #tsd-search .field label {
      position: absolute;
      overflow: hidden;
      right: -40px; }
  #tsd-search .field input,
  #tsd-search .title {
    transition: opacity 0.2s; }
  #tsd-search .results {
    position: absolute;
    visibility: hidden;
    top: 40px;
    width: 100%;
    margin: 0;
    padding: 0;
    list-style: none;
    box-shadow: 0 0 4px rgba(0, 0, 0, 0.25); }
    #tsd-search .results li {
      padding: 0 10px;
      background-color: #fdfdfd; }
    #tsd-search .results li:nth-child(even) {
      background-color: #fff; }
    #tsd-search .results li.state {
      display: none; }
    #tsd-search .results li.current,
    #tsd-search .results li:hover {
      background-color: #eee; }
    #tsd-search .results a {
      display: block; }
      #tsd-search .results a:before {
        top: 10px; }
    #tsd-search .results span.parent {
      color: #808080;
      font-weight: normal; }
  #tsd-search.has-focus {
    background-color: #eee; }
    #tsd-search.has-focus .field input {
      top: 0;
      opacity: 1; }
    #tsd-search.has-focus .title {
      z-index: 0;
      opacity: 0; }
    #tsd-search.has-focus .results {
      visibility: visible; }
  #tsd-search.loading .results li.state.loading {
    display: block; }
  #tsd-search.failure .results li.state.failure {
    display: block; }

.tsd-signature {
  margin: 0 0 1em 0;
  padding: 10px;
  border: 1px solid #eee;
  font-family: Menlo, Monaco, Consolas, "Courier New", monospace;
  font-size: 14px; }
  .tsd-signature.tsd-kind-icon {
    padding-left: 30px; }
    .tsd-signature.tsd-kind-icon:before {
      top: 10px;
      left: 10px; }
  .tsd-panel > .tsd-signature {
    margin-left: -20px;
    margin-right: -20px;
    border-width: 1px 0; }
    .tsd-panel > .tsd-signature.tsd-kind-icon {
      padding-left: 40px; }
      .tsd-panel > .tsd-signature.tsd-kind-icon:before {
        left: 20px; }

.tsd-signature-symbol {
  color: #808080;
  font-weight: normal; }

.tsd-signature-type {
  font-style: italic;
  font-weight: normal; }

.tsd-signatures {
  padding: 0;
  margin: 0 0 1em 0;
  border: 1px solid #eee; }
  .tsd-signatures .tsd-signature {
    margin: 0;
    border-width: 1px 0 0 0;
    transition: background-color 0.1s; }
    .tsd-signatures .tsd-signature:first-child {
      border-top-width: 0; }
    .tsd-signatures .tsd-signature.current {
      background-color: #eee; }
  .tsd-signatures.active > .tsd-signature {
    cursor: pointer; }
  .tsd-panel > .tsd-signatures {
    margin-left: -20px;
    margin-right: -20px;
    border-width: 1px 0; }
    .tsd-panel > .tsd-signatures .tsd-signature.tsd-kind-icon {
      padding-left: 40px; }
      .tsd-panel > .tsd-signatures .tsd-signature.tsd-kind-icon:before {
        left: 20px; }
  .tsd-panel > a.anchor + .tsd-signatures {
    border-top-width: 0;
    margin-top: -20px; }

ul.tsd-descriptions {
  position: relative;
  overflow: hidden;
  transition: height 0.3s;
  padding: 0;
  list-style: none; }
  ul.tsd-descriptions.active > .tsd-description {
    display: none; }
    ul.tsd-descriptions.active > .tsd-description.current {
      display: block; }
    ul.tsd-descriptions.active > .tsd-description.fade-in {
      animation: fade-in-delayed 0.3s; }
    ul.tsd-descriptions.active > .tsd-description.fade-out {
      animation: fade-out-delayed 0.3s;
      position: absolute;
      display: block;
      top: 0;
      left: 0;
      right: 0;
      opacity: 0;
      visibility: hidden; }
  ul.tsd-descriptions h4, ul.tsd-descriptions .tsd-index-panel h3, .tsd-index-panel ul.tsd-descriptions h3 {
    font-size: 16px;
    margin: 1em 0 0.5em 0; }

ul.tsd-parameters,
ul.tsd-type-parameters {
  list-style: square;
  margin: 0;
  padding-left: 20px; }
  ul.tsd-parameters > li.tsd-parameter-siganture,
  ul.tsd-type-parameters > li.tsd-parameter-siganture {
    list-style: none;
    margin-left: -20px; }
  ul.tsd-parameters h5,
  ul.tsd-type-parameters h5 {
    font-size: 16px;
    margin: 1em 0 0.5em 0; }
  ul.tsd-parameters .tsd-comment,
  ul.tsd-type-parameters .tsd-comment {
    margin-top: -0.5em; }

.tsd-sources {
  font-size: 14px;
  color: #808080;
  margin: 0 0 1em 0; }
  .tsd-sources a {
    color: #808080;
    text-decoration: underline; }
  .tsd-sources ul, .tsd-sources p {
    margin: 0 !important; }
  .tsd-sources ul {
    list-style: none;
    padding: 0; }

.tsd-page-toolbar {
  position: fixed;
  z-index: 1;
  top: 0;
  left: 0;
  width: 100%;
  height: 40px;
  color: #333;
  background: #fff;
  border-bottom: 1px solid #eee;
  transition: transform .3s linear; }
  .tsd-page-toolbar a {
    color: #333;
    text-decoration: none; }
    .tsd-page-toolbar a.title {
      font-weight: bold; }
    .tsd-page-toolbar a.title:hover {
      text-decoration: underline; }
  .tsd-page-toolbar .table-wrap {
    display: table;
    width: 100%;
    height: 40px; }
  .tsd-page-toolbar .table-cell {
    display: table-cell;
    position: relative;
    white-space: nowrap;
    line-height: 40px; }
    .tsd-page-toolbar .table-cell:first-child {
      width: 100%; }

.tsd-page-toolbar--hide {
  transform: translateY(-100%); }

.tsd-widget:before, .tsd-select .tsd-select-label:before, .tsd-select .tsd-select-list li:before {
  content: '';
  display: inline-block;
  width: 40px;
  height: 40px;
  margin: 0 -8px 0 0;
  background-image: url(data:image/png;base64,iVBORw0KGgoAAAANSUhEUgAAAUAAAAAoCAQAAAAlSeuiAAABp0lEQVR4Ae3aUa3jQAyF4QNhIBTCQiiEQlgIhRAGhTAQBkIgBEIgDITZZGXNjZTePiSWYqn/54dGfbAq+SiTutWXAgAAAAAAAAAAAAA8NCz1UFSD2lKDS5d3NVzZj/BVNasaLoRZRUmj2lLrVVHWMUntQ13Wj/i1pWa9lprX6xMRnH4dx6Rjsn26+v+12ms+EcB37P0r+qH+DNQGXgMFcHzbregQ78B8eQCTJk0e979ZW7PdA2O49ceDsYexKgUNoI3EKYDWL3D8miaPh/uXtl6BHqEHFQvgXau/FsCiIWAAbST2fpQRT0sl70j3z5ZiBdD7CG5WZX8kxwmgjbiP5GQA9/3O2XaxnnHi53AEE0AbRh+JQwC3/fzC4hcb6xPvS4i3QaMdwX+0utsRPEY6gm2wNhKHAG77eUi7SIcK4G4NY4GMIan2u2Cxqzncl5DUn7Q8ArjvZ8JFOsl/Ed0jyBom+BomQKSto+9PcblHMM4iuu4X0QQw5hrGQY/gUxFkjZuf4m4alXVU+1De/VhEn5CvDSB/RsBzqWgAAAAAAAAAAAAAAACAfyyYJ5nhVuwIAAAAAElFTkSuQmCC);
  background-repeat: no-repeat;
  text-indent: -1024px;
  vertical-align: bottom; }
  @media (-webkit-min-device-pixel-ratio: 1.5), (min-resolution: 144dpi) {
    .tsd-widget:before, .tsd-select .tsd-select-label:before, .tsd-select .tsd-select-list li:before {
      background-image: url(data:image/png;base64,iVBORw0KGgoAAAANSUhEUgAAAoAAAABQCAMAAAC+sjQXAAAAM1BMVEUAAAAAAAAAAAAAAAAAAAAAAAAAAAAAAAAAAAAAAAAAAAAAAAAAAAAAAAAAAAAAAAAAAACjBUbJAAAAEXRSTlMA3/+/UCBw7xCPYIBAMM+vn1qYQ7QAAALCSURBVHgB7MGBAAAAAICg/akXqQIAAAAAAAAAAAAAAAAAAJids9mdE4bhoDNZCITP93/aSmhV/9uwPWyi8jtkblws2IxsYpz9LwSAaJW8AreE16PxOsMYE6Q4DiYKF7X+8ZHXc/E608xv5snEyIuZrVwMZjbnujR6T3gsXmcLOIRNzD+Ig2UuVtt2+NbAiX/wVLzOlviD9L2BOfGBlL/3D1I+uDjGBJArBPxU3x+K15kCQFo2s21JAOHrKpz4SPrWv4IKA+uFaR6vMwMcb+emA2DWEfDglrkLqEBOKVslA8Dx14oPMiV4CtywWxdQgAwkq2QE0uTXUwJGk2G9s3mTFNBzAkC7HKPsX72AEVjMnAWIpsPCRRjXdQxcjCYpoOcEgHY5Rtk/slWSgM3M2aSeeVgjAOeVpKcdgGMdNAXMuIAqOcZzqF8L+WcAsi8wkTeheCWMegL6mgCorHHyEJ5TVfxrLWDrTUjZdhnhjYqAnlN8TaoELOLVC0gucmoz/3RKcPs2jAs4+J5ET8AEZF+TSgGLeC1V8YuGQQU2IV1Asq9JCwE9XitZVPxr34bpJRj8PqsFLOK108W9aVrWZRrR7Sm2HL4JCToCujHZ6gUs4jUz0P1TEvD+U5wMa363YeziBODIq1YbJrsv9QKW8Ry1nNp+GAHvuingRTfmYcjBf0QpAS37bdUL6PFKtHJq63EsZ5cxcKMkDVIClu1dAK1PcJ5TFQ0M9wZKDCPs3BD7MIJGTs3WfiTfDVQYx5q5ZekCauTU3P5Q0ukGCgh49oFURdobWBY9N/CxEuwGjpGLuPhTdwH1x7HqDDxNgRP2zQ8lraFyF/yJ9vH6QGqtgSbBOU8/j2VORz+Wqfle2d5Ae4R+ML0z7Y+W4P7XHN3AU+tzyK/24EAGAAAAYJC/9T2+CgAAAAAAAAAAAAAAAAAAAADgJpfzHyIKFFBKAAAAAElFTkSuQmCC);
      background-size: 320px 40px; } }

.tsd-widget {
  display: inline-block;
  overflow: hidden;
  opacity: 0.6;
  height: 40px;
  transition: opacity 0.1s, background-color 0.2s;
  vertical-align: bottom;
  cursor: pointer; }
  .tsd-widget:hover {
    opacity: 0.8; }
  .tsd-widget.active {
    opacity: 1;
    background-color: #eee; }
  .tsd-widget.no-caption {
    width: 40px; }
    .tsd-widget.no-caption:before {
      margin: 0; }
  .tsd-widget.search:before {
    background-position: 0 0; }
  .tsd-widget.menu:before {
    background-position: -40px 0; }
  .tsd-widget.options:before {
    background-position: -80px 0; }
  .tsd-widget.options, .tsd-widget.menu {
    display: none; }
    @media (max-width: 900px) {
      .tsd-widget.options, .tsd-widget.menu {
        display: inline-block; } }
  input[type=checkbox] + .tsd-widget:before {
    background-position: -120px 0; }
  input[type=checkbox]:checked + .tsd-widget:before {
    background-position: -160px 0; }

.tsd-select {
  position: relative;
  display: inline-block;
  height: 40px;
  transition: opacity 0.1s, background-color 0.2s;
  vertical-align: bottom;
  cursor: pointer; }
  .tsd-select .tsd-select-label {
    opacity: 0.6;
    transition: opacity 0.2s; }
    .tsd-select .tsd-select-label:before {
      background-position: -240px 0; }
  .tsd-select.active .tsd-select-label {
    opacity: 0.8; }
  .tsd-select.active .tsd-select-list {
    visibility: visible;
    opacity: 1;
    transition-delay: 0s; }
  .tsd-select .tsd-select-list {
    position: absolute;
    visibility: hidden;
    top: 40px;
    left: 0;
    margin: 0;
    padding: 0;
    opacity: 0;
    list-style: none;
    box-shadow: 0 0 4px rgba(0, 0, 0, 0.25);
    transition: visibility 0s 0.2s, opacity 0.2s; }
    .tsd-select .tsd-select-list li {
      padding: 0 20px 0 0;
      background-color: #fdfdfd; }
      .tsd-select .tsd-select-list li:before {
        background-position: 40px 0; }
      .tsd-select .tsd-select-list li:nth-child(even) {
        background-color: #fff; }
      .tsd-select .tsd-select-list li:hover {
        background-color: #eee; }
      .tsd-select .tsd-select-list li.selected:before {
        background-position: -200px 0; }
  @media (max-width: 900px) {
    .tsd-select .tsd-select-list {
      top: 0;
      left: auto;
      right: 100%;
      margin-right: -5px; }
    .tsd-select .tsd-select-label:before {
      background-position: -280px 0; } }

img {
  max-width: 100%; }
</style>
</head>
<body>
<header>
	<div class="tsd-page-toolbar">
		<div class="container">
			<div class="table-wrap">
				<div class="table-cell">
					<strong><a href="../index.html">@auth0/auth0-spa-js - v1.6.5</a></strong>
				</div>
				<div class="table-cell" id="tsd-widgets">
					<div id="tsd-filter">
						<a href="#" class="tsd-widget options no-caption" data-toggle="options">Options</a>
						<div class="tsd-filter-group">
							<div class="tsd-select" id="tsd-filter-visibility">
								<span class="tsd-select-label">All</span>
								<ul class="tsd-select-list">
									<li data-value="public">Public</li>
									<li data-value="protected">Public/Protected</li>
									<li data-value="private" class="selected">All</li>
								</ul>
							</div>
							<input type="checkbox" id="tsd-filter-inherited" checked />
							<label class="tsd-widget" for="tsd-filter-inherited">Inherited</label>
							<input type="checkbox" id="tsd-filter-only-exported" />
							<label class="tsd-widget" for="tsd-filter-only-exported">Only exported</label>
						</div>
					</div>
					<a href="#typedoc-main-index" class="tsd-widget menu no-caption">Menu</a>
				</div>
			</div>
		</div>
	</div>
</header>
<nav class="tsd-navigation secondary">
	<ul>
		<li class=" tsd-kind-class">
			<a href="../classes/auth0client.html" class="tsd-kind-icon">Auth0<wbr>Client</a>
		</li>
		<li class=" tsd-kind-class">
			<a href="../classes/authenticationerror.html" class="tsd-kind-icon">Authentication<wbr>Error</a>
		</li>
		<li class=" tsd-kind-class">
			<a href="../classes/genericerror.html" class="tsd-kind-icon">Generic<wbr>Error</a>
		</li>
		<li class=" tsd-kind-interface">
			<a href="auth0clientoptions.html" class="tsd-kind-icon">Auth0<wbr>Client<wbr>Options</a>
		</li>
		<li class=" tsd-kind-interface">
			<a href="getidtokenclaimsoptions.html" class="tsd-kind-icon">Get<wbr>IdToken<wbr>Claims<wbr>Options</a>
		</li>
		<li class="current tsd-kind-interface">
			<a href="gettokensilentlyoptions.html" class="tsd-kind-icon">Get<wbr>Token<wbr>Silently<wbr>Options</a>
			<ul>
				<li class=" tsd-kind-property tsd-parent-kind-interface">
					<a href="gettokensilentlyoptions.html#audience" class="tsd-kind-icon">audience</a>
				</li>
				<li class=" tsd-kind-property tsd-parent-kind-interface">
					<a href="gettokensilentlyoptions.html#ignorecache" class="tsd-kind-icon">ignore<wbr>Cache</a>
				</li>
				<li class=" tsd-kind-property tsd-parent-kind-interface">
					<a href="gettokensilentlyoptions.html#redirect_uri" class="tsd-kind-icon">redirect_<wbr>uri</a>
				</li>
				<li class=" tsd-kind-property tsd-parent-kind-interface">
					<a href="gettokensilentlyoptions.html#scope" class="tsd-kind-icon">scope</a>
				</li>
				<li class=" tsd-kind-property tsd-parent-kind-interface">
					<a href="gettokensilentlyoptions.html#timeoutinseconds" class="tsd-kind-icon">timeout<wbr>InSeconds</a>
				</li>
			</ul>
		</li>
		<li class=" tsd-kind-interface">
			<a href="gettokenwithpopupoptions.html" class="tsd-kind-icon">Get<wbr>Token<wbr>With<wbr>Popup<wbr>Options</a>
		</li>
		<li class=" tsd-kind-interface">
			<a href="getuseroptions.html" class="tsd-kind-icon">Get<wbr>User<wbr>Options</a>
		</li>
		<li class=" tsd-kind-interface">
			<a href="logoutoptions.html" class="tsd-kind-icon">Logout<wbr>Options</a>
		</li>
		<li class=" tsd-kind-interface">
			<a href="popupconfigoptions.html" class="tsd-kind-icon">Popup<wbr>Config<wbr>Options</a>
		</li>
		<li class=" tsd-kind-interface">
			<a href="popuploginoptions.html" class="tsd-kind-icon">Popup<wbr>Login<wbr>Options</a>
		</li>
		<li class=" tsd-kind-interface">
			<a href="redirectloginoptions.html" class="tsd-kind-icon">Redirect<wbr>Login<wbr>Options</a>
		</li>
		<li class=" tsd-kind-interface">
			<a href="redirectloginresult.html" class="tsd-kind-icon">Redirect<wbr>Login<wbr>Result</a>
		</li>
		<li class=" tsd-kind-type-alias">
			<a href="../globals.html#cachelocation" class="tsd-kind-icon">Cache<wbr>Location</a>
		</li>
		<li class=" tsd-kind-type-alias">
			<a href="../globals.html#getidtokenclaimsoptions" class="tsd-kind-icon">get<wbr>IdToken<wbr>Claims<wbr>Options</a>
		</li>
		<li class=" tsd-kind-variable">
			<a href="../globals.html#cache_location_local_storage" class="tsd-kind-icon">CACHE_<wbr>LOCATION_<wbr>LOCAL_<wbr>STORAGE</a>
		</li>
		<li class=" tsd-kind-variable">
			<a href="../globals.html#cache_location_memory" class="tsd-kind-icon">CACHE_<wbr>LOCATION_<wbr>MEMORY</a>
		</li>
		<li class=" tsd-kind-function">
			<a href="../globals.html#createauth0client" class="tsd-kind-icon">create<wbr>Auth0<wbr>Client</a>
		</li>
	</ul>
</nav>
<div class="container container-main">
	<div class="content-wrap">
		<section class="tsd-panel tsd-hierarchy">
			<h3>Hierarchy</h3>
			<ul class="tsd-hierarchy">
				<li>
					<span class="target">GetTokenSilentlyOptions</span>
				</li>
			</ul>
		</section>
		<section class="tsd-panel tsd-kind-interface">
			<h3 class="tsd-before-signature">Indexable</h3>
			<div class="tsd-signature tsd-kind-icon"><span class="tsd-signature-symbol">[</span>key: <span class="tsd-signature-type">string</span><span class="tsd-signature-symbol">]: </span><span class="tsd-signature-type">any</span></div>
			<div class="tsd-comment tsd-typography">
				<div class="lead">
					<p>If you need to send custom parameters to the Authorization Server,
					make sure to use the original parameter name.</p>
				</div>
			</div>
		</section>
		<section class="tsd-panel-group tsd-index-group">
			<h2>Index</h2>
			<section class="tsd-panel tsd-index-panel">
				<div class="tsd-index-content">
					<section class="tsd-index-section ">
						<h3>Properties</h3>
						<ul class="tsd-index-list">
							<li class="tsd-kind-property tsd-parent-kind-interface"><a href="gettokensilentlyoptions.html#audience" class="tsd-kind-icon">audience</a></li>
							<li class="tsd-kind-property tsd-parent-kind-interface"><a href="gettokensilentlyoptions.html#ignorecache" class="tsd-kind-icon">ignore<wbr>Cache</a></li>
							<li class="tsd-kind-property tsd-parent-kind-interface"><a href="gettokensilentlyoptions.html#redirect_uri" class="tsd-kind-icon">redirect_<wbr>uri</a></li>
							<li class="tsd-kind-property tsd-parent-kind-interface"><a href="gettokensilentlyoptions.html#scope" class="tsd-kind-icon">scope</a></li>
							<li class="tsd-kind-property tsd-parent-kind-interface"><a href="gettokensilentlyoptions.html#timeoutinseconds" class="tsd-kind-icon">timeout<wbr>InSeconds</a></li>
						</ul>
					</section>
				</div>
			</section>
		</section>
		<section class="tsd-panel-group tsd-member-group ">
			<h2>Properties</h2>
			<section class="tsd-panel tsd-member tsd-kind-property tsd-parent-kind-interface">
				<a name="audience" class="tsd-anchor"></a>
				<h3><span class="tsd-flag ts-flagOptional">Optional</span> audience</h3>
				<div class="tsd-signature tsd-kind-icon">audience<span class="tsd-signature-symbol">:</span> <span class="tsd-signature-type">string</span></div>
				<aside class="tsd-sources">
					<ul>
<<<<<<< HEAD
						<li>Defined in <a href="https://github.com/auth0/auth0-spa-js/blob/d8a6f06/src/global.ts#L221">global.ts:221</a></li>
=======
						<li>Defined in <a href="https://github.com/auth0/auth0-spa-js/blob/178b65f/src/global.ts#L164">src/global.ts:164</a></li>
>>>>>>> 773e87a6
					</ul>
				</aside>
				<div class="tsd-comment tsd-typography">
					<div class="lead">
						<p>The audience that was used in the authentication request</p>
					</div>
				</div>
			</section>
			<section class="tsd-panel tsd-member tsd-kind-property tsd-parent-kind-interface">
				<a name="ignorecache" class="tsd-anchor"></a>
				<h3><span class="tsd-flag ts-flagOptional">Optional</span> ignore<wbr>Cache</h3>
				<div class="tsd-signature tsd-kind-icon">ignore<wbr>Cache<span class="tsd-signature-symbol">:</span> <span class="tsd-signature-type">boolean</span></div>
				<aside class="tsd-sources">
					<ul>
<<<<<<< HEAD
						<li>Defined in <a href="https://github.com/auth0/auth0-spa-js/blob/d8a6f06/src/global.ts#L201">global.ts:201</a></li>
=======
						<li>Defined in <a href="https://github.com/auth0/auth0-spa-js/blob/178b65f/src/global.ts#L183">src/global.ts:183</a></li>
>>>>>>> 773e87a6
					</ul>
				</aside>
				<div class="tsd-comment tsd-typography">
					<div class="lead">
						<p>When <code>true</code>, ignores the cache and always sends a
						request to Auth0.</p>
					</div>
				</div>
			</section>
			<section class="tsd-panel tsd-member tsd-kind-property tsd-parent-kind-interface">
				<a name="redirect_uri" class="tsd-anchor"></a>
				<h3><span class="tsd-flag ts-flagOptional">Optional</span> redirect_<wbr>uri</h3>
				<div class="tsd-signature tsd-kind-icon">redirect_<wbr>uri<span class="tsd-signature-symbol">:</span> <span class="tsd-signature-type">string</span></div>
				<aside class="tsd-sources">
					<ul>
<<<<<<< HEAD
						<li>Defined in <a href="https://github.com/auth0/auth0-spa-js/blob/d8a6f06/src/global.ts#L211">global.ts:211</a></li>
=======
						<li>Defined in <a href="https://github.com/auth0/auth0-spa-js/blob/178b65f/src/global.ts#L193">src/global.ts:193</a></li>
>>>>>>> 773e87a6
					</ul>
				</aside>
				<div class="tsd-comment tsd-typography">
					<div class="lead">
						<p>There&#39;s no actual redirect when getting a token silently,
							but, according to the spec, a <code>redirect_uri</code> param is required.
							Auth0 uses this parameter to validate that the current <code>origin</code>
							matches the <code>redirect_uri</code> <code>origin</code> when sending the response.
							It must be whitelisted in the &quot;Allowed Web Origins&quot; in your
						Auth0 Application&#39;s settings.</p>
					</div>
				</div>
			</section>
			<section class="tsd-panel tsd-member tsd-kind-property tsd-parent-kind-interface">
				<a name="scope" class="tsd-anchor"></a>
				<h3><span class="tsd-flag ts-flagOptional">Optional</span> scope</h3>
				<div class="tsd-signature tsd-kind-icon">scope<span class="tsd-signature-symbol">:</span> <span class="tsd-signature-type">string</span></div>
				<aside class="tsd-sources">
					<ul>
<<<<<<< HEAD
						<li>Defined in <a href="https://github.com/auth0/auth0-spa-js/blob/d8a6f06/src/global.ts#L216">global.ts:216</a></li>
=======
						<li>Defined in <a href="https://github.com/auth0/auth0-spa-js/blob/178b65f/src/global.ts#L160">src/global.ts:160</a></li>
>>>>>>> 773e87a6
					</ul>
				</aside>
				<div class="tsd-comment tsd-typography">
					<div class="lead">
						<p>The scope that was used in the authentication request</p>
					</div>
				</div>
			</section>
			<section class="tsd-panel tsd-member tsd-kind-property tsd-parent-kind-interface">
				<a name="timeoutinseconds" class="tsd-anchor"></a>
				<h3><span class="tsd-flag ts-flagOptional">Optional</span> timeout<wbr>InSeconds</h3>
				<div class="tsd-signature tsd-kind-icon">timeout<wbr>InSeconds<span class="tsd-signature-symbol">:</span> <span class="tsd-signature-type">number</span></div>
				<aside class="tsd-sources">
					<ul>
<<<<<<< HEAD
						<li>Defined in <a href="https://github.com/auth0/auth0-spa-js/blob/d8a6f06/src/global.ts#L226">global.ts:226</a></li>
=======
						<li>Defined in <a href="https://github.com/auth0/auth0-spa-js/blob/178b65f/src/global.ts#L199">src/global.ts:199</a></li>
>>>>>>> 773e87a6
					</ul>
				</aside>
				<div class="tsd-comment tsd-typography">
					<div class="lead">
						<p>A maximum number of seconds to wait before declaring the background /authorize call as failed for timeout
						Defaults to 60s.</p>
					</div>
				</div>
			</section>
		</section>
		<footer>
			<div class="container">
				<h2>Legend</h2>
				<div class="tsd-legend-group">
					<ul class="tsd-legend">
						<li class="tsd-kind-module"><span class="tsd-kind-icon">Module</span></li>
						<li class="tsd-kind-object-literal"><span class="tsd-kind-icon">Object literal</span></li>
						<li class="tsd-kind-variable"><span class="tsd-kind-icon">Variable</span></li>
						<li class="tsd-kind-function"><span class="tsd-kind-icon">Function</span></li>
						<li class="tsd-kind-function tsd-has-type-parameter"><span class="tsd-kind-icon">Function with type parameter</span></li>
						<li class="tsd-kind-index-signature"><span class="tsd-kind-icon">Index signature</span></li>
						<li class="tsd-kind-type-alias"><span class="tsd-kind-icon">Type alias</span></li>
						<li class="tsd-kind-type-alias tsd-has-type-parameter"><span class="tsd-kind-icon">Type alias with type parameter</span></li>
					</ul>
					<ul class="tsd-legend">
						<li class="tsd-kind-enum"><span class="tsd-kind-icon">Enumeration</span></li>
						<li class="tsd-kind-enum-member"><span class="tsd-kind-icon">Enumeration member</span></li>
						<li class="tsd-kind-property tsd-parent-kind-enum"><span class="tsd-kind-icon">Property</span></li>
						<li class="tsd-kind-method tsd-parent-kind-enum"><span class="tsd-kind-icon">Method</span></li>
					</ul>
					<ul class="tsd-legend">
						<li class="tsd-kind-interface"><span class="tsd-kind-icon">Interface</span></li>
						<li class="tsd-kind-interface tsd-has-type-parameter"><span class="tsd-kind-icon">Interface with type parameter</span></li>
						<li class="tsd-kind-constructor tsd-parent-kind-interface"><span class="tsd-kind-icon">Constructor</span></li>
						<li class="tsd-kind-property tsd-parent-kind-interface"><span class="tsd-kind-icon">Property</span></li>
						<li class="tsd-kind-method tsd-parent-kind-interface"><span class="tsd-kind-icon">Method</span></li>
						<li class="tsd-kind-index-signature tsd-parent-kind-interface"><span class="tsd-kind-icon">Index signature</span></li>
					</ul>
					<ul class="tsd-legend">
						<li class="tsd-kind-class"><span class="tsd-kind-icon">Class</span></li>
						<li class="tsd-kind-class tsd-has-type-parameter"><span class="tsd-kind-icon">Class with type parameter</span></li>
						<li class="tsd-kind-constructor tsd-parent-kind-class"><span class="tsd-kind-icon">Constructor</span></li>
						<li class="tsd-kind-property tsd-parent-kind-class"><span class="tsd-kind-icon">Property</span></li>
						<li class="tsd-kind-method tsd-parent-kind-class"><span class="tsd-kind-icon">Method</span></li>
						<li class="tsd-kind-accessor tsd-parent-kind-class"><span class="tsd-kind-icon">Accessor</span></li>
						<li class="tsd-kind-index-signature tsd-parent-kind-class"><span class="tsd-kind-icon">Index signature</span></li>
					</ul>
					<ul class="tsd-legend">
						<li class="tsd-kind-constructor tsd-parent-kind-class tsd-is-inherited"><span class="tsd-kind-icon">Inherited constructor</span></li>
						<li class="tsd-kind-property tsd-parent-kind-class tsd-is-inherited"><span class="tsd-kind-icon">Inherited property</span></li>
						<li class="tsd-kind-method tsd-parent-kind-class tsd-is-inherited"><span class="tsd-kind-icon">Inherited method</span></li>
						<li class="tsd-kind-accessor tsd-parent-kind-class tsd-is-inherited"><span class="tsd-kind-icon">Inherited accessor</span></li>
					</ul>
					<ul class="tsd-legend">
						<li class="tsd-kind-property tsd-parent-kind-class tsd-is-protected"><span class="tsd-kind-icon">Protected property</span></li>
						<li class="tsd-kind-method tsd-parent-kind-class tsd-is-protected"><span class="tsd-kind-icon">Protected method</span></li>
						<li class="tsd-kind-accessor tsd-parent-kind-class tsd-is-protected"><span class="tsd-kind-icon">Protected accessor</span></li>
					</ul>
					<ul class="tsd-legend">
						<li class="tsd-kind-property tsd-parent-kind-class tsd-is-private"><span class="tsd-kind-icon">Private property</span></li>
						<li class="tsd-kind-method tsd-parent-kind-class tsd-is-private"><span class="tsd-kind-icon">Private method</span></li>
						<li class="tsd-kind-accessor tsd-parent-kind-class tsd-is-private"><span class="tsd-kind-icon">Private accessor</span></li>
					</ul>
					<ul class="tsd-legend">
						<li class="tsd-kind-property tsd-parent-kind-class tsd-is-static"><span class="tsd-kind-icon">Static property</span></li>
						<li class="tsd-kind-call-signature tsd-parent-kind-class tsd-is-static"><span class="tsd-kind-icon">Static method</span></li>
					</ul>
				</div>
			</div>
		</footer>
	</div>
</div>
<script type="text/javascript">
!function(e,t){"use strict";"object"==typeof module&&"object"==typeof module.exports?module.exports=e.document?t(e,!0):function(e){if(!e.document)throw new Error("jQuery requires a window with a document");return t(e)}:t(e)}("undefined"!=typeof window?window:this,function(C,e){"use strict";function x(e){return null!=e&&e===e.window}var t=[],E=C.document,r=Object.getPrototypeOf,s=t.slice,g=t.concat,u=t.push,i=t.indexOf,n={},o=n.toString,v=n.hasOwnProperty,a=v.toString,l=a.call(Object),y={},m=function(e){return"function"==typeof e&&"number"!=typeof e.nodeType},c={type:!0,src:!0,nonce:!0,noModule:!0};function b(e,t,n){var r,i,o=(n=n||E).createElement("script");if(o.text=e,t)for(r in c)(i=t[r]||t.getAttribute&&t.getAttribute(r))&&o.setAttribute(r,i);n.head.appendChild(o).parentNode.removeChild(o)}function w(e){return null==e?e+"":"object"==typeof e||"function"==typeof e?n[o.call(e)]||"object":typeof e}var f="3.4.1",k=function(e,t){return new k.fn.init(e,t)},p=/^[\s\uFEFF\xA0]+|[\s\uFEFF\xA0]+$/g;function d(e){var t=!!e&&"length"in e&&e.length,n=w(e);return!m(e)&&!x(e)&&("array"===n||0===t||"number"==typeof t&&0<t&&t-1 in e)}k.fn=k.prototype={jquery:f,constructor:k,length:0,toArray:function(){return s.call(this)},get:function(e){return null==e?s.call(this):e<0?this[e+this.length]:this[e]},pushStack:function(e){var t=k.merge(this.constructor(),e);return t.prevObject=this,t},each:function(e){return k.each(this,e)},map:function(n){return this.pushStack(k.map(this,function(e,t){return n.call(e,t,e)}))},slice:function(){return this.pushStack(s.apply(this,arguments))},first:function(){return this.eq(0)},last:function(){return this.eq(-1)},eq:function(e){var t=this.length,n=+e+(e<0?t:0);return this.pushStack(0<=n&&n<t?[this[n]]:[])},end:function(){return this.prevObject||this.constructor()},push:u,sort:t.sort,splice:t.splice},k.extend=k.fn.extend=function(){var e,t,n,r,i,o,a=arguments[0]||{},s=1,u=arguments.length,l=!1;for("boolean"==typeof a&&(l=a,a=arguments[s]||{},s++),"object"==typeof a||m(a)||(a={}),s===u&&(a=this,s--);s<u;s++)if(null!=(e=arguments[s]))for(t in e)r=e[t],"__proto__"!==t&&a!==r&&(l&&r&&(k.isPlainObject(r)||(i=Array.isArray(r)))?(n=a[t],o=i&&!Array.isArray(n)?[]:i||k.isPlainObject(n)?n:{},i=!1,a[t]=k.extend(l,o,r)):void 0!==r&&(a[t]=r));return a},k.extend({expando:"jQuery"+(f+Math.random()).replace(/\D/g,""),isReady:!0,error:function(e){throw new Error(e)},noop:function(){},isPlainObject:function(e){var t,n;return!(!e||"[object Object]"!==o.call(e)||(t=r(e))&&("function"!=typeof(n=v.call(t,"constructor")&&t.constructor)||a.call(n)!==l))},isEmptyObject:function(e){var t;for(t in e)return!1;return!0},globalEval:function(e,t){b(e,{nonce:t&&t.nonce})},each:function(e,t){var n,r=0;if(d(e))for(n=e.length;r<n&&!1!==t.call(e[r],r,e[r]);r++);else for(r in e)if(!1===t.call(e[r],r,e[r]))break;return e},trim:function(e){return null==e?"":(e+"").replace(p,"")},makeArray:function(e,t){var n=t||[];return null!=e&&(d(Object(e))?k.merge(n,"string"==typeof e?[e]:e):u.call(n,e)),n},inArray:function(e,t,n){return null==t?-1:i.call(t,e,n)},merge:function(e,t){for(var n=+t.length,r=0,i=e.length;r<n;r++)e[i++]=t[r];return e.length=i,e},grep:function(e,t,n){for(var r=[],i=0,o=e.length,a=!n;i<o;i++)!t(e[i],i)!=a&&r.push(e[i]);return r},map:function(e,t,n){var r,i,o=0,a=[];if(d(e))for(r=e.length;o<r;o++)null!=(i=t(e[o],o,n))&&a.push(i);else for(o in e)null!=(i=t(e[o],o,n))&&a.push(i);return g.apply([],a)},guid:1,support:y}),"function"==typeof Symbol&&(k.fn[Symbol.iterator]=t[Symbol.iterator]),k.each("Boolean Number String Function Array Date RegExp Object Error Symbol".split(" "),function(e,t){n["[object "+t+"]"]=t.toLowerCase()});var h=function(n){function ne(e,t,n){var r="0x"+t-65536;return r!=r||n?t:r<0?String.fromCharCode(65536+r):String.fromCharCode(r>>10|55296,1023&r|56320)}function oe(){T()}var e,d,b,o,i,h,f,g,w,u,l,T,C,a,E,v,s,c,y,k="sizzle"+1*new Date,m=n.document,S=0,r=0,p=ue(),x=ue(),N=ue(),A=ue(),D=function(e,t){return e===t&&(l=!0),0},j={}.hasOwnProperty,t=[],q=t.pop,L=t.push,H=t.push,O=t.slice,P=function(e,t){for(var n=0,r=e.length;n<r;n++)if(e[n]===t)return n;return-1},R="checked|selected|async|autofocus|autoplay|controls|defer|disabled|hidden|ismap|loop|multiple|open|readonly|required|scoped",M="[\\x20\\t\\r\\n\\f]",I="(?:\\\\.|[\\w-]|[^\0-\\xa0])+",W="\\["+M+"*("+I+")(?:"+M+"*([*^$|!~]?=)"+M+"*(?:'((?:\\\\.|[^\\\\'])*)'|\"((?:\\\\.|[^\\\\\"])*)\"|("+I+"))|)"+M+"*\\]",$=":("+I+")(?:\\((('((?:\\\\.|[^\\\\'])*)'|\"((?:\\\\.|[^\\\\\"])*)\")|((?:\\\\.|[^\\\\()[\\]]|"+W+")*)|.*)\\)|)",F=new RegExp(M+"+","g"),B=new RegExp("^"+M+"+|((?:^|[^\\\\])(?:\\\\.)*)"+M+"+$","g"),_=new RegExp("^"+M+"*,"+M+"*"),z=new RegExp("^"+M+"*([>+~]|"+M+")"+M+"*"),U=new RegExp(M+"|>"),X=new RegExp($),V=new RegExp("^"+I+"$"),G={ID:new RegExp("^#("+I+")"),CLASS:new RegExp("^\\.("+I+")"),TAG:new RegExp("^("+I+"|[*])"),ATTR:new RegExp("^"+W),PSEUDO:new RegExp("^"+$),CHILD:new RegExp("^:(only|first|last|nth|nth-last)-(child|of-type)(?:\\("+M+"*(even|odd|(([+-]|)(\\d*)n|)"+M+"*(?:([+-]|)"+M+"*(\\d+)|))"+M+"*\\)|)","i"),bool:new RegExp("^(?:"+R+")$","i"),needsContext:new RegExp("^"+M+"*[>+~]|:(even|odd|eq|gt|lt|nth|first|last)(?:\\("+M+"*((?:-\\d)?\\d*)"+M+"*\\)|)(?=[^-]|$)","i")},Y=/HTML$/i,Q=/^(?:input|select|textarea|button)$/i,J=/^h\d$/i,K=/^[^{]+\{\s*\[native \w/,Z=/^(?:#([\w-]+)|(\w+)|\.([\w-]+))$/,ee=/[+~]/,te=new RegExp("\\\\([\\da-f]{1,6}"+M+"?|("+M+")|.)","ig"),re=/([\0-\x1f\x7f]|^-?\d)|^-$|[^\0-\x1f\x7f-\uFFFF\w-]/g,ie=function(e,t){return t?"\0"===e?"�":e.slice(0,-1)+"\\"+e.charCodeAt(e.length-1).toString(16)+" ":"\\"+e},ae=be(function(e){return!0===e.disabled&&"fieldset"===e.nodeName.toLowerCase()},{dir:"parentNode",next:"legend"});try{H.apply(t=O.call(m.childNodes),m.childNodes),t[m.childNodes.length].nodeType}catch(e){H={apply:t.length?function(e,t){L.apply(e,O.call(t))}:function(e,t){for(var n=e.length,r=0;e[n++]=t[r++];);e.length=n-1}}}function se(t,e,n,r){var i,o,a,s,u,l,c,f=e&&e.ownerDocument,p=e?e.nodeType:9;if(n=n||[],"string"!=typeof t||!t||1!==p&&9!==p&&11!==p)return n;if(!r&&((e?e.ownerDocument||e:m)!==C&&T(e),e=e||C,E)){if(11!==p&&(u=Z.exec(t)))if(i=u[1]){if(9===p){if(!(a=e.getElementById(i)))return n;if(a.id===i)return n.push(a),n}else if(f&&(a=f.getElementById(i))&&y(e,a)&&a.id===i)return n.push(a),n}else{if(u[2])return H.apply(n,e.getElementsByTagName(t)),n;if((i=u[3])&&d.getElementsByClassName&&e.getElementsByClassName)return H.apply(n,e.getElementsByClassName(i)),n}if(d.qsa&&!A[t+" "]&&(!v||!v.test(t))&&(1!==p||"object"!==e.nodeName.toLowerCase())){if(c=t,f=e,1===p&&U.test(t)){for((s=e.getAttribute("id"))?s=s.replace(re,ie):e.setAttribute("id",s=k),o=(l=h(t)).length;o--;)l[o]="#"+s+" "+xe(l[o]);c=l.join(","),f=ee.test(t)&&ye(e.parentNode)||e}try{return H.apply(n,f.querySelectorAll(c)),n}catch(e){A(t,!0)}finally{s===k&&e.removeAttribute("id")}}}return g(t.replace(B,"$1"),e,n,r)}function ue(){var r=[];return function e(t,n){return r.push(t+" ")>b.cacheLength&&delete e[r.shift()],e[t+" "]=n}}function le(e){return e[k]=!0,e}function ce(e){var t=C.createElement("fieldset");try{return!!e(t)}catch(e){return!1}finally{t.parentNode&&t.parentNode.removeChild(t),t=null}}function fe(e,t){for(var n=e.split("|"),r=n.length;r--;)b.attrHandle[n[r]]=t}function pe(e,t){var n=t&&e,r=n&&1===e.nodeType&&1===t.nodeType&&e.sourceIndex-t.sourceIndex;if(r)return r;if(n)for(;n=n.nextSibling;)if(n===t)return-1;return e?1:-1}function de(t){return function(e){return"input"===e.nodeName.toLowerCase()&&e.type===t}}function he(n){return function(e){var t=e.nodeName.toLowerCase();return("input"===t||"button"===t)&&e.type===n}}function ge(t){return function(e){return"form"in e?e.parentNode&&!1===e.disabled?"label"in e?"label"in e.parentNode?e.parentNode.disabled===t:e.disabled===t:e.isDisabled===t||e.isDisabled!==!t&&ae(e)===t:e.disabled===t:"label"in e&&e.disabled===t}}function ve(a){return le(function(o){return o=+o,le(function(e,t){for(var n,r=a([],e.length,o),i=r.length;i--;)e[n=r[i]]&&(e[n]=!(t[n]=e[n]))})})}function ye(e){return e&&void 0!==e.getElementsByTagName&&e}for(e in d=se.support={},i=se.isXML=function(e){var t=e.namespaceURI,n=(e.ownerDocument||e).documentElement;return!Y.test(t||n&&n.nodeName||"HTML")},T=se.setDocument=function(e){var t,n,r=e?e.ownerDocument||e:m;return r!==C&&9===r.nodeType&&r.documentElement&&(a=(C=r).documentElement,E=!i(C),m!==C&&(n=C.defaultView)&&n.top!==n&&(n.addEventListener?n.addEventListener("unload",oe,!1):n.attachEvent&&n.attachEvent("onunload",oe)),d.attributes=ce(function(e){return e.className="i",!e.getAttribute("className")}),d.getElementsByTagName=ce(function(e){return e.appendChild(C.createComment("")),!e.getElementsByTagName("*").length}),d.getElementsByClassName=K.test(C.getElementsByClassName),d.getById=ce(function(e){return a.appendChild(e).id=k,!C.getElementsByName||!C.getElementsByName(k).length}),d.getById?(b.filter.ID=function(e){var t=e.replace(te,ne);return function(e){return e.getAttribute("id")===t}},b.find.ID=function(e,t){if(void 0!==t.getElementById&&E){var n=t.getElementById(e);return n?[n]:[]}}):(b.filter.ID=function(e){var n=e.replace(te,ne);return function(e){var t=void 0!==e.getAttributeNode&&e.getAttributeNode("id");return t&&t.value===n}},b.find.ID=function(e,t){if(void 0!==t.getElementById&&E){var n,r,i,o=t.getElementById(e);if(o){if((n=o.getAttributeNode("id"))&&n.value===e)return[o];for(i=t.getElementsByName(e),r=0;o=i[r++];)if((n=o.getAttributeNode("id"))&&n.value===e)return[o]}return[]}}),b.find.TAG=d.getElementsByTagName?function(e,t){return void 0!==t.getElementsByTagName?t.getElementsByTagName(e):d.qsa?t.querySelectorAll(e):void 0}:function(e,t){var n,r=[],i=0,o=t.getElementsByTagName(e);if("*"!==e)return o;for(;n=o[i++];)1===n.nodeType&&r.push(n);return r},b.find.CLASS=d.getElementsByClassName&&function(e,t){if(void 0!==t.getElementsByClassName&&E)return t.getElementsByClassName(e)},s=[],v=[],(d.qsa=K.test(C.querySelectorAll))&&(ce(function(e){a.appendChild(e).innerHTML="<a id='"+k+"'></a><select id='"+k+"-\r\\' msallowcapture=''><option selected=''></option></select>",e.querySelectorAll("[msallowcapture^='']").length&&v.push("[*^$]="+M+"*(?:''|\"\")"),e.querySelectorAll("[selected]").length||v.push("\\["+M+"*(?:value|"+R+")"),e.querySelectorAll("[id~="+k+"-]").length||v.push("~="),e.querySelectorAll(":checked").length||v.push(":checked"),e.querySelectorAll("a#"+k+"+*").length||v.push(".#.+[+~]")}),ce(function(e){e.innerHTML="<a href='' disabled='disabled'></a><select disabled='disabled'><option/></select>";var t=C.createElement("input");t.setAttribute("type","hidden"),e.appendChild(t).setAttribute("name","D"),e.querySelectorAll("[name=d]").length&&v.push("name"+M+"*[*^$|!~]?="),2!==e.querySelectorAll(":enabled").length&&v.push(":enabled",":disabled"),a.appendChild(e).disabled=!0,2!==e.querySelectorAll(":disabled").length&&v.push(":enabled",":disabled"),e.querySelectorAll("*,:x"),v.push(",.*:")})),(d.matchesSelector=K.test(c=a.matches||a.webkitMatchesSelector||a.mozMatchesSelector||a.oMatchesSelector||a.msMatchesSelector))&&ce(function(e){d.disconnectedMatch=c.call(e,"*"),c.call(e,"[s!='']:x"),s.push("!=",$)}),v=v.length&&new RegExp(v.join("|")),s=s.length&&new RegExp(s.join("|")),t=K.test(a.compareDocumentPosition),y=t||K.test(a.contains)?function(e,t){var n=9===e.nodeType?e.documentElement:e,r=t&&t.parentNode;return e===r||!(!r||1!==r.nodeType||!(n.contains?n.contains(r):e.compareDocumentPosition&&16&e.compareDocumentPosition(r)))}:function(e,t){if(t)for(;t=t.parentNode;)if(t===e)return!0;return!1},D=t?function(e,t){if(e===t)return l=!0,0;var n=!e.compareDocumentPosition-!t.compareDocumentPosition;return n||(1&(n=(e.ownerDocument||e)===(t.ownerDocument||t)?e.compareDocumentPosition(t):1)||!d.sortDetached&&t.compareDocumentPosition(e)===n?e===C||e.ownerDocument===m&&y(m,e)?-1:t===C||t.ownerDocument===m&&y(m,t)?1:u?P(u,e)-P(u,t):0:4&n?-1:1)}:function(e,t){if(e===t)return l=!0,0;var n,r=0,i=e.parentNode,o=t.parentNode,a=[e],s=[t];if(!i||!o)return e===C?-1:t===C?1:i?-1:o?1:u?P(u,e)-P(u,t):0;if(i===o)return pe(e,t);for(n=e;n=n.parentNode;)a.unshift(n);for(n=t;n=n.parentNode;)s.unshift(n);for(;a[r]===s[r];)r++;return r?pe(a[r],s[r]):a[r]===m?-1:s[r]===m?1:0}),C},se.matches=function(e,t){return se(e,null,null,t)},se.matchesSelector=function(e,t){if((e.ownerDocument||e)!==C&&T(e),d.matchesSelector&&E&&!A[t+" "]&&(!s||!s.test(t))&&(!v||!v.test(t)))try{var n=c.call(e,t);if(n||d.disconnectedMatch||e.document&&11!==e.document.nodeType)return n}catch(e){A(t,!0)}return 0<se(t,C,null,[e]).length},se.contains=function(e,t){return(e.ownerDocument||e)!==C&&T(e),y(e,t)},se.attr=function(e,t){(e.ownerDocument||e)!==C&&T(e);var n=b.attrHandle[t.toLowerCase()],r=n&&j.call(b.attrHandle,t.toLowerCase())?n(e,t,!E):void 0;return void 0!==r?r:d.attributes||!E?e.getAttribute(t):(r=e.getAttributeNode(t))&&r.specified?r.value:null},se.escape=function(e){return(e+"").replace(re,ie)},se.error=function(e){throw new Error("Syntax error, unrecognized expression: "+e)},se.uniqueSort=function(e){var t,n=[],r=0,i=0;if(l=!d.detectDuplicates,u=!d.sortStable&&e.slice(0),e.sort(D),l){for(;t=e[i++];)t===e[i]&&(r=n.push(i));for(;r--;)e.splice(n[r],1)}return u=null,e},o=se.getText=function(e){var t,n="",r=0,i=e.nodeType;if(i){if(1===i||9===i||11===i){if("string"==typeof e.textContent)return e.textContent;for(e=e.firstChild;e;e=e.nextSibling)n+=o(e)}else if(3===i||4===i)return e.nodeValue}else for(;t=e[r++];)n+=o(t);return n},(b=se.selectors={cacheLength:50,createPseudo:le,match:G,attrHandle:{},find:{},relative:{">":{dir:"parentNode",first:!0}," ":{dir:"parentNode"},"+":{dir:"previousSibling",first:!0},"~":{dir:"previousSibling"}},preFilter:{ATTR:function(e){return e[1]=e[1].replace(te,ne),e[3]=(e[3]||e[4]||e[5]||"").replace(te,ne),"~="===e[2]&&(e[3]=" "+e[3]+" "),e.slice(0,4)},CHILD:function(e){return e[1]=e[1].toLowerCase(),"nth"===e[1].slice(0,3)?(e[3]||se.error(e[0]),e[4]=+(e[4]?e[5]+(e[6]||1):2*("even"===e[3]||"odd"===e[3])),e[5]=+(e[7]+e[8]||"odd"===e[3])):e[3]&&se.error(e[0]),e},PSEUDO:function(e){var t,n=!e[6]&&e[2];return G.CHILD.test(e[0])?null:(e[3]?e[2]=e[4]||e[5]||"":n&&X.test(n)&&(t=h(n,!0))&&(t=n.indexOf(")",n.length-t)-n.length)&&(e[0]=e[0].slice(0,t),e[2]=n.slice(0,t)),e.slice(0,3))}},filter:{TAG:function(e){var t=e.replace(te,ne).toLowerCase();return"*"===e?function(){return!0}:function(e){return e.nodeName&&e.nodeName.toLowerCase()===t}},CLASS:function(e){var t=p[e+" "];return t||(t=new RegExp("(^|"+M+")"+e+"("+M+"|$)"))&&p(e,function(e){return t.test("string"==typeof e.className&&e.className||void 0!==e.getAttribute&&e.getAttribute("class")||"")})},ATTR:function(n,r,i){return function(e){var t=se.attr(e,n);return null==t?"!="===r:!r||(t+="","="===r?t===i:"!="===r?t!==i:"^="===r?i&&0===t.indexOf(i):"*="===r?i&&-1<t.indexOf(i):"$="===r?i&&t.slice(-i.length)===i:"~="===r?-1<(" "+t.replace(F," ")+" ").indexOf(i):"|="===r&&(t===i||t.slice(0,i.length+1)===i+"-"))}},CHILD:function(h,e,t,g,v){var y="nth"!==h.slice(0,3),m="last"!==h.slice(-4),x="of-type"===e;return 1===g&&0===v?function(e){return!!e.parentNode}:function(e,t,n){var r,i,o,a,s,u,l=y!=m?"nextSibling":"previousSibling",c=e.parentNode,f=x&&e.nodeName.toLowerCase(),p=!n&&!x,d=!1;if(c){if(y){for(;l;){for(a=e;a=a[l];)if(x?a.nodeName.toLowerCase()===f:1===a.nodeType)return!1;u=l="only"===h&&!u&&"nextSibling"}return!0}if(u=[m?c.firstChild:c.lastChild],m&&p){for(d=(s=(r=(i=(o=(a=c)[k]||(a[k]={}))[a.uniqueID]||(o[a.uniqueID]={}))[h]||[])[0]===S&&r[1])&&r[2],a=s&&c.childNodes[s];a=++s&&a&&a[l]||(d=s=0)||u.pop();)if(1===a.nodeType&&++d&&a===e){i[h]=[S,s,d];break}}else if(p&&(d=s=(r=(i=(o=(a=e)[k]||(a[k]={}))[a.uniqueID]||(o[a.uniqueID]={}))[h]||[])[0]===S&&r[1]),!1===d)for(;(a=++s&&a&&a[l]||(d=s=0)||u.pop())&&((x?a.nodeName.toLowerCase()!==f:1!==a.nodeType)||!++d||(p&&((i=(o=a[k]||(a[k]={}))[a.uniqueID]||(o[a.uniqueID]={}))[h]=[S,d]),a!==e)););return(d-=v)===g||d%g==0&&0<=d/g}}},PSEUDO:function(e,o){var t,a=b.pseudos[e]||b.setFilters[e.toLowerCase()]||se.error("unsupported pseudo: "+e);return a[k]?a(o):1<a.length?(t=[e,e,"",o],b.setFilters.hasOwnProperty(e.toLowerCase())?le(function(e,t){for(var n,r=a(e,o),i=r.length;i--;)e[n=P(e,r[i])]=!(t[n]=r[i])}):function(e){return a(e,0,t)}):a}},pseudos:{not:le(function(e){var r=[],i=[],s=f(e.replace(B,"$1"));return s[k]?le(function(e,t,n,r){for(var i,o=s(e,null,r,[]),a=e.length;a--;)(i=o[a])&&(e[a]=!(t[a]=i))}):function(e,t,n){return r[0]=e,s(r,null,n,i),r[0]=null,!i.pop()}}),has:le(function(t){return function(e){return 0<se(t,e).length}}),contains:le(function(t){return t=t.replace(te,ne),function(e){return-1<(e.textContent||o(e)).indexOf(t)}}),lang:le(function(n){return V.test(n||"")||se.error("unsupported lang: "+n),n=n.replace(te,ne).toLowerCase(),function(e){var t;do{if(t=E?e.lang:e.getAttribute("xml:lang")||e.getAttribute("lang"))return(t=t.toLowerCase())===n||0===t.indexOf(n+"-")}while((e=e.parentNode)&&1===e.nodeType);return!1}}),target:function(e){var t=n.location&&n.location.hash;return t&&t.slice(1)===e.id},root:function(e){return e===a},focus:function(e){return e===C.activeElement&&(!C.hasFocus||C.hasFocus())&&!!(e.type||e.href||~e.tabIndex)},enabled:ge(!1),disabled:ge(!0),checked:function(e){var t=e.nodeName.toLowerCase();return"input"===t&&!!e.checked||"option"===t&&!!e.selected},selected:function(e){return e.parentNode&&e.parentNode.selectedIndex,!0===e.selected},empty:function(e){for(e=e.firstChild;e;e=e.nextSibling)if(e.nodeType<6)return!1;return!0},parent:function(e){return!b.pseudos.empty(e)},header:function(e){return J.test(e.nodeName)},input:function(e){return Q.test(e.nodeName)},button:function(e){var t=e.nodeName.toLowerCase();return"input"===t&&"button"===e.type||"button"===t},text:function(e){var t;return"input"===e.nodeName.toLowerCase()&&"text"===e.type&&(null==(t=e.getAttribute("type"))||"text"===t.toLowerCase())},first:ve(function(){return[0]}),last:ve(function(e,t){return[t-1]}),eq:ve(function(e,t,n){return[n<0?n+t:n]}),even:ve(function(e,t){for(var n=0;n<t;n+=2)e.push(n);return e}),odd:ve(function(e,t){for(var n=1;n<t;n+=2)e.push(n);return e}),lt:ve(function(e,t,n){for(var r=n<0?n+t:t<n?t:n;0<=--r;)e.push(r);return e}),gt:ve(function(e,t,n){for(var r=n<0?n+t:n;++r<t;)e.push(r);return e})}}).pseudos.nth=b.pseudos.eq,{radio:!0,checkbox:!0,file:!0,password:!0,image:!0})b.pseudos[e]=de(e);for(e in{submit:!0,reset:!0})b.pseudos[e]=he(e);function me(){}function xe(e){for(var t=0,n=e.length,r="";t<n;t++)r+=e[t].value;return r}function be(s,e,t){var u=e.dir,l=e.next,c=l||u,f=t&&"parentNode"===c,p=r++;return e.first?function(e,t,n){for(;e=e[u];)if(1===e.nodeType||f)return s(e,t,n);return!1}:function(e,t,n){var r,i,o,a=[S,p];if(n){for(;e=e[u];)if((1===e.nodeType||f)&&s(e,t,n))return!0}else for(;e=e[u];)if(1===e.nodeType||f)if(i=(o=e[k]||(e[k]={}))[e.uniqueID]||(o[e.uniqueID]={}),l&&l===e.nodeName.toLowerCase())e=e[u]||e;else{if((r=i[c])&&r[0]===S&&r[1]===p)return a[2]=r[2];if((i[c]=a)[2]=s(e,t,n))return!0}return!1}}function we(i){return 1<i.length?function(e,t,n){for(var r=i.length;r--;)if(!i[r](e,t,n))return!1;return!0}:i[0]}function Te(e,t,n,r,i){for(var o,a=[],s=0,u=e.length,l=null!=t;s<u;s++)(o=e[s])&&(n&&!n(o,r,i)||(a.push(o),l&&t.push(s)));return a}function Ce(d,h,g,v,y,e){return v&&!v[k]&&(v=Ce(v)),y&&!y[k]&&(y=Ce(y,e)),le(function(e,t,n,r){var i,o,a,s=[],u=[],l=t.length,c=e||function(e,t,n){for(var r=0,i=t.length;r<i;r++)se(e,t[r],n);return n}(h||"*",n.nodeType?[n]:n,[]),f=!d||!e&&h?c:Te(c,s,d,n,r),p=g?y||(e?d:l||v)?[]:t:f;if(g&&g(f,p,n,r),v)for(i=Te(p,u),v(i,[],n,r),o=i.length;o--;)(a=i[o])&&(p[u[o]]=!(f[u[o]]=a));if(e){if(y||d){if(y){for(i=[],o=p.length;o--;)(a=p[o])&&i.push(f[o]=a);y(null,p=[],i,r)}for(o=p.length;o--;)(a=p[o])&&-1<(i=y?P(e,a):s[o])&&(e[i]=!(t[i]=a))}}else p=Te(p===t?p.splice(l,p.length):p),y?y(null,t,p,r):H.apply(t,p)})}function Ee(e){for(var i,t,n,r=e.length,o=b.relative[e[0].type],a=o||b.relative[" "],s=o?1:0,u=be(function(e){return e===i},a,!0),l=be(function(e){return-1<P(i,e)},a,!0),c=[function(e,t,n){var r=!o&&(n||t!==w)||((i=t).nodeType?u(e,t,n):l(e,t,n));return i=null,r}];s<r;s++)if(t=b.relative[e[s].type])c=[be(we(c),t)];else{if((t=b.filter[e[s].type].apply(null,e[s].matches))[k]){for(n=++s;n<r&&!b.relative[e[n].type];n++);return Ce(1<s&&we(c),1<s&&xe(e.slice(0,s-1).concat({value:" "===e[s-2].type?"*":""})).replace(B,"$1"),t,s<n&&Ee(e.slice(s,n)),n<r&&Ee(e=e.slice(n)),n<r&&xe(e))}c.push(t)}return we(c)}return me.prototype=b.filters=b.pseudos,b.setFilters=new me,h=se.tokenize=function(e,t){var n,r,i,o,a,s,u,l=x[e+" "];if(l)return t?0:l.slice(0);for(a=e,s=[],u=b.preFilter;a;){for(o in n&&!(r=_.exec(a))||(r&&(a=a.slice(r[0].length)||a),s.push(i=[])),n=!1,(r=z.exec(a))&&(n=r.shift(),i.push({value:n,type:r[0].replace(B," ")}),a=a.slice(n.length)),b.filter)!(r=G[o].exec(a))||u[o]&&!(r=u[o](r))||(n=r.shift(),i.push({value:n,type:o,matches:r}),a=a.slice(n.length));if(!n)break}return t?a.length:a?se.error(e):x(e,s).slice(0)},f=se.compile=function(e,t){var n,v,y,m,x,r,i=[],o=[],a=N[e+" "];if(!a){for(t||(t=h(e)),n=t.length;n--;)(a=Ee(t[n]))[k]?i.push(a):o.push(a);(a=N(e,(v=o,m=0<(y=i).length,x=0<v.length,r=function(e,t,n,r,i){var o,a,s,u=0,l="0",c=e&&[],f=[],p=w,d=e||x&&b.find.TAG("*",i),h=S+=null==p?1:Math.random()||.1,g=d.length;for(i&&(w=t===C||t||i);l!==g&&null!=(o=d[l]);l++){if(x&&o){for(a=0,t||o.ownerDocument===C||(T(o),n=!E);s=v[a++];)if(s(o,t||C,n)){r.push(o);break}i&&(S=h)}m&&((o=!s&&o)&&u--,e&&c.push(o))}if(u+=l,m&&l!==u){for(a=0;s=y[a++];)s(c,f,t,n);if(e){if(0<u)for(;l--;)c[l]||f[l]||(f[l]=q.call(r));f=Te(f)}H.apply(r,f),i&&!e&&0<f.length&&1<u+y.length&&se.uniqueSort(r)}return i&&(S=h,w=p),c},m?le(r):r))).selector=e}return a},g=se.select=function(e,t,n,r){var i,o,a,s,u,l="function"==typeof e&&e,c=!r&&h(e=l.selector||e);if(n=n||[],1===c.length){if(2<(o=c[0]=c[0].slice(0)).length&&"ID"===(a=o[0]).type&&9===t.nodeType&&E&&b.relative[o[1].type]){if(!(t=(b.find.ID(a.matches[0].replace(te,ne),t)||[])[0]))return n;l&&(t=t.parentNode),e=e.slice(o.shift().value.length)}for(i=G.needsContext.test(e)?0:o.length;i--&&(a=o[i],!b.relative[s=a.type]);)if((u=b.find[s])&&(r=u(a.matches[0].replace(te,ne),ee.test(o[0].type)&&ye(t.parentNode)||t))){if(o.splice(i,1),!(e=r.length&&xe(o)))return H.apply(n,r),n;break}}return(l||f(e,c))(r,t,!E,n,!t||ee.test(e)&&ye(t.parentNode)||t),n},d.sortStable=k.split("").sort(D).join("")===k,d.detectDuplicates=!!l,T(),d.sortDetached=ce(function(e){return 1&e.compareDocumentPosition(C.createElement("fieldset"))}),ce(function(e){return e.innerHTML="<a href='#'></a>","#"===e.firstChild.getAttribute("href")})||fe("type|href|height|width",function(e,t,n){if(!n)return e.getAttribute(t,"type"===t.toLowerCase()?1:2)}),d.attributes&&ce(function(e){return e.innerHTML="<input/>",e.firstChild.setAttribute("value",""),""===e.firstChild.getAttribute("value")})||fe("value",function(e,t,n){if(!n&&"input"===e.nodeName.toLowerCase())return e.defaultValue}),ce(function(e){return null==e.getAttribute("disabled")})||fe(R,function(e,t,n){var r;if(!n)return!0===e[t]?t.toLowerCase():(r=e.getAttributeNode(t))&&r.specified?r.value:null}),se}(C);k.find=h,k.expr=h.selectors,k.expr[":"]=k.expr.pseudos,k.uniqueSort=k.unique=h.uniqueSort,k.text=h.getText,k.isXMLDoc=h.isXML,k.contains=h.contains,k.escapeSelector=h.escape;function T(e,t,n){for(var r=[],i=void 0!==n;(e=e[t])&&9!==e.nodeType;)if(1===e.nodeType){if(i&&k(e).is(n))break;r.push(e)}return r}function S(e,t){for(var n=[];e;e=e.nextSibling)1===e.nodeType&&e!==t&&n.push(e);return n}var N=k.expr.match.needsContext;function A(e,t){return e.nodeName&&e.nodeName.toLowerCase()===t.toLowerCase()}var D=/^<([a-z][^\/\0>:\x20\t\r\n\f]*)[\x20\t\r\n\f]*\/?>(?:<\/\1>|)$/i;function j(e,n,r){return m(n)?k.grep(e,function(e,t){return!!n.call(e,t,e)!==r}):n.nodeType?k.grep(e,function(e){return e===n!==r}):"string"!=typeof n?k.grep(e,function(e){return-1<i.call(n,e)!==r}):k.filter(n,e,r)}k.filter=function(e,t,n){var r=t[0];return n&&(e=":not("+e+")"),1===t.length&&1===r.nodeType?k.find.matchesSelector(r,e)?[r]:[]:k.find.matches(e,k.grep(t,function(e){return 1===e.nodeType}))},k.fn.extend({find:function(e){var t,n,r=this.length,i=this;if("string"!=typeof e)return this.pushStack(k(e).filter(function(){for(t=0;t<r;t++)if(k.contains(i[t],this))return!0}));for(n=this.pushStack([]),t=0;t<r;t++)k.find(e,i[t],n);return 1<r?k.uniqueSort(n):n},filter:function(e){return this.pushStack(j(this,e||[],!1))},not:function(e){return this.pushStack(j(this,e||[],!0))},is:function(e){return!!j(this,"string"==typeof e&&N.test(e)?k(e):e||[],!1).length}});var q,L=/^(?:\s*(<[\w\W]+>)[^>]*|#([\w-]+))$/;(k.fn.init=function(e,t,n){var r,i;if(!e)return this;if(n=n||q,"string"!=typeof e)return e.nodeType?(this[0]=e,this.length=1,this):m(e)?void 0!==n.ready?n.ready(e):e(k):k.makeArray(e,this);if(!(r="<"===e[0]&&">"===e[e.length-1]&&3<=e.length?[null,e,null]:L.exec(e))||!r[1]&&t)return!t||t.jquery?(t||n).find(e):this.constructor(t).find(e);if(r[1]){if(t=t instanceof k?t[0]:t,k.merge(this,k.parseHTML(r[1],t&&t.nodeType?t.ownerDocument||t:E,!0)),D.test(r[1])&&k.isPlainObject(t))for(r in t)m(this[r])?this[r](t[r]):this.attr(r,t[r]);return this}return(i=E.getElementById(r[2]))&&(this[0]=i,this.length=1),this}).prototype=k.fn,q=k(E);var H=/^(?:parents|prev(?:Until|All))/,O={children:!0,contents:!0,next:!0,prev:!0};function P(e,t){for(;(e=e[t])&&1!==e.nodeType;);return e}k.fn.extend({has:function(e){var t=k(e,this),n=t.length;return this.filter(function(){for(var e=0;e<n;e++)if(k.contains(this,t[e]))return!0})},closest:function(e,t){var n,r=0,i=this.length,o=[],a="string"!=typeof e&&k(e);if(!N.test(e))for(;r<i;r++)for(n=this[r];n&&n!==t;n=n.parentNode)if(n.nodeType<11&&(a?-1<a.index(n):1===n.nodeType&&k.find.matchesSelector(n,e))){o.push(n);break}return this.pushStack(1<o.length?k.uniqueSort(o):o)},index:function(e){return e?"string"==typeof e?i.call(k(e),this[0]):i.call(this,e.jquery?e[0]:e):this[0]&&this[0].parentNode?this.first().prevAll().length:-1},add:function(e,t){return this.pushStack(k.uniqueSort(k.merge(this.get(),k(e,t))))},addBack:function(e){return this.add(null==e?this.prevObject:this.prevObject.filter(e))}}),k.each({parent:function(e){var t=e.parentNode;return t&&11!==t.nodeType?t:null},parents:function(e){return T(e,"parentNode")},parentsUntil:function(e,t,n){return T(e,"parentNode",n)},next:function(e){return P(e,"nextSibling")},prev:function(e){return P(e,"previousSibling")},nextAll:function(e){return T(e,"nextSibling")},prevAll:function(e){return T(e,"previousSibling")},nextUntil:function(e,t,n){return T(e,"nextSibling",n)},prevUntil:function(e,t,n){return T(e,"previousSibling",n)},siblings:function(e){return S((e.parentNode||{}).firstChild,e)},children:function(e){return S(e.firstChild)},contents:function(e){return void 0!==e.contentDocument?e.contentDocument:(A(e,"template")&&(e=e.content||e),k.merge([],e.childNodes))}},function(r,i){k.fn[r]=function(e,t){var n=k.map(this,i,e);return"Until"!==r.slice(-5)&&(t=e),t&&"string"==typeof t&&(n=k.filter(t,n)),1<this.length&&(O[r]||k.uniqueSort(n),H.test(r)&&n.reverse()),this.pushStack(n)}});var R=/[^\x20\t\r\n\f]+/g;function M(e){return e}function I(e){throw e}function W(e,t,n,r){var i;try{e&&m(i=e.promise)?i.call(e).done(t).fail(n):e&&m(i=e.then)?i.call(e,t,n):t.apply(void 0,[e].slice(r))}catch(e){n.apply(void 0,[e])}}k.Callbacks=function(r){var e,n;r="string"==typeof r?(e=r,n={},k.each(e.match(R)||[],function(e,t){n[t]=!0}),n):k.extend({},r);function c(){for(a=a||r.once,o=i=!0;u.length;l=-1)for(t=u.shift();++l<s.length;)!1===s[l].apply(t[0],t[1])&&r.stopOnFalse&&(l=s.length,t=!1);r.memory||(t=!1),i=!1,a&&(s=t?[]:"")}var i,t,o,a,s=[],u=[],l=-1,f={add:function(){return s&&(t&&!i&&(l=s.length-1,u.push(t)),function n(e){k.each(e,function(e,t){m(t)?r.unique&&f.has(t)||s.push(t):t&&t.length&&"string"!==w(t)&&n(t)})}(arguments),t&&!i&&c()),this},remove:function(){return k.each(arguments,function(e,t){for(var n;-1<(n=k.inArray(t,s,n));)s.splice(n,1),n<=l&&l--}),this},has:function(e){return e?-1<k.inArray(e,s):0<s.length},empty:function(){return s&&(s=[]),this},disable:function(){return a=u=[],s=t="",this},disabled:function(){return!s},lock:function(){return a=u=[],t||i||(s=t=""),this},locked:function(){return!!a},fireWith:function(e,t){return a||(t=[e,(t=t||[]).slice?t.slice():t],u.push(t),i||c()),this},fire:function(){return f.fireWith(this,arguments),this},fired:function(){return!!o}};return f},k.extend({Deferred:function(e){var o=[["notify","progress",k.Callbacks("memory"),k.Callbacks("memory"),2],["resolve","done",k.Callbacks("once memory"),k.Callbacks("once memory"),0,"resolved"],["reject","fail",k.Callbacks("once memory"),k.Callbacks("once memory"),1,"rejected"]],i="pending",a={state:function(){return i},always:function(){return s.done(arguments).fail(arguments),this},catch:function(e){return a.then(null,e)},pipe:function(){var i=arguments;return k.Deferred(function(r){k.each(o,function(e,t){var n=m(i[t[4]])&&i[t[4]];s[t[1]](function(){var e=n&&n.apply(this,arguments);e&&m(e.promise)?e.promise().progress(r.notify).done(r.resolve).fail(r.reject):r[t[0]+"With"](this,n?[e]:arguments)})}),i=null}).promise()},then:function(t,n,r){var u=0;function l(i,o,a,s){return function(){var n=this,r=arguments,e=function(){var e,t;if(!(i<u)){if((e=a.apply(n,r))===o.promise())throw new TypeError("Thenable self-resolution");t=e&&("object"==typeof e||"function"==typeof e)&&e.then,m(t)?s?t.call(e,l(u,o,M,s),l(u,o,I,s)):(u++,t.call(e,l(u,o,M,s),l(u,o,I,s),l(u,o,M,o.notifyWith))):(a!==M&&(n=void 0,r=[e]),(s||o.resolveWith)(n,r))}},t=s?e:function(){try{e()}catch(e){k.Deferred.exceptionHook&&k.Deferred.exceptionHook(e,t.stackTrace),u<=i+1&&(a!==I&&(n=void 0,r=[e]),o.rejectWith(n,r))}};i?t():(k.Deferred.getStackHook&&(t.stackTrace=k.Deferred.getStackHook()),C.setTimeout(t))}}return k.Deferred(function(e){o[0][3].add(l(0,e,m(r)?r:M,e.notifyWith)),o[1][3].add(l(0,e,m(t)?t:M)),o[2][3].add(l(0,e,m(n)?n:I))}).promise()},promise:function(e){return null!=e?k.extend(e,a):a}},s={};return k.each(o,function(e,t){var n=t[2],r=t[5];a[t[1]]=n.add,r&&n.add(function(){i=r},o[3-e][2].disable,o[3-e][3].disable,o[0][2].lock,o[0][3].lock),n.add(t[3].fire),s[t[0]]=function(){return s[t[0]+"With"](this===s?void 0:this,arguments),this},s[t[0]+"With"]=n.fireWith}),a.promise(s),e&&e.call(s,s),s},when:function(e){function a(t){return function(e){r[t]=this,i[t]=1<arguments.length?s.call(arguments):e,--n||o.resolveWith(r,i)}}var n=arguments.length,t=n,r=Array(t),i=s.call(arguments),o=k.Deferred();if(n<=1&&(W(e,o.done(a(t)).resolve,o.reject,!n),"pending"===o.state()||m(i[t]&&i[t].then)))return o.then();for(;t--;)W(i[t],a(t),o.reject);return o.promise()}});var $=/^(Eval|Internal|Range|Reference|Syntax|Type|URI)Error$/;k.Deferred.exceptionHook=function(e,t){C.console&&C.console.warn&&e&&$.test(e.name)&&C.console.warn("jQuery.Deferred exception: "+e.message,e.stack,t)},k.readyException=function(e){C.setTimeout(function(){throw e})};var F=k.Deferred();function B(){E.removeEventListener("DOMContentLoaded",B),C.removeEventListener("load",B),k.ready()}k.fn.ready=function(e){return F.then(e).catch(function(e){k.readyException(e)}),this},k.extend({isReady:!1,readyWait:1,ready:function(e){(!0===e?--k.readyWait:k.isReady)||(k.isReady=!0)!==e&&0<--k.readyWait||F.resolveWith(E,[k])}}),k.ready.then=F.then,"complete"===E.readyState||"loading"!==E.readyState&&!E.documentElement.doScroll?C.setTimeout(k.ready):(E.addEventListener("DOMContentLoaded",B),C.addEventListener("load",B));var _=function(e,t,n,r,i,o,a){var s=0,u=e.length,l=null==n;if("object"===w(n))for(s in i=!0,n)_(e,t,s,n[s],!0,o,a);else if(void 0!==r&&(i=!0,m(r)||(a=!0),l&&(t=a?(t.call(e,r),null):(l=t,function(e,t,n){return l.call(k(e),n)})),t))for(;s<u;s++)t(e[s],n,a?r:r.call(e[s],s,t(e[s],n)));return i?e:l?t.call(e):u?t(e[0],n):o},z=/^-ms-/,U=/-([a-z])/g;function X(e,t){return t.toUpperCase()}function V(e){return e.replace(z,"ms-").replace(U,X)}function G(e){return 1===e.nodeType||9===e.nodeType||!+e.nodeType}function Y(){this.expando=k.expando+Y.uid++}Y.uid=1,Y.prototype={cache:function(e){var t=e[this.expando];return t||(t={},G(e)&&(e.nodeType?e[this.expando]=t:Object.defineProperty(e,this.expando,{value:t,configurable:!0}))),t},set:function(e,t,n){var r,i=this.cache(e);if("string"==typeof t)i[V(t)]=n;else for(r in t)i[V(r)]=t[r];return i},get:function(e,t){return void 0===t?this.cache(e):e[this.expando]&&e[this.expando][V(t)]},access:function(e,t,n){return void 0===t||t&&"string"==typeof t&&void 0===n?this.get(e,t):(this.set(e,t,n),void 0!==n?n:t)},remove:function(e,t){var n,r=e[this.expando];if(void 0!==r){if(void 0!==t){n=(t=Array.isArray(t)?t.map(V):(t=V(t))in r?[t]:t.match(R)||[]).length;for(;n--;)delete r[t[n]]}void 0!==t&&!k.isEmptyObject(r)||(e.nodeType?e[this.expando]=void 0:delete e[this.expando])}},hasData:function(e){var t=e[this.expando];return void 0!==t&&!k.isEmptyObject(t)}};var Q=new Y,J=new Y,K=/^(?:\{[\w\W]*\}|\[[\w\W]*\])$/,Z=/[A-Z]/g;function ee(e,t,n){var r,i;if(void 0===n&&1===e.nodeType)if(r="data-"+t.replace(Z,"-$&").toLowerCase(),"string"==typeof(n=e.getAttribute(r))){try{n="true"===(i=n)||"false"!==i&&("null"===i?null:i===+i+""?+i:K.test(i)?JSON.parse(i):i)}catch(e){}J.set(e,t,n)}else n=void 0;return n}k.extend({hasData:function(e){return J.hasData(e)||Q.hasData(e)},data:function(e,t,n){return J.access(e,t,n)},removeData:function(e,t){J.remove(e,t)},_data:function(e,t,n){return Q.access(e,t,n)},_removeData:function(e,t){Q.remove(e,t)}}),k.fn.extend({data:function(n,e){var t,r,i,o=this[0],a=o&&o.attributes;if(void 0!==n)return"object"==typeof n?this.each(function(){J.set(this,n)}):_(this,function(e){var t;if(o&&void 0===e)return void 0!==(t=J.get(o,n))?t:void 0!==(t=ee(o,n))?t:void 0;this.each(function(){J.set(this,n,e)})},null,e,1<arguments.length,null,!0);if(this.length&&(i=J.get(o),1===o.nodeType&&!Q.get(o,"hasDataAttrs"))){for(t=a.length;t--;)a[t]&&0===(r=a[t].name).indexOf("data-")&&(r=V(r.slice(5)),ee(o,r,i[r]));Q.set(o,"hasDataAttrs",!0)}return i},removeData:function(e){return this.each(function(){J.remove(this,e)})}}),k.extend({queue:function(e,t,n){var r;if(e)return t=(t||"fx")+"queue",r=Q.get(e,t),n&&(!r||Array.isArray(n)?r=Q.access(e,t,k.makeArray(n)):r.push(n)),r||[]},dequeue:function(e,t){t=t||"fx";var n=k.queue(e,t),r=n.length,i=n.shift(),o=k._queueHooks(e,t);"inprogress"===i&&(i=n.shift(),r--),i&&("fx"===t&&n.unshift("inprogress"),delete o.stop,i.call(e,function(){k.dequeue(e,t)},o)),!r&&o&&o.empty.fire()},_queueHooks:function(e,t){var n=t+"queueHooks";return Q.get(e,n)||Q.access(e,n,{empty:k.Callbacks("once memory").add(function(){Q.remove(e,[t+"queue",n])})})}}),k.fn.extend({queue:function(t,n){var e=2;return"string"!=typeof t&&(n=t,t="fx",e--),arguments.length<e?k.queue(this[0],t):void 0===n?this:this.each(function(){var e=k.queue(this,t,n);k._queueHooks(this,t),"fx"===t&&"inprogress"!==e[0]&&k.dequeue(this,t)})},dequeue:function(e){return this.each(function(){k.dequeue(this,e)})},clearQueue:function(e){return this.queue(e||"fx",[])},promise:function(e,t){function s(){--r||i.resolveWith(o,[o])}var n,r=1,i=k.Deferred(),o=this,a=this.length;for("string"!=typeof e&&(t=e,e=void 0),e=e||"fx";a--;)(n=Q.get(o[a],e+"queueHooks"))&&n.empty&&(r++,n.empty.add(s));return s(),i.promise(t)}});var te=/[+-]?(?:\d*\.|)\d+(?:[eE][+-]?\d+|)/.source,ne=new RegExp("^(?:([+-])=|)("+te+")([a-z%]*)$","i"),re=["Top","Right","Bottom","Left"],ie=E.documentElement,oe=function(e){return k.contains(e.ownerDocument,e)},ae={composed:!0};ie.getRootNode&&(oe=function(e){return k.contains(e.ownerDocument,e)||e.getRootNode(ae)===e.ownerDocument});function se(e,t){return"none"===(e=t||e).style.display||""===e.style.display&&oe(e)&&"none"===k.css(e,"display")}function ue(e,t,n,r){var i,o,a={};for(o in t)a[o]=e.style[o],e.style[o]=t[o];for(o in i=n.apply(e,r||[]),t)e.style[o]=a[o];return i}function le(e,t,n,r){var i,o,a=20,s=r?function(){return r.cur()}:function(){return k.css(e,t,"")},u=s(),l=n&&n[3]||(k.cssNumber[t]?"":"px"),c=e.nodeType&&(k.cssNumber[t]||"px"!==l&&+u)&&ne.exec(k.css(e,t));if(c&&c[3]!==l){for(u/=2,l=l||c[3],c=+u||1;a--;)k.style(e,t,c+l),(1-o)*(1-(o=s()/u||.5))<=0&&(a=0),c/=o;c*=2,k.style(e,t,c+l),n=n||[]}return n&&(c=+c||+u||0,i=n[1]?c+(n[1]+1)*n[2]:+n[2],r&&(r.unit=l,r.start=c,r.end=i)),i}var ce={};function fe(e,t){for(var n,r,i,o,a,s,u,l=[],c=0,f=e.length;c<f;c++)(r=e[c]).style&&(n=r.style.display,t?("none"===n&&(l[c]=Q.get(r,"display")||null,l[c]||(r.style.display="")),""===r.style.display&&se(r)&&(l[c]=(u=a=o=void 0,a=(i=r).ownerDocument,s=i.nodeName,(u=ce[s])||(o=a.body.appendChild(a.createElement(s)),u=k.css(o,"display"),o.parentNode.removeChild(o),"none"===u&&(u="block"),ce[s]=u)))):"none"!==n&&(l[c]="none",Q.set(r,"display",n)));for(c=0;c<f;c++)null!=l[c]&&(e[c].style.display=l[c]);return e}k.fn.extend({show:function(){return fe(this,!0)},hide:function(){return fe(this)},toggle:function(e){return"boolean"==typeof e?e?this.show():this.hide():this.each(function(){se(this)?k(this).show():k(this).hide()})}});var pe=/^(?:checkbox|radio)$/i,de=/<([a-z][^\/\0>\x20\t\r\n\f]*)/i,he=/^$|^module$|\/(?:java|ecma)script/i,ge={option:[1,"<select multiple='multiple'>","</select>"],thead:[1,"<table>","</table>"],col:[2,"<table><colgroup>","</colgroup></table>"],tr:[2,"<table><tbody>","</tbody></table>"],td:[3,"<table><tbody><tr>","</tr></tbody></table>"],_default:[0,"",""]};function ve(e,t){var n;return n=void 0!==e.getElementsByTagName?e.getElementsByTagName(t||"*"):void 0!==e.querySelectorAll?e.querySelectorAll(t||"*"):[],void 0===t||t&&A(e,t)?k.merge([e],n):n}function ye(e,t){for(var n=0,r=e.length;n<r;n++)Q.set(e[n],"globalEval",!t||Q.get(t[n],"globalEval"))}ge.optgroup=ge.option,ge.tbody=ge.tfoot=ge.colgroup=ge.caption=ge.thead,ge.th=ge.td;var me,xe,be=/<|&#?\w+;/;function we(e,t,n,r,i){for(var o,a,s,u,l,c,f=t.createDocumentFragment(),p=[],d=0,h=e.length;d<h;d++)if((o=e[d])||0===o)if("object"===w(o))k.merge(p,o.nodeType?[o]:o);else if(be.test(o)){for(a=a||f.appendChild(t.createElement("div")),s=(de.exec(o)||["",""])[1].toLowerCase(),u=ge[s]||ge._default,a.innerHTML=u[1]+k.htmlPrefilter(o)+u[2],c=u[0];c--;)a=a.lastChild;k.merge(p,a.childNodes),(a=f.firstChild).textContent=""}else p.push(t.createTextNode(o));for(f.textContent="",d=0;o=p[d++];)if(r&&-1<k.inArray(o,r))i&&i.push(o);else if(l=oe(o),a=ve(f.appendChild(o),"script"),l&&ye(a),n)for(c=0;o=a[c++];)he.test(o.type||"")&&n.push(o);return f}me=E.createDocumentFragment().appendChild(E.createElement("div")),(xe=E.createElement("input")).setAttribute("type","radio"),xe.setAttribute("checked","checked"),xe.setAttribute("name","t"),me.appendChild(xe),y.checkClone=me.cloneNode(!0).cloneNode(!0).lastChild.checked,me.innerHTML="<textarea>x</textarea>",y.noCloneChecked=!!me.cloneNode(!0).lastChild.defaultValue;var Te=/^key/,Ce=/^(?:mouse|pointer|contextmenu|drag|drop)|click/,Ee=/^([^.]*)(?:\.(.+)|)/;function ke(){return!0}function Se(){return!1}function Ne(e,t){return e===function(){try{return E.activeElement}catch(e){}}()==("focus"===t)}function Ae(e,t,n,r,i,o){var a,s;if("object"==typeof t){for(s in"string"!=typeof n&&(r=r||n,n=void 0),t)Ae(e,s,n,r,t[s],o);return e}if(null==r&&null==i?(i=n,r=n=void 0):null==i&&("string"==typeof n?(i=r,r=void 0):(i=r,r=n,n=void 0)),!1===i)i=Se;else if(!i)return e;return 1===o&&(a=i,(i=function(e){return k().off(e),a.apply(this,arguments)}).guid=a.guid||(a.guid=k.guid++)),e.each(function(){k.event.add(this,t,i,r,n)})}function De(e,i,o){o?(Q.set(e,i,!1),k.event.add(e,i,{namespace:!1,handler:function(e){var t,n,r=Q.get(this,i);if(1&e.isTrigger&&this[i]){if(r.length)(k.event.special[i]||{}).delegateType&&e.stopPropagation();else if(r=s.call(arguments),Q.set(this,i,r),t=o(this,i),this[i](),r!==(n=Q.get(this,i))||t?Q.set(this,i,!1):n={},r!==n)return e.stopImmediatePropagation(),e.preventDefault(),n.value}else r.length&&(Q.set(this,i,{value:k.event.trigger(k.extend(r[0],k.Event.prototype),r.slice(1),this)}),e.stopImmediatePropagation())}})):void 0===Q.get(e,i)&&k.event.add(e,i,ke)}k.event={global:{},add:function(t,e,n,r,i){var o,a,s,u,l,c,f,p,d,h,g,v=Q.get(t);if(v)for(n.handler&&(n=(o=n).handler,i=o.selector),i&&k.find.matchesSelector(ie,i),n.guid||(n.guid=k.guid++),(u=v.events)||(u=v.events={}),(a=v.handle)||(a=v.handle=function(e){return void 0!==k&&k.event.triggered!==e.type?k.event.dispatch.apply(t,arguments):void 0}),l=(e=(e||"").match(R)||[""]).length;l--;)d=g=(s=Ee.exec(e[l])||[])[1],h=(s[2]||"").split(".").sort(),d&&(f=k.event.special[d]||{},d=(i?f.delegateType:f.bindType)||d,f=k.event.special[d]||{},c=k.extend({type:d,origType:g,data:r,handler:n,guid:n.guid,selector:i,needsContext:i&&k.expr.match.needsContext.test(i),namespace:h.join(".")},o),(p=u[d])||((p=u[d]=[]).delegateCount=0,f.setup&&!1!==f.setup.call(t,r,h,a)||t.addEventListener&&t.addEventListener(d,a)),f.add&&(f.add.call(t,c),c.handler.guid||(c.handler.guid=n.guid)),i?p.splice(p.delegateCount++,0,c):p.push(c),k.event.global[d]=!0)},remove:function(e,t,n,r,i){var o,a,s,u,l,c,f,p,d,h,g,v=Q.hasData(e)&&Q.get(e);if(v&&(u=v.events)){for(l=(t=(t||"").match(R)||[""]).length;l--;)if(d=g=(s=Ee.exec(t[l])||[])[1],h=(s[2]||"").split(".").sort(),d){for(f=k.event.special[d]||{},p=u[d=(r?f.delegateType:f.bindType)||d]||[],s=s[2]&&new RegExp("(^|\\.)"+h.join("\\.(?:.*\\.|)")+"(\\.|$)"),a=o=p.length;o--;)c=p[o],!i&&g!==c.origType||n&&n.guid!==c.guid||s&&!s.test(c.namespace)||r&&r!==c.selector&&("**"!==r||!c.selector)||(p.splice(o,1),c.selector&&p.delegateCount--,f.remove&&f.remove.call(e,c));a&&!p.length&&(f.teardown&&!1!==f.teardown.call(e,h,v.handle)||k.removeEvent(e,d,v.handle),delete u[d])}else for(d in u)k.event.remove(e,d+t[l],n,r,!0);k.isEmptyObject(u)&&Q.remove(e,"handle events")}},dispatch:function(e){var t,n,r,i,o,a,s=k.event.fix(e),u=new Array(arguments.length),l=(Q.get(this,"events")||{})[s.type]||[],c=k.event.special[s.type]||{};for(u[0]=s,t=1;t<arguments.length;t++)u[t]=arguments[t];if(s.delegateTarget=this,!c.preDispatch||!1!==c.preDispatch.call(this,s)){for(a=k.event.handlers.call(this,s,l),t=0;(i=a[t++])&&!s.isPropagationStopped();)for(s.currentTarget=i.elem,n=0;(o=i.handlers[n++])&&!s.isImmediatePropagationStopped();)s.rnamespace&&!1!==o.namespace&&!s.rnamespace.test(o.namespace)||(s.handleObj=o,s.data=o.data,void 0!==(r=((k.event.special[o.origType]||{}).handle||o.handler).apply(i.elem,u))&&!1===(s.result=r)&&(s.preventDefault(),s.stopPropagation()));return c.postDispatch&&c.postDispatch.call(this,s),s.result}},handlers:function(e,t){var n,r,i,o,a,s=[],u=t.delegateCount,l=e.target;if(u&&l.nodeType&&!("click"===e.type&&1<=e.button))for(;l!==this;l=l.parentNode||this)if(1===l.nodeType&&("click"!==e.type||!0!==l.disabled)){for(o=[],a={},n=0;n<u;n++)void 0===a[i=(r=t[n]).selector+" "]&&(a[i]=r.needsContext?-1<k(i,this).index(l):k.find(i,this,null,[l]).length),a[i]&&o.push(r);o.length&&s.push({elem:l,handlers:o})}return l=this,u<t.length&&s.push({elem:l,handlers:t.slice(u)}),s},addProp:function(t,e){Object.defineProperty(k.Event.prototype,t,{enumerable:!0,configurable:!0,get:m(e)?function(){if(this.originalEvent)return e(this.originalEvent)}:function(){if(this.originalEvent)return this.originalEvent[t]},set:function(e){Object.defineProperty(this,t,{enumerable:!0,configurable:!0,writable:!0,value:e})}})},fix:function(e){return e[k.expando]?e:new k.Event(e)},special:{load:{noBubble:!0},click:{setup:function(e){var t=this||e;return pe.test(t.type)&&t.click&&A(t,"input")&&De(t,"click",ke),!1},trigger:function(e){var t=this||e;return pe.test(t.type)&&t.click&&A(t,"input")&&De(t,"click"),!0},_default:function(e){var t=e.target;return pe.test(t.type)&&t.click&&A(t,"input")&&Q.get(t,"click")||A(t,"a")}},beforeunload:{postDispatch:function(e){void 0!==e.result&&e.originalEvent&&(e.originalEvent.returnValue=e.result)}}}},k.removeEvent=function(e,t,n){e.removeEventListener&&e.removeEventListener(t,n)},k.Event=function(e,t){if(!(this instanceof k.Event))return new k.Event(e,t);e&&e.type?(this.originalEvent=e,this.type=e.type,this.isDefaultPrevented=e.defaultPrevented||void 0===e.defaultPrevented&&!1===e.returnValue?ke:Se,this.target=e.target&&3===e.target.nodeType?e.target.parentNode:e.target,this.currentTarget=e.currentTarget,this.relatedTarget=e.relatedTarget):this.type=e,t&&k.extend(this,t),this.timeStamp=e&&e.timeStamp||Date.now(),this[k.expando]=!0},k.Event.prototype={constructor:k.Event,isDefaultPrevented:Se,isPropagationStopped:Se,isImmediatePropagationStopped:Se,isSimulated:!1,preventDefault:function(){var e=this.originalEvent;this.isDefaultPrevented=ke,e&&!this.isSimulated&&e.preventDefault()},stopPropagation:function(){var e=this.originalEvent;this.isPropagationStopped=ke,e&&!this.isSimulated&&e.stopPropagation()},stopImmediatePropagation:function(){var e=this.originalEvent;this.isImmediatePropagationStopped=ke,e&&!this.isSimulated&&e.stopImmediatePropagation(),this.stopPropagation()}},k.each({altKey:!0,bubbles:!0,cancelable:!0,changedTouches:!0,ctrlKey:!0,detail:!0,eventPhase:!0,metaKey:!0,pageX:!0,pageY:!0,shiftKey:!0,view:!0,char:!0,code:!0,charCode:!0,key:!0,keyCode:!0,button:!0,buttons:!0,clientX:!0,clientY:!0,offsetX:!0,offsetY:!0,pointerId:!0,pointerType:!0,screenX:!0,screenY:!0,targetTouches:!0,toElement:!0,touches:!0,which:function(e){var t=e.button;return null==e.which&&Te.test(e.type)?null!=e.charCode?e.charCode:e.keyCode:!e.which&&void 0!==t&&Ce.test(e.type)?1&t?1:2&t?3:4&t?2:0:e.which}},k.event.addProp),k.each({focus:"focusin",blur:"focusout"},function(e,t){k.event.special[e]={setup:function(){return De(this,e,Ne),!1},trigger:function(){return De(this,e),!0},delegateType:t}}),k.each({mouseenter:"mouseover",mouseleave:"mouseout",pointerenter:"pointerover",pointerleave:"pointerout"},function(e,i){k.event.special[e]={delegateType:i,bindType:i,handle:function(e){var t,n=e.relatedTarget,r=e.handleObj;return n&&(n===this||k.contains(this,n))||(e.type=r.origType,t=r.handler.apply(this,arguments),e.type=i),t}}}),k.fn.extend({on:function(e,t,n,r){return Ae(this,e,t,n,r)},one:function(e,t,n,r){return Ae(this,e,t,n,r,1)},off:function(e,t,n){var r,i;if(e&&e.preventDefault&&e.handleObj)return r=e.handleObj,k(e.delegateTarget).off(r.namespace?r.origType+"."+r.namespace:r.origType,r.selector,r.handler),this;if("object"!=typeof e)return!1!==t&&"function"!=typeof t||(n=t,t=void 0),!1===n&&(n=Se),this.each(function(){k.event.remove(this,e,n,t)});for(i in e)this.off(i,t,e[i]);return this}});var je=/<(?!area|br|col|embed|hr|img|input|link|meta|param)(([a-z][^\/\0>\x20\t\r\n\f]*)[^>]*)\/>/gi,qe=/<script|<style|<link/i,Le=/checked\s*(?:[^=]|=\s*.checked.)/i,He=/^\s*<!(?:\[CDATA\[|--)|(?:\]\]|--)>\s*$/g;function Oe(e,t){return A(e,"table")&&A(11!==t.nodeType?t:t.firstChild,"tr")&&k(e).children("tbody")[0]||e}function Pe(e){return e.type=(null!==e.getAttribute("type"))+"/"+e.type,e}function Re(e){return"true/"===(e.type||"").slice(0,5)?e.type=e.type.slice(5):e.removeAttribute("type"),e}function Me(e,t){var n,r,i,o,a,s,u,l;if(1===t.nodeType){if(Q.hasData(e)&&(o=Q.access(e),a=Q.set(t,o),l=o.events))for(i in delete a.handle,a.events={},l)for(n=0,r=l[i].length;n<r;n++)k.event.add(t,i,l[i][n]);J.hasData(e)&&(s=J.access(e),u=k.extend({},s),J.set(t,u))}}function Ie(n,r,i,o){r=g.apply([],r);var e,t,a,s,u,l,c=0,f=n.length,p=f-1,d=r[0],h=m(d);if(h||1<f&&"string"==typeof d&&!y.checkClone&&Le.test(d))return n.each(function(e){var t=n.eq(e);h&&(r[0]=d.call(this,e,t.html())),Ie(t,r,i,o)});if(f&&(t=(e=we(r,n[0].ownerDocument,!1,n,o)).firstChild,1===e.childNodes.length&&(e=t),t||o)){for(s=(a=k.map(ve(e,"script"),Pe)).length;c<f;c++)u=e,c!==p&&(u=k.clone(u,!0,!0),s&&k.merge(a,ve(u,"script"))),i.call(n[c],u,c);if(s)for(l=a[a.length-1].ownerDocument,k.map(a,Re),c=0;c<s;c++)u=a[c],he.test(u.type||"")&&!Q.access(u,"globalEval")&&k.contains(l,u)&&(u.src&&"module"!==(u.type||"").toLowerCase()?k._evalUrl&&!u.noModule&&k._evalUrl(u.src,{nonce:u.nonce||u.getAttribute("nonce")}):b(u.textContent.replace(He,""),u,l))}return n}function We(e,t,n){for(var r,i=t?k.filter(t,e):e,o=0;null!=(r=i[o]);o++)n||1!==r.nodeType||k.cleanData(ve(r)),r.parentNode&&(n&&oe(r)&&ye(ve(r,"script")),r.parentNode.removeChild(r));return e}k.extend({htmlPrefilter:function(e){return e.replace(je,"<$1></$2>")},clone:function(e,t,n){var r,i,o,a,s,u,l,c=e.cloneNode(!0),f=oe(e);if(!(y.noCloneChecked||1!==e.nodeType&&11!==e.nodeType||k.isXMLDoc(e)))for(a=ve(c),r=0,i=(o=ve(e)).length;r<i;r++)s=o[r],"input"===(l=(u=a[r]).nodeName.toLowerCase())&&pe.test(s.type)?u.checked=s.checked:"input"!==l&&"textarea"!==l||(u.defaultValue=s.defaultValue);if(t)if(n)for(o=o||ve(e),a=a||ve(c),r=0,i=o.length;r<i;r++)Me(o[r],a[r]);else Me(e,c);return 0<(a=ve(c,"script")).length&&ye(a,!f&&ve(e,"script")),c},cleanData:function(e){for(var t,n,r,i=k.event.special,o=0;void 0!==(n=e[o]);o++)if(G(n)){if(t=n[Q.expando]){if(t.events)for(r in t.events)i[r]?k.event.remove(n,r):k.removeEvent(n,r,t.handle);n[Q.expando]=void 0}n[J.expando]&&(n[J.expando]=void 0)}}}),k.fn.extend({detach:function(e){return We(this,e,!0)},remove:function(e){return We(this,e)},text:function(e){return _(this,function(e){return void 0===e?k.text(this):this.empty().each(function(){1!==this.nodeType&&11!==this.nodeType&&9!==this.nodeType||(this.textContent=e)})},null,e,arguments.length)},append:function(){return Ie(this,arguments,function(e){1!==this.nodeType&&11!==this.nodeType&&9!==this.nodeType||Oe(this,e).appendChild(e)})},prepend:function(){return Ie(this,arguments,function(e){if(1===this.nodeType||11===this.nodeType||9===this.nodeType){var t=Oe(this,e);t.insertBefore(e,t.firstChild)}})},before:function(){return Ie(this,arguments,function(e){this.parentNode&&this.parentNode.insertBefore(e,this)})},after:function(){return Ie(this,arguments,function(e){this.parentNode&&this.parentNode.insertBefore(e,this.nextSibling)})},empty:function(){for(var e,t=0;null!=(e=this[t]);t++)1===e.nodeType&&(k.cleanData(ve(e,!1)),e.textContent="");return this},clone:function(e,t){return e=null!=e&&e,t=null==t?e:t,this.map(function(){return k.clone(this,e,t)})},html:function(e){return _(this,function(e){var t=this[0]||{},n=0,r=this.length;if(void 0===e&&1===t.nodeType)return t.innerHTML;if("string"==typeof e&&!qe.test(e)&&!ge[(de.exec(e)||["",""])[1].toLowerCase()]){e=k.htmlPrefilter(e);try{for(;n<r;n++)1===(t=this[n]||{}).nodeType&&(k.cleanData(ve(t,!1)),t.innerHTML=e);t=0}catch(e){}}t&&this.empty().append(e)},null,e,arguments.length)},replaceWith:function(){var n=[];return Ie(this,arguments,function(e){var t=this.parentNode;k.inArray(this,n)<0&&(k.cleanData(ve(this)),t&&t.replaceChild(e,this))},n)}}),k.each({appendTo:"append",prependTo:"prepend",insertBefore:"before",insertAfter:"after",replaceAll:"replaceWith"},function(e,a){k.fn[e]=function(e){for(var t,n=[],r=k(e),i=r.length-1,o=0;o<=i;o++)t=o===i?this:this.clone(!0),k(r[o])[a](t),u.apply(n,t.get());return this.pushStack(n)}});var $e=new RegExp("^("+te+")(?!px)[a-z%]+$","i"),Fe=function(e){var t=e.ownerDocument.defaultView;return t&&t.opener||(t=C),t.getComputedStyle(e)},Be=new RegExp(re.join("|"),"i");function _e(e,t,n){var r,i,o,a,s=e.style;return(n=n||Fe(e))&&(""!==(a=n.getPropertyValue(t)||n[t])||oe(e)||(a=k.style(e,t)),!y.pixelBoxStyles()&&$e.test(a)&&Be.test(t)&&(r=s.width,i=s.minWidth,o=s.maxWidth,s.minWidth=s.maxWidth=s.width=a,a=n.width,s.width=r,s.minWidth=i,s.maxWidth=o)),void 0!==a?a+"":a}function ze(e,t){return{get:function(){if(!e())return(this.get=t).apply(this,arguments);delete this.get}}}!function(){function e(){if(u){s.style.cssText="position:absolute;left:-11111px;width:60px;margin-top:1px;padding:0;border:0",u.style.cssText="position:relative;display:block;box-sizing:border-box;overflow:scroll;margin:auto;border:1px;padding:1px;width:60%;top:1%",ie.appendChild(s).appendChild(u);var e=C.getComputedStyle(u);n="1%"!==e.top,a=12===t(e.marginLeft),u.style.right="60%",o=36===t(e.right),r=36===t(e.width),u.style.position="absolute",i=12===t(u.offsetWidth/3),ie.removeChild(s),u=null}}function t(e){return Math.round(parseFloat(e))}var n,r,i,o,a,s=E.createElement("div"),u=E.createElement("div");u.style&&(u.style.backgroundClip="content-box",u.cloneNode(!0).style.backgroundClip="",y.clearCloneStyle="content-box"===u.style.backgroundClip,k.extend(y,{boxSizingReliable:function(){return e(),r},pixelBoxStyles:function(){return e(),o},pixelPosition:function(){return e(),n},reliableMarginLeft:function(){return e(),a},scrollboxSize:function(){return e(),i}}))}();var Ue=["Webkit","Moz","ms"],Xe=E.createElement("div").style,Ve={};function Ge(e){return k.cssProps[e]||Ve[e]||(e in Xe?e:Ve[e]=function(e){for(var t=e[0].toUpperCase()+e.slice(1),n=Ue.length;n--;)if((e=Ue[n]+t)in Xe)return e}(e)||e)}var Ye=/^(none|table(?!-c[ea]).+)/,Qe=/^--/,Je={position:"absolute",visibility:"hidden",display:"block"},Ke={letterSpacing:"0",fontWeight:"400"};function Ze(e,t,n){var r=ne.exec(t);return r?Math.max(0,r[2]-(n||0))+(r[3]||"px"):t}function et(e,t,n,r,i,o){var a="width"===t?1:0,s=0,u=0;if(n===(r?"border":"content"))return 0;for(;a<4;a+=2)"margin"===n&&(u+=k.css(e,n+re[a],!0,i)),r?("content"===n&&(u-=k.css(e,"padding"+re[a],!0,i)),"margin"!==n&&(u-=k.css(e,"border"+re[a]+"Width",!0,i))):(u+=k.css(e,"padding"+re[a],!0,i),"padding"!==n?u+=k.css(e,"border"+re[a]+"Width",!0,i):s+=k.css(e,"border"+re[a]+"Width",!0,i));return!r&&0<=o&&(u+=Math.max(0,Math.ceil(e["offset"+t[0].toUpperCase()+t.slice(1)]-o-u-s-.5))||0),u}function tt(e,t,n){var r=Fe(e),i=(!y.boxSizingReliable()||n)&&"border-box"===k.css(e,"boxSizing",!1,r),o=i,a=_e(e,t,r),s="offset"+t[0].toUpperCase()+t.slice(1);if($e.test(a)){if(!n)return a;a="auto"}return(!y.boxSizingReliable()&&i||"auto"===a||!parseFloat(a)&&"inline"===k.css(e,"display",!1,r))&&e.getClientRects().length&&(i="border-box"===k.css(e,"boxSizing",!1,r),(o=s in e)&&(a=e[s])),(a=parseFloat(a)||0)+et(e,t,n||(i?"border":"content"),o,r,a)+"px"}function nt(e,t,n,r,i){return new nt.prototype.init(e,t,n,r,i)}k.extend({cssHooks:{opacity:{get:function(e,t){if(t){var n=_e(e,"opacity");return""===n?"1":n}}}},cssNumber:{animationIterationCount:!0,columnCount:!0,fillOpacity:!0,flexGrow:!0,flexShrink:!0,fontWeight:!0,gridArea:!0,gridColumn:!0,gridColumnEnd:!0,gridColumnStart:!0,gridRow:!0,gridRowEnd:!0,gridRowStart:!0,lineHeight:!0,opacity:!0,order:!0,orphans:!0,widows:!0,zIndex:!0,zoom:!0},cssProps:{},style:function(e,t,n,r){if(e&&3!==e.nodeType&&8!==e.nodeType&&e.style){var i,o,a,s=V(t),u=Qe.test(t),l=e.style;if(u||(t=Ge(s)),a=k.cssHooks[t]||k.cssHooks[s],void 0===n)return a&&"get"in a&&void 0!==(i=a.get(e,!1,r))?i:l[t];"string"==(o=typeof n)&&(i=ne.exec(n))&&i[1]&&(n=le(e,t,i),o="number"),null!=n&&n==n&&("number"!==o||u||(n+=i&&i[3]||(k.cssNumber[s]?"":"px")),y.clearCloneStyle||""!==n||0!==t.indexOf("background")||(l[t]="inherit"),a&&"set"in a&&void 0===(n=a.set(e,n,r))||(u?l.setProperty(t,n):l[t]=n))}},css:function(e,t,n,r){var i,o,a,s=V(t);return Qe.test(t)||(t=Ge(s)),(a=k.cssHooks[t]||k.cssHooks[s])&&"get"in a&&(i=a.get(e,!0,n)),void 0===i&&(i=_e(e,t,r)),"normal"===i&&t in Ke&&(i=Ke[t]),""===n||n?(o=parseFloat(i),!0===n||isFinite(o)?o||0:i):i}}),k.each(["height","width"],function(e,u){k.cssHooks[u]={get:function(e,t,n){if(t)return!Ye.test(k.css(e,"display"))||e.getClientRects().length&&e.getBoundingClientRect().width?tt(e,u,n):ue(e,Je,function(){return tt(e,u,n)})},set:function(e,t,n){var r,i=Fe(e),o=!y.scrollboxSize()&&"absolute"===i.position,a=(o||n)&&"border-box"===k.css(e,"boxSizing",!1,i),s=n?et(e,u,n,a,i):0;return a&&o&&(s-=Math.ceil(e["offset"+u[0].toUpperCase()+u.slice(1)]-parseFloat(i[u])-et(e,u,"border",!1,i)-.5)),s&&(r=ne.exec(t))&&"px"!==(r[3]||"px")&&(e.style[u]=t,t=k.css(e,u)),Ze(0,t,s)}}}),k.cssHooks.marginLeft=ze(y.reliableMarginLeft,function(e,t){if(t)return(parseFloat(_e(e,"marginLeft"))||e.getBoundingClientRect().left-ue(e,{marginLeft:0},function(){return e.getBoundingClientRect().left}))+"px"}),k.each({margin:"",padding:"",border:"Width"},function(i,o){k.cssHooks[i+o]={expand:function(e){for(var t=0,n={},r="string"==typeof e?e.split(" "):[e];t<4;t++)n[i+re[t]+o]=r[t]||r[t-2]||r[0];return n}},"margin"!==i&&(k.cssHooks[i+o].set=Ze)}),k.fn.extend({css:function(e,t){return _(this,function(e,t,n){var r,i,o={},a=0;if(Array.isArray(t)){for(r=Fe(e),i=t.length;a<i;a++)o[t[a]]=k.css(e,t[a],!1,r);return o}return void 0!==n?k.style(e,t,n):k.css(e,t)},e,t,1<arguments.length)}}),((k.Tween=nt).prototype={constructor:nt,init:function(e,t,n,r,i,o){this.elem=e,this.prop=n,this.easing=i||k.easing._default,this.options=t,this.start=this.now=this.cur(),this.end=r,this.unit=o||(k.cssNumber[n]?"":"px")},cur:function(){var e=nt.propHooks[this.prop];return e&&e.get?e.get(this):nt.propHooks._default.get(this)},run:function(e){var t,n=nt.propHooks[this.prop];return this.options.duration?this.pos=t=k.easing[this.easing](e,this.options.duration*e,0,1,this.options.duration):this.pos=t=e,this.now=(this.end-this.start)*t+this.start,this.options.step&&this.options.step.call(this.elem,this.now,this),n&&n.set?n.set(this):nt.propHooks._default.set(this),this}}).init.prototype=nt.prototype,(nt.propHooks={_default:{get:function(e){var t;return 1!==e.elem.nodeType||null!=e.elem[e.prop]&&null==e.elem.style[e.prop]?e.elem[e.prop]:(t=k.css(e.elem,e.prop,""))&&"auto"!==t?t:0},set:function(e){k.fx.step[e.prop]?k.fx.step[e.prop](e):1!==e.elem.nodeType||!k.cssHooks[e.prop]&&null==e.elem.style[Ge(e.prop)]?e.elem[e.prop]=e.now:k.style(e.elem,e.prop,e.now+e.unit)}}}).scrollTop=nt.propHooks.scrollLeft={set:function(e){e.elem.nodeType&&e.elem.parentNode&&(e.elem[e.prop]=e.now)}},k.easing={linear:function(e){return e},swing:function(e){return.5-Math.cos(e*Math.PI)/2},_default:"swing"},k.fx=nt.prototype.init,k.fx.step={};var rt,it,ot,at,st=/^(?:toggle|show|hide)$/,ut=/queueHooks$/;function lt(){it&&(!1===E.hidden&&C.requestAnimationFrame?C.requestAnimationFrame(lt):C.setTimeout(lt,k.fx.interval),k.fx.tick())}function ct(){return C.setTimeout(function(){rt=void 0}),rt=Date.now()}function ft(e,t){var n,r=0,i={height:e};for(t=t?1:0;r<4;r+=2-t)i["margin"+(n=re[r])]=i["padding"+n]=e;return t&&(i.opacity=i.width=e),i}function pt(e,t,n){for(var r,i=(dt.tweeners[t]||[]).concat(dt.tweeners["*"]),o=0,a=i.length;o<a;o++)if(r=i[o].call(n,t,e))return r}function dt(o,e,t){var n,a,r=0,i=dt.prefilters.length,s=k.Deferred().always(function(){delete u.elem}),u=function(){if(a)return!1;for(var e=rt||ct(),t=Math.max(0,l.startTime+l.duration-e),n=1-(t/l.duration||0),r=0,i=l.tweens.length;r<i;r++)l.tweens[r].run(n);return s.notifyWith(o,[l,n,t]),n<1&&i?t:(i||s.notifyWith(o,[l,1,0]),s.resolveWith(o,[l]),!1)},l=s.promise({elem:o,props:k.extend({},e),opts:k.extend(!0,{specialEasing:{},easing:k.easing._default},t),originalProperties:e,originalOptions:t,startTime:rt||ct(),duration:t.duration,tweens:[],createTween:function(e,t){var n=k.Tween(o,l.opts,e,t,l.opts.specialEasing[e]||l.opts.easing);return l.tweens.push(n),n},stop:function(e){var t=0,n=e?l.tweens.length:0;if(a)return this;for(a=!0;t<n;t++)l.tweens[t].run(1);return e?(s.notifyWith(o,[l,1,0]),s.resolveWith(o,[l,e])):s.rejectWith(o,[l,e]),this}}),c=l.props;for(function(e,t){var n,r,i,o,a;for(n in e)if(i=t[r=V(n)],o=e[n],Array.isArray(o)&&(i=o[1],o=e[n]=o[0]),n!==r&&(e[r]=o,delete e[n]),(a=k.cssHooks[r])&&"expand"in a)for(n in o=a.expand(o),delete e[r],o)n in e||(e[n]=o[n],t[n]=i);else t[r]=i}(c,l.opts.specialEasing);r<i;r++)if(n=dt.prefilters[r].call(l,o,c,l.opts))return m(n.stop)&&(k._queueHooks(l.elem,l.opts.queue).stop=n.stop.bind(n)),n;return k.map(c,pt,l),m(l.opts.start)&&l.opts.start.call(o,l),l.progress(l.opts.progress).done(l.opts.done,l.opts.complete).fail(l.opts.fail).always(l.opts.always),k.fx.timer(k.extend(u,{elem:o,anim:l,queue:l.opts.queue})),l}k.Animation=k.extend(dt,{tweeners:{"*":[function(e,t){var n=this.createTween(e,t);return le(n.elem,e,ne.exec(t),n),n}]},tweener:function(e,t){for(var n,r=0,i=(e=m(e)?(t=e,["*"]):e.match(R)).length;r<i;r++)n=e[r],dt.tweeners[n]=dt.tweeners[n]||[],dt.tweeners[n].unshift(t)},prefilters:[function(e,t,n){var r,i,o,a,s,u,l,c,f="width"in t||"height"in t,p=this,d={},h=e.style,g=e.nodeType&&se(e),v=Q.get(e,"fxshow");for(r in n.queue||(null==(a=k._queueHooks(e,"fx")).unqueued&&(a.unqueued=0,s=a.empty.fire,a.empty.fire=function(){a.unqueued||s()}),a.unqueued++,p.always(function(){p.always(function(){a.unqueued--,k.queue(e,"fx").length||a.empty.fire()})})),t)if(i=t[r],st.test(i)){if(delete t[r],o=o||"toggle"===i,i===(g?"hide":"show")){if("show"!==i||!v||void 0===v[r])continue;g=!0}d[r]=v&&v[r]||k.style(e,r)}if((u=!k.isEmptyObject(t))||!k.isEmptyObject(d))for(r in f&&1===e.nodeType&&(n.overflow=[h.overflow,h.overflowX,h.overflowY],null==(l=v&&v.display)&&(l=Q.get(e,"display")),"none"===(c=k.css(e,"display"))&&(l?c=l:(fe([e],!0),l=e.style.display||l,c=k.css(e,"display"),fe([e]))),("inline"===c||"inline-block"===c&&null!=l)&&"none"===k.css(e,"float")&&(u||(p.done(function(){h.display=l}),null==l&&(c=h.display,l="none"===c?"":c)),h.display="inline-block")),n.overflow&&(h.overflow="hidden",p.always(function(){h.overflow=n.overflow[0],h.overflowX=n.overflow[1],h.overflowY=n.overflow[2]})),u=!1,d)u||(v?"hidden"in v&&(g=v.hidden):v=Q.access(e,"fxshow",{display:l}),o&&(v.hidden=!g),g&&fe([e],!0),p.done(function(){for(r in g||fe([e]),Q.remove(e,"fxshow"),d)k.style(e,r,d[r])})),u=pt(g?v[r]:0,r,p),r in v||(v[r]=u.start,g&&(u.end=u.start,u.start=0))}],prefilter:function(e,t){t?dt.prefilters.unshift(e):dt.prefilters.push(e)}}),k.speed=function(e,t,n){var r=e&&"object"==typeof e?k.extend({},e):{complete:n||!n&&t||m(e)&&e,duration:e,easing:n&&t||t&&!m(t)&&t};return k.fx.off?r.duration=0:"number"!=typeof r.duration&&(r.duration in k.fx.speeds?r.duration=k.fx.speeds[r.duration]:r.duration=k.fx.speeds._default),null!=r.queue&&!0!==r.queue||(r.queue="fx"),r.old=r.complete,r.complete=function(){m(r.old)&&r.old.call(this),r.queue&&k.dequeue(this,r.queue)},r},k.fn.extend({fadeTo:function(e,t,n,r){return this.filter(se).css("opacity",0).show().end().animate({opacity:t},e,n,r)},animate:function(t,e,n,r){function a(){var e=dt(this,k.extend({},t),o);(i||Q.get(this,"finish"))&&e.stop(!0)}var i=k.isEmptyObject(t),o=k.speed(e,n,r);return a.finish=a,i||!1===o.queue?this.each(a):this.queue(o.queue,a)},stop:function(i,e,o){function a(e){var t=e.stop;delete e.stop,t(o)}return"string"!=typeof i&&(o=e,e=i,i=void 0),e&&!1!==i&&this.queue(i||"fx",[]),this.each(function(){var e=!0,t=null!=i&&i+"queueHooks",n=k.timers,r=Q.get(this);if(t)r[t]&&r[t].stop&&a(r[t]);else for(t in r)r[t]&&r[t].stop&&ut.test(t)&&a(r[t]);for(t=n.length;t--;)n[t].elem!==this||null!=i&&n[t].queue!==i||(n[t].anim.stop(o),e=!1,n.splice(t,1));!e&&o||k.dequeue(this,i)})},finish:function(a){return!1!==a&&(a=a||"fx"),this.each(function(){var e,t=Q.get(this),n=t[a+"queue"],r=t[a+"queueHooks"],i=k.timers,o=n?n.length:0;for(t.finish=!0,k.queue(this,a,[]),r&&r.stop&&r.stop.call(this,!0),e=i.length;e--;)i[e].elem===this&&i[e].queue===a&&(i[e].anim.stop(!0),i.splice(e,1));for(e=0;e<o;e++)n[e]&&n[e].finish&&n[e].finish.call(this);delete t.finish})}}),k.each(["toggle","show","hide"],function(e,r){var i=k.fn[r];k.fn[r]=function(e,t,n){return null==e||"boolean"==typeof e?i.apply(this,arguments):this.animate(ft(r,!0),e,t,n)}}),k.each({slideDown:ft("show"),slideUp:ft("hide"),slideToggle:ft("toggle"),fadeIn:{opacity:"show"},fadeOut:{opacity:"hide"},fadeToggle:{opacity:"toggle"}},function(e,r){k.fn[e]=function(e,t,n){return this.animate(r,e,t,n)}}),k.timers=[],k.fx.tick=function(){var e,t=0,n=k.timers;for(rt=Date.now();t<n.length;t++)(e=n[t])()||n[t]!==e||n.splice(t--,1);n.length||k.fx.stop(),rt=void 0},k.fx.timer=function(e){k.timers.push(e),k.fx.start()},k.fx.interval=13,k.fx.start=function(){it||(it=!0,lt())},k.fx.stop=function(){it=null},k.fx.speeds={slow:600,fast:200,_default:400},k.fn.delay=function(r,e){return r=k.fx&&k.fx.speeds[r]||r,e=e||"fx",this.queue(e,function(e,t){var n=C.setTimeout(e,r);t.stop=function(){C.clearTimeout(n)}})},ot=E.createElement("input"),at=E.createElement("select").appendChild(E.createElement("option")),ot.type="checkbox",y.checkOn=""!==ot.value,y.optSelected=at.selected,(ot=E.createElement("input")).value="t",ot.type="radio",y.radioValue="t"===ot.value;var ht,gt=k.expr.attrHandle;k.fn.extend({attr:function(e,t){return _(this,k.attr,e,t,1<arguments.length)},removeAttr:function(e){return this.each(function(){k.removeAttr(this,e)})}}),k.extend({attr:function(e,t,n){var r,i,o=e.nodeType;if(3!==o&&8!==o&&2!==o)return void 0===e.getAttribute?k.prop(e,t,n):(1===o&&k.isXMLDoc(e)||(i=k.attrHooks[t.toLowerCase()]||(k.expr.match.bool.test(t)?ht:void 0)),void 0!==n?null===n?void k.removeAttr(e,t):i&&"set"in i&&void 0!==(r=i.set(e,n,t))?r:(e.setAttribute(t,n+""),n):i&&"get"in i&&null!==(r=i.get(e,t))?r:null==(r=k.find.attr(e,t))?void 0:r)},attrHooks:{type:{set:function(e,t){if(!y.radioValue&&"radio"===t&&A(e,"input")){var n=e.value;return e.setAttribute("type",t),n&&(e.value=n),t}}}},removeAttr:function(e,t){var n,r=0,i=t&&t.match(R);if(i&&1===e.nodeType)for(;n=i[r++];)e.removeAttribute(n)}}),ht={set:function(e,t,n){return!1===t?k.removeAttr(e,n):e.setAttribute(n,n),n}},k.each(k.expr.match.bool.source.match(/\w+/g),function(e,t){var a=gt[t]||k.find.attr;gt[t]=function(e,t,n){var r,i,o=t.toLowerCase();return n||(i=gt[o],gt[o]=r,r=null!=a(e,t,n)?o:null,gt[o]=i),r}});var vt=/^(?:input|select|textarea|button)$/i,yt=/^(?:a|area)$/i;function mt(e){return(e.match(R)||[]).join(" ")}function xt(e){return e.getAttribute&&e.getAttribute("class")||""}function bt(e){return Array.isArray(e)?e:"string"==typeof e&&e.match(R)||[]}k.fn.extend({prop:function(e,t){return _(this,k.prop,e,t,1<arguments.length)},removeProp:function(e){return this.each(function(){delete this[k.propFix[e]||e]})}}),k.extend({prop:function(e,t,n){var r,i,o=e.nodeType;if(3!==o&&8!==o&&2!==o)return 1===o&&k.isXMLDoc(e)||(t=k.propFix[t]||t,i=k.propHooks[t]),void 0!==n?i&&"set"in i&&void 0!==(r=i.set(e,n,t))?r:e[t]=n:i&&"get"in i&&null!==(r=i.get(e,t))?r:e[t]},propHooks:{tabIndex:{get:function(e){var t=k.find.attr(e,"tabindex");return t?parseInt(t,10):vt.test(e.nodeName)||yt.test(e.nodeName)&&e.href?0:-1}}},propFix:{for:"htmlFor",class:"className"}}),y.optSelected||(k.propHooks.selected={get:function(e){var t=e.parentNode;return t&&t.parentNode&&t.parentNode.selectedIndex,null},set:function(e){var t=e.parentNode;t&&(t.selectedIndex,t.parentNode&&t.parentNode.selectedIndex)}}),k.each(["tabIndex","readOnly","maxLength","cellSpacing","cellPadding","rowSpan","colSpan","useMap","frameBorder","contentEditable"],function(){k.propFix[this.toLowerCase()]=this}),k.fn.extend({addClass:function(t){var e,n,r,i,o,a,s,u=0;if(m(t))return this.each(function(e){k(this).addClass(t.call(this,e,xt(this)))});if((e=bt(t)).length)for(;n=this[u++];)if(i=xt(n),r=1===n.nodeType&&" "+mt(i)+" "){for(a=0;o=e[a++];)r.indexOf(" "+o+" ")<0&&(r+=o+" ");i!==(s=mt(r))&&n.setAttribute("class",s)}return this},removeClass:function(t){var e,n,r,i,o,a,s,u=0;if(m(t))return this.each(function(e){k(this).removeClass(t.call(this,e,xt(this)))});if(!arguments.length)return this.attr("class","");if((e=bt(t)).length)for(;n=this[u++];)if(i=xt(n),r=1===n.nodeType&&" "+mt(i)+" "){for(a=0;o=e[a++];)for(;-1<r.indexOf(" "+o+" ");)r=r.replace(" "+o+" "," ");i!==(s=mt(r))&&n.setAttribute("class",s)}return this},toggleClass:function(i,t){var o=typeof i,a="string"==o||Array.isArray(i);return"boolean"==typeof t&&a?t?this.addClass(i):this.removeClass(i):m(i)?this.each(function(e){k(this).toggleClass(i.call(this,e,xt(this),t),t)}):this.each(function(){var e,t,n,r;if(a)for(t=0,n=k(this),r=bt(i);e=r[t++];)n.hasClass(e)?n.removeClass(e):n.addClass(e);else void 0!==i&&"boolean"!=o||((e=xt(this))&&Q.set(this,"__className__",e),this.setAttribute&&this.setAttribute("class",e||!1===i?"":Q.get(this,"__className__")||""))})},hasClass:function(e){var t,n,r=0;for(t=" "+e+" ";n=this[r++];)if(1===n.nodeType&&-1<(" "+mt(xt(n))+" ").indexOf(t))return!0;return!1}});var wt=/\r/g;k.fn.extend({val:function(n){var r,e,i,t=this[0];return arguments.length?(i=m(n),this.each(function(e){var t;1===this.nodeType&&(null==(t=i?n.call(this,e,k(this).val()):n)?t="":"number"==typeof t?t+="":Array.isArray(t)&&(t=k.map(t,function(e){return null==e?"":e+""})),(r=k.valHooks[this.type]||k.valHooks[this.nodeName.toLowerCase()])&&"set"in r&&void 0!==r.set(this,t,"value")||(this.value=t))})):t?(r=k.valHooks[t.type]||k.valHooks[t.nodeName.toLowerCase()])&&"get"in r&&void 0!==(e=r.get(t,"value"))?e:"string"==typeof(e=t.value)?e.replace(wt,""):null==e?"":e:void 0}}),k.extend({valHooks:{option:{get:function(e){var t=k.find.attr(e,"value");return null!=t?t:mt(k.text(e))}},select:{get:function(e){var t,n,r,i=e.options,o=e.selectedIndex,a="select-one"===e.type,s=a?null:[],u=a?o+1:i.length;for(r=o<0?u:a?o:0;r<u;r++)if(((n=i[r]).selected||r===o)&&!n.disabled&&(!n.parentNode.disabled||!A(n.parentNode,"optgroup"))){if(t=k(n).val(),a)return t;s.push(t)}return s},set:function(e,t){for(var n,r,i=e.options,o=k.makeArray(t),a=i.length;a--;)((r=i[a]).selected=-1<k.inArray(k.valHooks.option.get(r),o))&&(n=!0);return n||(e.selectedIndex=-1),o}}}}),k.each(["radio","checkbox"],function(){k.valHooks[this]={set:function(e,t){if(Array.isArray(t))return e.checked=-1<k.inArray(k(e).val(),t)}},y.checkOn||(k.valHooks[this].get=function(e){return null===e.getAttribute("value")?"on":e.value})}),y.focusin="onfocusin"in C;function Ct(e){e.stopPropagation()}var Tt=/^(?:focusinfocus|focusoutblur)$/;k.extend(k.event,{trigger:function(e,t,n,r){var i,o,a,s,u,l,c,f,p=[n||E],d=v.call(e,"type")?e.type:e,h=v.call(e,"namespace")?e.namespace.split("."):[];if(o=f=a=n=n||E,3!==n.nodeType&&8!==n.nodeType&&!Tt.test(d+k.event.triggered)&&(-1<d.indexOf(".")&&(d=(h=d.split(".")).shift(),h.sort()),u=d.indexOf(":")<0&&"on"+d,(e=e[k.expando]?e:new k.Event(d,"object"==typeof e&&e)).isTrigger=r?2:3,e.namespace=h.join("."),e.rnamespace=e.namespace?new RegExp("(^|\\.)"+h.join("\\.(?:.*\\.|)")+"(\\.|$)"):null,e.result=void 0,e.target||(e.target=n),t=null==t?[e]:k.makeArray(t,[e]),c=k.event.special[d]||{},r||!c.trigger||!1!==c.trigger.apply(n,t))){if(!r&&!c.noBubble&&!x(n)){for(s=c.delegateType||d,Tt.test(s+d)||(o=o.parentNode);o;o=o.parentNode)p.push(o),a=o;a===(n.ownerDocument||E)&&p.push(a.defaultView||a.parentWindow||C)}for(i=0;(o=p[i++])&&!e.isPropagationStopped();)f=o,e.type=1<i?s:c.bindType||d,(l=(Q.get(o,"events")||{})[e.type]&&Q.get(o,"handle"))&&l.apply(o,t),(l=u&&o[u])&&l.apply&&G(o)&&(e.result=l.apply(o,t),!1===e.result&&e.preventDefault());return e.type=d,r||e.isDefaultPrevented()||c._default&&!1!==c._default.apply(p.pop(),t)||!G(n)||u&&m(n[d])&&!x(n)&&((a=n[u])&&(n[u]=null),k.event.triggered=d,e.isPropagationStopped()&&f.addEventListener(d,Ct),n[d](),e.isPropagationStopped()&&f.removeEventListener(d,Ct),k.event.triggered=void 0,a&&(n[u]=a)),e.result}},simulate:function(e,t,n){var r=k.extend(new k.Event,n,{type:e,isSimulated:!0});k.event.trigger(r,null,t)}}),k.fn.extend({trigger:function(e,t){return this.each(function(){k.event.trigger(e,t,this)})},triggerHandler:function(e,t){var n=this[0];if(n)return k.event.trigger(e,t,n,!0)}}),y.focusin||k.each({focus:"focusin",blur:"focusout"},function(n,r){function i(e){k.event.simulate(r,e.target,k.event.fix(e))}k.event.special[r]={setup:function(){var e=this.ownerDocument||this,t=Q.access(e,r);t||e.addEventListener(n,i,!0),Q.access(e,r,(t||0)+1)},teardown:function(){var e=this.ownerDocument||this,t=Q.access(e,r)-1;t?Q.access(e,r,t):(e.removeEventListener(n,i,!0),Q.remove(e,r))}}});var Et=C.location,kt=Date.now(),St=/\?/;k.parseXML=function(e){var t;if(!e||"string"!=typeof e)return null;try{t=(new C.DOMParser).parseFromString(e,"text/xml")}catch(e){t=void 0}return t&&!t.getElementsByTagName("parsererror").length||k.error("Invalid XML: "+e),t};var Nt=/\[\]$/,At=/\r?\n/g,Dt=/^(?:submit|button|image|reset|file)$/i,jt=/^(?:input|select|textarea|keygen)/i;function qt(n,e,r,i){var t;if(Array.isArray(e))k.each(e,function(e,t){r||Nt.test(n)?i(n,t):qt(n+"["+("object"==typeof t&&null!=t?e:"")+"]",t,r,i)});else if(r||"object"!==w(e))i(n,e);else for(t in e)qt(n+"["+t+"]",e[t],r,i)}k.param=function(e,t){function i(e,t){var n=m(t)?t():t;r[r.length]=encodeURIComponent(e)+"="+encodeURIComponent(null==n?"":n)}var n,r=[];if(null==e)return"";if(Array.isArray(e)||e.jquery&&!k.isPlainObject(e))k.each(e,function(){i(this.name,this.value)});else for(n in e)qt(n,e[n],t,i);return r.join("&")},k.fn.extend({serialize:function(){return k.param(this.serializeArray())},serializeArray:function(){return this.map(function(){var e=k.prop(this,"elements");return e?k.makeArray(e):this}).filter(function(){var e=this.type;return this.name&&!k(this).is(":disabled")&&jt.test(this.nodeName)&&!Dt.test(e)&&(this.checked||!pe.test(e))}).map(function(e,t){var n=k(this).val();return null==n?null:Array.isArray(n)?k.map(n,function(e){return{name:t.name,value:e.replace(At,"\r\n")}}):{name:t.name,value:n.replace(At,"\r\n")}}).get()}});var Lt=/%20/g,Ht=/#.*$/,Ot=/([?&])_=[^&]*/,Pt=/^(.*?):[ \t]*([^\r\n]*)$/gm,Rt=/^(?:GET|HEAD)$/,Mt=/^\/\//,It={},Wt={},$t="*/".concat("*"),Ft=E.createElement("a");function Bt(o){return function(e,t){"string"!=typeof e&&(t=e,e="*");var n,r=0,i=e.toLowerCase().match(R)||[];if(m(t))for(;n=i[r++];)"+"===n[0]?(n=n.slice(1)||"*",(o[n]=o[n]||[]).unshift(t)):(o[n]=o[n]||[]).push(t)}}function _t(t,i,o,a){var s={},u=t===Wt;function l(e){var r;return s[e]=!0,k.each(t[e]||[],function(e,t){var n=t(i,o,a);return"string"!=typeof n||u||s[n]?u?!(r=n):void 0:(i.dataTypes.unshift(n),l(n),!1)}),r}return l(i.dataTypes[0])||!s["*"]&&l("*")}function zt(e,t){var n,r,i=k.ajaxSettings.flatOptions||{};for(n in t)void 0!==t[n]&&((i[n]?e:r||(r={}))[n]=t[n]);return r&&k.extend(!0,e,r),e}Ft.href=Et.href,k.extend({active:0,lastModified:{},etag:{},ajaxSettings:{url:Et.href,type:"GET",isLocal:/^(?:about|app|app-storage|.+-extension|file|res|widget):$/.test(Et.protocol),global:!0,processData:!0,async:!0,contentType:"application/x-www-form-urlencoded; charset=UTF-8",accepts:{"*":$t,text:"text/plain",html:"text/html",xml:"application/xml, text/xml",json:"application/json, text/javascript"},contents:{xml:/\bxml\b/,html:/\bhtml/,json:/\bjson\b/},responseFields:{xml:"responseXML",text:"responseText",json:"responseJSON"},converters:{"* text":String,"text html":!0,"text json":JSON.parse,"text xml":k.parseXML},flatOptions:{url:!0,context:!0}},ajaxSetup:function(e,t){return t?zt(zt(e,k.ajaxSettings),t):zt(k.ajaxSettings,e)},ajaxPrefilter:Bt(It),ajaxTransport:Bt(Wt),ajax:function(e,t){"object"==typeof e&&(t=e,e=void 0),t=t||{};var c,f,p,n,d,r,h,g,i,o,v=k.ajaxSetup({},t),y=v.context||v,m=v.context&&(y.nodeType||y.jquery)?k(y):k.event,x=k.Deferred(),b=k.Callbacks("once memory"),w=v.statusCode||{},a={},s={},u="canceled",T={readyState:0,getResponseHeader:function(e){var t;if(h){if(!n)for(n={};t=Pt.exec(p);)n[t[1].toLowerCase()+" "]=(n[t[1].toLowerCase()+" "]||[]).concat(t[2]);t=n[e.toLowerCase()+" "]}return null==t?null:t.join(", ")},getAllResponseHeaders:function(){return h?p:null},setRequestHeader:function(e,t){return null==h&&(e=s[e.toLowerCase()]=s[e.toLowerCase()]||e,a[e]=t),this},overrideMimeType:function(e){return null==h&&(v.mimeType=e),this},statusCode:function(e){var t;if(e)if(h)T.always(e[T.status]);else for(t in e)w[t]=[w[t],e[t]];return this},abort:function(e){var t=e||u;return c&&c.abort(t),l(0,t),this}};if(x.promise(T),v.url=((e||v.url||Et.href)+"").replace(Mt,Et.protocol+"//"),v.type=t.method||t.type||v.method||v.type,v.dataTypes=(v.dataType||"*").toLowerCase().match(R)||[""],null==v.crossDomain){r=E.createElement("a");try{r.href=v.url,r.href=r.href,v.crossDomain=Ft.protocol+"//"+Ft.host!=r.protocol+"//"+r.host}catch(e){v.crossDomain=!0}}if(v.data&&v.processData&&"string"!=typeof v.data&&(v.data=k.param(v.data,v.traditional)),_t(It,v,t,T),h)return T;for(i in(g=k.event&&v.global)&&0==k.active++&&k.event.trigger("ajaxStart"),v.type=v.type.toUpperCase(),v.hasContent=!Rt.test(v.type),f=v.url.replace(Ht,""),v.hasContent?v.data&&v.processData&&0===(v.contentType||"").indexOf("application/x-www-form-urlencoded")&&(v.data=v.data.replace(Lt,"+")):(o=v.url.slice(f.length),v.data&&(v.processData||"string"==typeof v.data)&&(f+=(St.test(f)?"&":"?")+v.data,delete v.data),!1===v.cache&&(f=f.replace(Ot,"$1"),o=(St.test(f)?"&":"?")+"_="+kt+++o),v.url=f+o),v.ifModified&&(k.lastModified[f]&&T.setRequestHeader("If-Modified-Since",k.lastModified[f]),k.etag[f]&&T.setRequestHeader("If-None-Match",k.etag[f])),(v.data&&v.hasContent&&!1!==v.contentType||t.contentType)&&T.setRequestHeader("Content-Type",v.contentType),T.setRequestHeader("Accept",v.dataTypes[0]&&v.accepts[v.dataTypes[0]]?v.accepts[v.dataTypes[0]]+("*"!==v.dataTypes[0]?", "+$t+"; q=0.01":""):v.accepts["*"]),v.headers)T.setRequestHeader(i,v.headers[i]);if(v.beforeSend&&(!1===v.beforeSend.call(y,T,v)||h))return T.abort();if(u="abort",b.add(v.complete),T.done(v.success),T.fail(v.error),c=_t(Wt,v,t,T)){if(T.readyState=1,g&&m.trigger("ajaxSend",[T,v]),h)return T;v.async&&0<v.timeout&&(d=C.setTimeout(function(){T.abort("timeout")},v.timeout));try{h=!1,c.send(a,l)}catch(e){if(h)throw e;l(-1,e)}}else l(-1,"No Transport");function l(e,t,n,r){var i,o,a,s,u,l=t;h||(h=!0,d&&C.clearTimeout(d),c=void 0,p=r||"",T.readyState=0<e?4:0,i=200<=e&&e<300||304===e,n&&(s=function(e,t,n){for(var r,i,o,a,s=e.contents,u=e.dataTypes;"*"===u[0];)u.shift(),void 0===r&&(r=e.mimeType||t.getResponseHeader("Content-Type"));if(r)for(i in s)if(s[i]&&s[i].test(r)){u.unshift(i);break}if(u[0]in n)o=u[0];else{for(i in n){if(!u[0]||e.converters[i+" "+u[0]]){o=i;break}a||(a=i)}o=o||a}if(o)return o!==u[0]&&u.unshift(o),n[o]}(v,T,n)),s=function(e,t,n,r){var i,o,a,s,u,l={},c=e.dataTypes.slice();if(c[1])for(a in e.converters)l[a.toLowerCase()]=e.converters[a];for(o=c.shift();o;)if(e.responseFields[o]&&(n[e.responseFields[o]]=t),!u&&r&&e.dataFilter&&(t=e.dataFilter(t,e.dataType)),u=o,o=c.shift())if("*"===o)o=u;else if("*"!==u&&u!==o){if(!(a=l[u+" "+o]||l["* "+o]))for(i in l)if((s=i.split(" "))[1]===o&&(a=l[u+" "+s[0]]||l["* "+s[0]])){!0===a?a=l[i]:!0!==l[i]&&(o=s[0],c.unshift(s[1]));break}if(!0!==a)if(a&&e.throws)t=a(t);else try{t=a(t)}catch(e){return{state:"parsererror",error:a?e:"No conversion from "+u+" to "+o}}}return{state:"success",data:t}}(v,s,T,i),i?(v.ifModified&&((u=T.getResponseHeader("Last-Modified"))&&(k.lastModified[f]=u),(u=T.getResponseHeader("etag"))&&(k.etag[f]=u)),204===e||"HEAD"===v.type?l="nocontent":304===e?l="notmodified":(l=s.state,o=s.data,i=!(a=s.error))):(a=l,!e&&l||(l="error",e<0&&(e=0))),T.status=e,T.statusText=(t||l)+"",i?x.resolveWith(y,[o,l,T]):x.rejectWith(y,[T,l,a]),T.statusCode(w),w=void 0,g&&m.trigger(i?"ajaxSuccess":"ajaxError",[T,v,i?o:a]),b.fireWith(y,[T,l]),g&&(m.trigger("ajaxComplete",[T,v]),--k.active||k.event.trigger("ajaxStop")))}return T},getJSON:function(e,t,n){return k.get(e,t,n,"json")},getScript:function(e,t){return k.get(e,void 0,t,"script")}}),k.each(["get","post"],function(e,i){k[i]=function(e,t,n,r){return m(t)&&(r=r||n,n=t,t=void 0),k.ajax(k.extend({url:e,type:i,dataType:r,data:t,success:n},k.isPlainObject(e)&&e))}}),k._evalUrl=function(e,t){return k.ajax({url:e,type:"GET",dataType:"script",cache:!0,async:!1,global:!1,converters:{"text script":function(){}},dataFilter:function(e){k.globalEval(e,t)}})},k.fn.extend({wrapAll:function(e){var t;return this[0]&&(m(e)&&(e=e.call(this[0])),t=k(e,this[0].ownerDocument).eq(0).clone(!0),this[0].parentNode&&t.insertBefore(this[0]),t.map(function(){for(var e=this;e.firstElementChild;)e=e.firstElementChild;return e}).append(this)),this},wrapInner:function(n){return m(n)?this.each(function(e){k(this).wrapInner(n.call(this,e))}):this.each(function(){var e=k(this),t=e.contents();t.length?t.wrapAll(n):e.append(n)})},wrap:function(t){var n=m(t);return this.each(function(e){k(this).wrapAll(n?t.call(this,e):t)})},unwrap:function(e){return this.parent(e).not("body").each(function(){k(this).replaceWith(this.childNodes)}),this}}),k.expr.pseudos.hidden=function(e){return!k.expr.pseudos.visible(e)},k.expr.pseudos.visible=function(e){return!!(e.offsetWidth||e.offsetHeight||e.getClientRects().length)},k.ajaxSettings.xhr=function(){try{return new C.XMLHttpRequest}catch(e){}};var Ut={0:200,1223:204},Xt=k.ajaxSettings.xhr();y.cors=!!Xt&&"withCredentials"in Xt,y.ajax=Xt=!!Xt,k.ajaxTransport(function(i){var o,a;if(y.cors||Xt&&!i.crossDomain)return{send:function(e,t){var n,r=i.xhr();if(r.open(i.type,i.url,i.async,i.username,i.password),i.xhrFields)for(n in i.xhrFields)r[n]=i.xhrFields[n];for(n in i.mimeType&&r.overrideMimeType&&r.overrideMimeType(i.mimeType),i.crossDomain||e["X-Requested-With"]||(e["X-Requested-With"]="XMLHttpRequest"),e)r.setRequestHeader(n,e[n]);o=function(e){return function(){o&&(o=a=r.onload=r.onerror=r.onabort=r.ontimeout=r.onreadystatechange=null,"abort"===e?r.abort():"error"===e?"number"!=typeof r.status?t(0,"error"):t(r.status,r.statusText):t(Ut[r.status]||r.status,r.statusText,"text"!==(r.responseType||"text")||"string"!=typeof r.responseText?{binary:r.response}:{text:r.responseText},r.getAllResponseHeaders()))}},r.onload=o(),a=r.onerror=r.ontimeout=o("error"),void 0!==r.onabort?r.onabort=a:r.onreadystatechange=function(){4===r.readyState&&C.setTimeout(function(){o&&a()})},o=o("abort");try{r.send(i.hasContent&&i.data||null)}catch(e){if(o)throw e}},abort:function(){o&&o()}}}),k.ajaxPrefilter(function(e){e.crossDomain&&(e.contents.script=!1)}),k.ajaxSetup({accepts:{script:"text/javascript, application/javascript, application/ecmascript, application/x-ecmascript"},contents:{script:/\b(?:java|ecma)script\b/},converters:{"text script":function(e){return k.globalEval(e),e}}}),k.ajaxPrefilter("script",function(e){void 0===e.cache&&(e.cache=!1),e.crossDomain&&(e.type="GET")}),k.ajaxTransport("script",function(n){var r,i;if(n.crossDomain||n.scriptAttrs)return{send:function(e,t){r=k("<script>").attr(n.scriptAttrs||{}).prop({charset:n.scriptCharset,src:n.url}).on("load error",i=function(e){r.remove(),i=null,e&&t("error"===e.type?404:200,e.type)}),E.head.appendChild(r[0])},abort:function(){i&&i()}}});var Vt,Gt=[],Yt=/(=)\?(?=&|$)|\?\?/;k.ajaxSetup({jsonp:"callback",jsonpCallback:function(){var e=Gt.pop()||k.expando+"_"+kt++;return this[e]=!0,e}}),k.ajaxPrefilter("json jsonp",function(e,t,n){var r,i,o,a=!1!==e.jsonp&&(Yt.test(e.url)?"url":"string"==typeof e.data&&0===(e.contentType||"").indexOf("application/x-www-form-urlencoded")&&Yt.test(e.data)&&"data");if(a||"jsonp"===e.dataTypes[0])return r=e.jsonpCallback=m(e.jsonpCallback)?e.jsonpCallback():e.jsonpCallback,a?e[a]=e[a].replace(Yt,"$1"+r):!1!==e.jsonp&&(e.url+=(St.test(e.url)?"&":"?")+e.jsonp+"="+r),e.converters["script json"]=function(){return o||k.error(r+" was not called"),o[0]},e.dataTypes[0]="json",i=C[r],C[r]=function(){o=arguments},n.always(function(){void 0===i?k(C).removeProp(r):C[r]=i,e[r]&&(e.jsonpCallback=t.jsonpCallback,Gt.push(r)),o&&m(i)&&i(o[0]),o=i=void 0}),"script"}),y.createHTMLDocument=((Vt=E.implementation.createHTMLDocument("").body).innerHTML="<form></form><form></form>",2===Vt.childNodes.length),k.parseHTML=function(e,t,n){return"string"!=typeof e?[]:("boolean"==typeof t&&(n=t,t=!1),t||(y.createHTMLDocument?((r=(t=E.implementation.createHTMLDocument("")).createElement("base")).href=E.location.href,t.head.appendChild(r)):t=E),o=!n&&[],(i=D.exec(e))?[t.createElement(i[1])]:(i=we([e],t,o),o&&o.length&&k(o).remove(),k.merge([],i.childNodes)));var r,i,o},k.fn.load=function(e,t,n){var r,i,o,a=this,s=e.indexOf(" ");return-1<s&&(r=mt(e.slice(s)),e=e.slice(0,s)),m(t)?(n=t,t=void 0):t&&"object"==typeof t&&(i="POST"),0<a.length&&k.ajax({url:e,type:i||"GET",dataType:"html",data:t}).done(function(e){o=arguments,a.html(r?k("<div>").append(k.parseHTML(e)).find(r):e)}).always(n&&function(e,t){a.each(function(){n.apply(this,o||[e.responseText,t,e])})}),this},k.each(["ajaxStart","ajaxStop","ajaxComplete","ajaxError","ajaxSuccess","ajaxSend"],function(e,t){k.fn[t]=function(e){return this.on(t,e)}}),k.expr.pseudos.animated=function(t){return k.grep(k.timers,function(e){return t===e.elem}).length},k.offset={setOffset:function(e,t,n){var r,i,o,a,s,u,l=k.css(e,"position"),c=k(e),f={};"static"===l&&(e.style.position="relative"),s=c.offset(),o=k.css(e,"top"),u=k.css(e,"left"),i=("absolute"===l||"fixed"===l)&&-1<(o+u).indexOf("auto")?(a=(r=c.position()).top,r.left):(a=parseFloat(o)||0,parseFloat(u)||0),m(t)&&(t=t.call(e,n,k.extend({},s))),null!=t.top&&(f.top=t.top-s.top+a),null!=t.left&&(f.left=t.left-s.left+i),"using"in t?t.using.call(e,f):c.css(f)}},k.fn.extend({offset:function(t){if(arguments.length)return void 0===t?this:this.each(function(e){k.offset.setOffset(this,t,e)});var e,n,r=this[0];return r?r.getClientRects().length?(e=r.getBoundingClientRect(),n=r.ownerDocument.defaultView,{top:e.top+n.pageYOffset,left:e.left+n.pageXOffset}):{top:0,left:0}:void 0},position:function(){if(this[0]){var e,t,n,r=this[0],i={top:0,left:0};if("fixed"===k.css(r,"position"))t=r.getBoundingClientRect();else{for(t=this.offset(),n=r.ownerDocument,e=r.offsetParent||n.documentElement;e&&(e===n.body||e===n.documentElement)&&"static"===k.css(e,"position");)e=e.parentNode;e&&e!==r&&1===e.nodeType&&((i=k(e).offset()).top+=k.css(e,"borderTopWidth",!0),i.left+=k.css(e,"borderLeftWidth",!0))}return{top:t.top-i.top-k.css(r,"marginTop",!0),left:t.left-i.left-k.css(r,"marginLeft",!0)}}},offsetParent:function(){return this.map(function(){for(var e=this.offsetParent;e&&"static"===k.css(e,"position");)e=e.offsetParent;return e||ie})}}),k.each({scrollLeft:"pageXOffset",scrollTop:"pageYOffset"},function(t,i){var o="pageYOffset"===i;k.fn[t]=function(e){return _(this,function(e,t,n){var r;if(x(e)?r=e:9===e.nodeType&&(r=e.defaultView),void 0===n)return r?r[i]:e[t];r?r.scrollTo(o?r.pageXOffset:n,o?n:r.pageYOffset):e[t]=n},t,e,arguments.length)}}),k.each(["top","left"],function(e,n){k.cssHooks[n]=ze(y.pixelPosition,function(e,t){if(t)return t=_e(e,n),$e.test(t)?k(e).position()[n]+"px":t})}),k.each({Height:"height",Width:"width"},function(a,s){k.each({padding:"inner"+a,content:s,"":"outer"+a},function(r,o){k.fn[o]=function(e,t){var n=arguments.length&&(r||"boolean"!=typeof e),i=r||(!0===e||!0===t?"margin":"border");return _(this,function(e,t,n){var r;return x(e)?0===o.indexOf("outer")?e["inner"+a]:e.document.documentElement["client"+a]:9===e.nodeType?(r=e.documentElement,Math.max(e.body["scroll"+a],r["scroll"+a],e.body["offset"+a],r["offset"+a],r["client"+a])):void 0===n?k.css(e,t,i):k.style(e,t,n,i)},s,n?e:void 0,n)}})}),k.each("blur focus focusin focusout resize scroll click dblclick mousedown mouseup mousemove mouseover mouseout mouseenter mouseleave change select submit keydown keypress keyup contextmenu".split(" "),function(e,n){k.fn[n]=function(e,t){return 0<arguments.length?this.on(n,null,e,t):this.trigger(n)}}),k.fn.extend({hover:function(e,t){return this.mouseenter(e).mouseleave(t||e)}}),k.fn.extend({bind:function(e,t,n){return this.on(e,null,t,n)},unbind:function(e,t){return this.off(e,null,t)},delegate:function(e,t,n,r){return this.on(t,e,n,r)},undelegate:function(e,t,n){return 1===arguments.length?this.off(e,"**"):this.off(t,e||"**",n)}}),k.proxy=function(e,t){var n,r,i;if("string"==typeof t&&(n=e[t],t=e,e=n),m(e))return r=s.call(arguments,2),(i=function(){return e.apply(t||this,r.concat(s.call(arguments)))}).guid=e.guid=e.guid||k.guid++,i},k.holdReady=function(e){e?k.readyWait++:k.ready(!0)},k.isArray=Array.isArray,k.parseJSON=JSON.parse,k.nodeName=A,k.isFunction=m,k.isWindow=x,k.camelCase=V,k.type=w,k.now=Date.now,k.isNumeric=function(e){var t=k.type(e);return("number"===t||"string"===t)&&!isNaN(e-parseFloat(e))},"function"==typeof define&&define.amd&&define("jquery",[],function(){return k});var Qt=C.jQuery,Jt=C.$;return k.noConflict=function(e){return C.$===k&&(C.$=Jt),e&&C.jQuery===k&&(C.jQuery=Qt),k},e||(C.jQuery=C.$=k),k}),function(){function f(){}var n="object"==typeof self&&self.self===self&&self||"object"==typeof global&&global.global===global&&global||this||{},r=n._,e=Array.prototype,o=Object.prototype,s="undefined"!=typeof Symbol?Symbol.prototype:null,u=e.push,c=e.slice,p=o.toString,i=o.hasOwnProperty,t=Array.isArray,a=Object.keys,l=Object.create,h=function(n){return n instanceof h?n:this instanceof h?void(this._wrapped=n):new h(n)};"undefined"==typeof exports||exports.nodeType?n._=h:("undefined"!=typeof module&&!module.nodeType&&module.exports&&(exports=module.exports=h),exports._=h),h.VERSION="1.9.1";function y(u,i,n){if(void 0===i)return u;switch(null==n?3:n){case 1:return function(n){return u.call(i,n)};case 3:return function(n,r,t){return u.call(i,n,r,t)};case 4:return function(n,r,t,e){return u.call(i,n,r,t,e)}}return function(){return u.apply(i,arguments)}}function d(n,r,t){return h.iteratee!==v?h.iteratee(n,r):null==n?h.identity:h.isFunction(n)?y(n,r,t):h.isObject(n)&&!h.isArray(n)?h.matcher(n):h.property(n)}var v;h.iteratee=v=function(n,r){return d(n,r,1/0)};function g(u,i){return i=null==i?u.length-1:+i,function(){for(var n=Math.max(arguments.length-i,0),r=Array(n),t=0;t<n;t++)r[t]=arguments[t+i];switch(i){case 0:return u.call(this,r);case 1:return u.call(this,arguments[0],r);case 2:return u.call(this,arguments[0],arguments[1],r)}var e=Array(i+1);for(t=0;t<i;t++)e[t]=arguments[t];return e[i]=r,u.apply(this,e)}}function m(n){if(!h.isObject(n))return{};if(l)return l(n);f.prototype=n;var r=new f;return f.prototype=null,r}function b(r){return function(n){return null==n?void 0:n[r]}}function j(n,r){return null!=n&&i.call(n,r)}function x(n,r){for(var t=r.length,e=0;e<t;e++){if(null==n)return;n=n[r[e]]}return t?n:void 0}function w(n){var r=A(n);return"number"==typeof r&&0<=r&&r<=_}var _=Math.pow(2,53)-1,A=b("length");h.each=h.forEach=function(n,r,t){var e,u;if(r=y(r,t),w(n))for(e=0,u=n.length;e<u;e++)r(n[e],e,n);else{var i=h.keys(n);for(e=0,u=i.length;e<u;e++)r(n[i[e]],i[e],n)}return n},h.map=h.collect=function(n,r,t){r=d(r,t);for(var e=!w(n)&&h.keys(n),u=(e||n).length,i=Array(u),o=0;o<u;o++){var a=e?e[o]:o;i[o]=r(n[a],a,n)}return i};function O(c){return function(n,r,t,e){var u=3<=arguments.length;return function(n,r,t,e){var u=!w(n)&&h.keys(n),i=(u||n).length,o=0<c?0:i-1;for(e||(t=n[u?u[o]:o],o+=c);0<=o&&o<i;o+=c){var a=u?u[o]:o;t=r(t,n[a],a,n)}return t}(n,y(r,e,4),t,u)}}h.reduce=h.foldl=h.inject=O(1),h.reduceRight=h.foldr=O(-1),h.find=h.detect=function(n,r,t){var e=(w(n)?h.findIndex:h.findKey)(n,r,t);if(void 0!==e&&-1!==e)return n[e]},h.filter=h.select=function(n,e,r){var u=[];return e=d(e,r),h.each(n,function(n,r,t){e(n,r,t)&&u.push(n)}),u},h.reject=function(n,r,t){return h.filter(n,h.negate(d(r)),t)},h.every=h.all=function(n,r,t){r=d(r,t);for(var e=!w(n)&&h.keys(n),u=(e||n).length,i=0;i<u;i++){var o=e?e[i]:i;if(!r(n[o],o,n))return!1}return!0},h.some=h.any=function(n,r,t){r=d(r,t);for(var e=!w(n)&&h.keys(n),u=(e||n).length,i=0;i<u;i++){var o=e?e[i]:i;if(r(n[o],o,n))return!0}return!1},h.contains=h.includes=h.include=function(n,r,t,e){return w(n)||(n=h.values(n)),"number"==typeof t&&!e||(t=0),0<=h.indexOf(n,r,t)},h.invoke=g(function(n,t,e){var u,i;return h.isFunction(t)?i=t:h.isArray(t)&&(u=t.slice(0,-1),t=t[t.length-1]),h.map(n,function(n){var r=i;if(!r){if(u&&u.length&&(n=x(n,u)),null==n)return;r=n[t]}return null==r?r:r.apply(n,e)})}),h.pluck=function(n,r){return h.map(n,h.property(r))},h.where=function(n,r){return h.filter(n,h.matcher(r))},h.findWhere=function(n,r){return h.find(n,h.matcher(r))},h.max=function(n,e,r){var t,u,i=-1/0,o=-1/0;if(null==e||"number"==typeof e&&"object"!=typeof n[0]&&null!=n)for(var a=0,c=(n=w(n)?n:h.values(n)).length;a<c;a++)null!=(t=n[a])&&i<t&&(i=t);else e=d(e,r),h.each(n,function(n,r,t){u=e(n,r,t),(o<u||u===-1/0&&i===-1/0)&&(i=n,o=u)});return i},h.min=function(n,e,r){var t,u,i=1/0,o=1/0;if(null==e||"number"==typeof e&&"object"!=typeof n[0]&&null!=n)for(var a=0,c=(n=w(n)?n:h.values(n)).length;a<c;a++)null!=(t=n[a])&&t<i&&(i=t);else e=d(e,r),h.each(n,function(n,r,t){((u=e(n,r,t))<o||u===1/0&&i===1/0)&&(i=n,o=u)});return i},h.shuffle=function(n){return h.sample(n,1/0)},h.sample=function(n,r,t){if(null==r||t)return w(n)||(n=h.values(n)),n[h.random(n.length-1)];var e=w(n)?h.clone(n):h.values(n),u=A(e);r=Math.max(Math.min(r,u),0);for(var i=u-1,o=0;o<r;o++){var a=h.random(o,i),c=e[o];e[o]=e[a],e[a]=c}return e.slice(0,r)},h.sortBy=function(n,e,r){var u=0;return e=d(e,r),h.pluck(h.map(n,function(n,r,t){return{value:n,index:u++,criteria:e(n,r,t)}}).sort(function(n,r){var t=n.criteria,e=r.criteria;if(t!==e){if(e<t||void 0===t)return 1;if(t<e||void 0===e)return-1}return n.index-r.index}),"value")};function k(o,r){return function(e,u,n){var i=r?[[],[]]:{};return u=d(u,n),h.each(e,function(n,r){var t=u(n,r,e);o(i,n,t)}),i}}h.groupBy=k(function(n,r,t){j(n,t)?n[t].push(r):n[t]=[r]}),h.indexBy=k(function(n,r,t){n[t]=r}),h.countBy=k(function(n,r,t){j(n,t)?n[t]++:n[t]=1});var S=/[^\ud800-\udfff]|[\ud800-\udbff][\udc00-\udfff]|[\ud800-\udfff]/g;h.toArray=function(n){return n?h.isArray(n)?c.call(n):h.isString(n)?n.match(S):w(n)?h.map(n,h.identity):h.values(n):[]},h.size=function(n){return null==n?0:w(n)?n.length:h.keys(n).length},h.partition=k(function(n,r,t){n[t?0:1].push(r)},!0),h.first=h.head=h.take=function(n,r,t){return null==n||n.length<1?null==r?void 0:[]:null==r||t?n[0]:h.initial(n,n.length-r)},h.initial=function(n,r,t){return c.call(n,0,Math.max(0,n.length-(null==r||t?1:r)))},h.last=function(n,r,t){return null==n||n.length<1?null==r?void 0:[]:null==r||t?n[n.length-1]:h.rest(n,Math.max(0,n.length-r))},h.rest=h.tail=h.drop=function(n,r,t){return c.call(n,null==r||t?1:r)},h.compact=function(n){return h.filter(n,Boolean)};var M=function(n,r,t,e){for(var u=(e=e||[]).length,i=0,o=A(n);i<o;i++){var a=n[i];if(w(a)&&(h.isArray(a)||h.isArguments(a)))if(r)for(var c=0,l=a.length;c<l;)e[u++]=a[c++];else M(a,r,t,e),u=e.length;else t||(e[u++]=a)}return e};h.flatten=function(n,r){return M(n,r,!1)},h.without=g(function(n,r){return h.difference(n,r)}),h.uniq=h.unique=function(n,r,t,e){h.isBoolean(r)||(e=t,t=r,r=!1),null!=t&&(t=d(t,e));for(var u=[],i=[],o=0,a=A(n);o<a;o++){var c=n[o],l=t?t(c,o,n):c;r&&!t?(o&&i===l||u.push(c),i=l):t?h.contains(i,l)||(i.push(l),u.push(c)):h.contains(u,c)||u.push(c)}return u},h.union=g(function(n){return h.uniq(M(n,!0,!0))}),h.intersection=function(n){for(var r=[],t=arguments.length,e=0,u=A(n);e<u;e++){var i=n[e];if(!h.contains(r,i)){var o;for(o=1;o<t&&h.contains(arguments[o],i);o++);o===t&&r.push(i)}}return r},h.difference=g(function(n,r){return r=M(r,!0,!0),h.filter(n,function(n){return!h.contains(r,n)})}),h.unzip=function(n){for(var r=n&&h.max(n,A).length||0,t=Array(r),e=0;e<r;e++)t[e]=h.pluck(n,e);return t},h.zip=g(h.unzip),h.object=function(n,r){for(var t={},e=0,u=A(n);e<u;e++)r?t[n[e]]=r[e]:t[n[e][0]]=n[e][1];return t};function F(i){return function(n,r,t){r=d(r,t);for(var e=A(n),u=0<i?0:e-1;0<=u&&u<e;u+=i)if(r(n[u],u,n))return u;return-1}}h.findIndex=F(1),h.findLastIndex=F(-1),h.sortedIndex=function(n,r,t,e){for(var u=(t=d(t,e,1))(r),i=0,o=A(n);i<o;){var a=Math.floor((i+o)/2);t(n[a])<u?i=a+1:o=a}return i};function E(i,o,a){return function(n,r,t){var e=0,u=A(n);if("number"==typeof t)0<i?e=0<=t?t:Math.max(t+u,e):u=0<=t?Math.min(t+1,u):t+u+1;else if(a&&t&&u)return n[t=a(n,r)]===r?t:-1;if(r!=r)return 0<=(t=o(c.call(n,e,u),h.isNaN))?t+e:-1;for(t=0<i?e:u-1;0<=t&&t<u;t+=i)if(n[t]===r)return t;return-1}}h.indexOf=E(1,h.findIndex,h.sortedIndex),h.lastIndexOf=E(-1,h.findLastIndex),h.range=function(n,r,t){null==r&&(r=n||0,n=0),t||(t=r<n?-1:1);for(var e=Math.max(Math.ceil((r-n)/t),0),u=Array(e),i=0;i<e;i++,n+=t)u[i]=n;return u},h.chunk=function(n,r){if(null==r||r<1)return[];for(var t=[],e=0,u=n.length;e<u;)t.push(c.call(n,e,e+=r));return t};function N(n,r,t,e,u){if(!(e instanceof r))return n.apply(t,u);var i=m(n.prototype),o=n.apply(i,u);return h.isObject(o)?o:i}h.bind=g(function(r,t,e){if(!h.isFunction(r))throw new TypeError("Bind must be called on a function");var u=g(function(n){return N(r,u,t,this,e.concat(n))});return u}),h.partial=g(function(u,i){var o=h.partial.placeholder,a=function(){for(var n=0,r=i.length,t=Array(r),e=0;e<r;e++)t[e]=i[e]===o?arguments[n++]:i[e];for(;n<arguments.length;)t.push(arguments[n++]);return N(u,a,this,this,t)};return a}),(h.partial.placeholder=h).bindAll=g(function(n,r){var t=(r=M(r,!1,!1)).length;if(t<1)throw new Error("bindAll must be passed function names");for(;t--;){var e=r[t];n[e]=h.bind(n[e],n)}}),h.memoize=function(e,u){var i=function(n){var r=i.cache,t=""+(u?u.apply(this,arguments):n);return j(r,t)||(r[t]=e.apply(this,arguments)),r[t]};return i.cache={},i},h.delay=g(function(n,r,t){return setTimeout(function(){return n.apply(null,t)},r)}),h.defer=h.partial(h.delay,h,1),h.throttle=function(t,e,u){var i,o,a,c,l=0;u||(u={});function f(){l=!1===u.leading?0:h.now(),i=null,c=t.apply(o,a),i||(o=a=null)}var n=function(){var n=h.now();l||!1!==u.leading||(l=n);var r=e-(n-l);return o=this,a=arguments,r<=0||e<r?(i&&(clearTimeout(i),i=null),l=n,c=t.apply(o,a),i||(o=a=null)):i||!1===u.trailing||(i=setTimeout(f,r)),c};return n.cancel=function(){clearTimeout(i),l=0,i=o=a=null},n},h.debounce=function(t,e,u){function a(n,r){i=null,r&&(o=t.apply(n,r))}var i,o,n=g(function(n){if(i&&clearTimeout(i),u){var r=!i;i=setTimeout(a,e),r&&(o=t.apply(this,n))}else i=h.delay(a,e,this,n);return o});return n.cancel=function(){clearTimeout(i),i=null},n},h.wrap=function(n,r){return h.partial(r,n)},h.negate=function(n){return function(){return!n.apply(this,arguments)}},h.compose=function(){var t=arguments,e=t.length-1;return function(){for(var n=e,r=t[e].apply(this,arguments);n--;)r=t[n].call(this,r);return r}},h.after=function(n,r){return function(){if(--n<1)return r.apply(this,arguments)}},h.before=function(n,r){var t;return function(){return 0<--n&&(t=r.apply(this,arguments)),n<=1&&(r=null),t}},h.once=h.partial(h.before,2),h.restArguments=g;function B(n,r){var t=T.length,e=n.constructor,u=h.isFunction(e)&&e.prototype||o,i="constructor";for(j(n,i)&&!h.contains(r,i)&&r.push(i);t--;)(i=T[t])in n&&n[i]!==u[i]&&!h.contains(r,i)&&r.push(i)}var I=!{toString:null}.propertyIsEnumerable("toString"),T=["valueOf","isPrototypeOf","toString","propertyIsEnumerable","hasOwnProperty","toLocaleString"];h.keys=function(n){if(!h.isObject(n))return[];if(a)return a(n);var r=[];for(var t in n)j(n,t)&&r.push(t);return I&&B(n,r),r},h.allKeys=function(n){if(!h.isObject(n))return[];var r=[];for(var t in n)r.push(t);return I&&B(n,r),r},h.values=function(n){for(var r=h.keys(n),t=r.length,e=Array(t),u=0;u<t;u++)e[u]=n[r[u]];return e},h.mapObject=function(n,r,t){r=d(r,t);for(var e=h.keys(n),u=e.length,i={},o=0;o<u;o++){var a=e[o];i[a]=r(n[a],a,n)}return i},h.pairs=function(n){for(var r=h.keys(n),t=r.length,e=Array(t),u=0;u<t;u++)e[u]=[r[u],n[r[u]]];return e},h.invert=function(n){for(var r={},t=h.keys(n),e=0,u=t.length;e<u;e++)r[n[t[e]]]=t[e];return r},h.functions=h.methods=function(n){var r=[];for(var t in n)h.isFunction(n[t])&&r.push(t);return r.sort()};function R(c,l){return function(n){var r=arguments.length;if(l&&(n=Object(n)),r<2||null==n)return n;for(var t=1;t<r;t++)for(var e=arguments[t],u=c(e),i=u.length,o=0;o<i;o++){var a=u[o];l&&void 0!==n[a]||(n[a]=e[a])}return n}}h.extend=R(h.allKeys),h.extendOwn=h.assign=R(h.keys),h.findKey=function(n,r,t){r=d(r,t);for(var e,u=h.keys(n),i=0,o=u.length;i<o;i++)if(r(n[e=u[i]],e,n))return e};function z(n,r,t){return r in t}var q,K;h.pick=g(function(n,r){var t={},e=r[0];if(null==n)return t;h.isFunction(e)?(1<r.length&&(e=y(e,r[1])),r=h.allKeys(n)):(e=z,r=M(r,!1,!1),n=Object(n));for(var u=0,i=r.length;u<i;u++){var o=r[u],a=n[o];e(a,o,n)&&(t[o]=a)}return t}),h.omit=g(function(n,t){var r,e=t[0];return h.isFunction(e)?(e=h.negate(e),1<t.length&&(r=t[1])):(t=h.map(M(t,!1,!1),String),e=function(n,r){return!h.contains(t,r)}),h.pick(n,e,r)}),h.defaults=R(h.allKeys,!0),h.create=function(n,r){var t=m(n);return r&&h.extendOwn(t,r),t},h.clone=function(n){return h.isObject(n)?h.isArray(n)?n.slice():h.extend({},n):n},h.tap=function(n,r){return r(n),n},h.isMatch=function(n,r){var t=h.keys(r),e=t.length;if(null==n)return!e;for(var u=Object(n),i=0;i<e;i++){var o=t[i];if(r[o]!==u[o]||!(o in u))return!1}return!0},q=function(n,r,t,e){if(n===r)return 0!==n||1/n==1/r;if(null==n||null==r)return!1;if(n!=n)return r!=r;var u=typeof n;return("function"==u||"object"==u||"object"==typeof r)&&K(n,r,t,e)},K=function(n,r,t,e){n instanceof h&&(n=n._wrapped),r instanceof h&&(r=r._wrapped);var u=p.call(n);if(u!==p.call(r))return!1;switch(u){case"[object RegExp]":case"[object String]":return""+n==""+r;case"[object Number]":return+n!=+n?+r!=+r:0==+n?1/+n==1/r:+n==+r;case"[object Date]":case"[object Boolean]":return+n==+r;case"[object Symbol]":return s.valueOf.call(n)===s.valueOf.call(r)}var i="[object Array]"===u;if(!i){if("object"!=typeof n||"object"!=typeof r)return!1;var o=n.constructor,a=r.constructor;if(o!==a&&!(h.isFunction(o)&&o instanceof o&&h.isFunction(a)&&a instanceof a)&&"constructor"in n&&"constructor"in r)return!1}e=e||[];for(var c=(t=t||[]).length;c--;)if(t[c]===n)return e[c]===r;if(t.push(n),e.push(r),i){if((c=n.length)!==r.length)return!1;for(;c--;)if(!q(n[c],r[c],t,e))return!1}else{var l,f=h.keys(n);if(c=f.length,h.keys(r).length!==c)return!1;for(;c--;)if(l=f[c],!j(r,l)||!q(n[l],r[l],t,e))return!1}return t.pop(),e.pop(),!0},h.isEqual=function(n,r){return q(n,r)},h.isEmpty=function(n){return null==n||(w(n)&&(h.isArray(n)||h.isString(n)||h.isArguments(n))?0===n.length:0===h.keys(n).length)},h.isElement=function(n){return!(!n||1!==n.nodeType)},h.isArray=t||function(n){return"[object Array]"===p.call(n)},h.isObject=function(n){var r=typeof n;return"function"==r||"object"==r&&!!n},h.each(["Arguments","Function","String","Number","Date","RegExp","Error","Symbol","Map","WeakMap","Set","WeakSet"],function(r){h["is"+r]=function(n){return p.call(n)==="[object "+r+"]"}}),h.isArguments(arguments)||(h.isArguments=function(n){return j(n,"callee")});var D=n.document&&n.document.childNodes;"function"!=typeof/./&&"object"!=typeof Int8Array&&"function"!=typeof D&&(h.isFunction=function(n){return"function"==typeof n||!1}),h.isFinite=function(n){return!h.isSymbol(n)&&isFinite(n)&&!isNaN(parseFloat(n))},h.isNaN=function(n){return h.isNumber(n)&&isNaN(n)},h.isBoolean=function(n){return!0===n||!1===n||"[object Boolean]"===p.call(n)},h.isNull=function(n){return null===n},h.isUndefined=function(n){return void 0===n},h.has=function(n,r){if(!h.isArray(r))return j(n,r);for(var t=r.length,e=0;e<t;e++){var u=r[e];if(null==n||!i.call(n,u))return!1;n=n[u]}return!!t},h.noConflict=function(){return n._=r,this},h.identity=function(n){return n},h.constant=function(n){return function(){return n}},h.noop=function(){},h.property=function(r){return h.isArray(r)?function(n){return x(n,r)}:b(r)},h.propertyOf=function(r){return null==r?function(){}:function(n){return h.isArray(n)?x(r,n):r[n]}},h.matcher=h.matches=function(r){return r=h.extendOwn({},r),function(n){return h.isMatch(n,r)}},h.times=function(n,r,t){var e=Array(Math.max(0,n));r=y(r,t,1);for(var u=0;u<n;u++)e[u]=r(u);return e},h.random=function(n,r){return null==r&&(r=n,n=0),n+Math.floor(Math.random()*(r-n+1))},h.now=Date.now||function(){return(new Date).getTime()};function W(r){function t(n){return r[n]}var n="(?:"+h.keys(r).join("|")+")",e=RegExp(n),u=RegExp(n,"g");return function(n){return n=null==n?"":""+n,e.test(n)?n.replace(u,t):n}}var L={"&":"&amp;","<":"&lt;",">":"&gt;",'"':"&quot;","'":"&#x27;","`":"&#x60;"},P=h.invert(L);h.escape=W(L),h.unescape=W(P),h.result=function(n,r,t){h.isArray(r)||(r=[r]);var e=r.length;if(!e)return h.isFunction(t)?t.call(n):t;for(var u=0;u<e;u++){var i=null==n?void 0:n[r[u]];void 0===i&&(i=t,u=e),n=h.isFunction(i)?i.call(n):i}return n};var C=0;h.uniqueId=function(n){var r=++C+"";return n?n+r:r},h.templateSettings={evaluate:/<%([\s\S]+?)%>/g,interpolate:/<%=([\s\S]+?)%>/g,escape:/<%-([\s\S]+?)%>/g};function $(n){return"\\"+U[n]}var J=/(.)^/,U={"'":"'","\\":"\\","\r":"r","\n":"n","\u2028":"u2028","\u2029":"u2029"},V=/\\|'|\r|\n|\u2028|\u2029/g;h.template=function(i,n,r){!n&&r&&(n=r),n=h.defaults({},n,h.templateSettings);var t,e=RegExp([(n.escape||J).source,(n.interpolate||J).source,(n.evaluate||J).source].join("|")+"|$","g"),o=0,a="__p+='";i.replace(e,function(n,r,t,e,u){return a+=i.slice(o,u).replace(V,$),o=u+n.length,r?a+="'+\n((__t=("+r+"))==null?'':_.escape(__t))+\n'":t?a+="'+\n((__t=("+t+"))==null?'':__t)+\n'":e&&(a+="';\n"+e+"\n__p+='"),n}),a+="';\n",n.variable||(a="with(obj||{}){\n"+a+"}\n"),a="var __t,__p='',__j=Array.prototype.join,print=function(){__p+=__j.call(arguments,'');};\n"+a+"return __p;\n";try{t=new Function(n.variable||"obj","_",a)}catch(n){throw n.source=a,n}function u(n){return t.call(this,n,h)}var c=n.variable||"obj";return u.source="function("+c+"){\n"+a+"}",u},h.chain=function(n){var r=h(n);return r._chain=!0,r};function G(n,r){return n._chain?h(r).chain():r}h.mixin=function(t){return h.each(h.functions(t),function(n){var r=h[n]=t[n];h.prototype[n]=function(){var n=[this._wrapped];return u.apply(n,arguments),G(this,r.apply(h,n))}}),h},h.mixin(h),h.each(["pop","push","reverse","shift","sort","splice","unshift"],function(r){var t=e[r];h.prototype[r]=function(){var n=this._wrapped;return t.apply(n,arguments),"shift"!==r&&"splice"!==r||0!==n.length||delete n[0],G(this,n)}}),h.each(["concat","join","slice"],function(n){var r=e[n];h.prototype[n]=function(){return G(this,r.apply(this._wrapped,arguments))}}),h.prototype.value=function(){return this._wrapped},h.prototype.valueOf=h.prototype.toJSON=h.prototype.value,h.prototype.toString=function(){return String(this._wrapped)},"function"==typeof define&&define.amd&&define("underscore",[],function(){return h})}(),function(t){var e="object"==typeof self&&self.self===self&&self||"object"==typeof global&&global.global===global&&global;if("function"==typeof define&&define.amd)define(["underscore","jquery","exports"],function(i,n,r){e.Backbone=t(e,r,i,n)});else if("undefined"!=typeof exports){var n,i=require("underscore");try{n=require("jquery")}catch(r){}t(e,exports,i,n)}else e.Backbone=t(e,{},e._,e.jQuery||e.Zepto||e.ender||e.$)}(function(t,e,i,n){var r=t.Backbone,s=Array.prototype.slice;e.VERSION="1.4.0",e.$=n,e.noConflict=function(){return t.Backbone=r,this},e.emulateHTTP=!1,e.emulateJSON=!1;var h,a=e.Events={},o=/\s+/,u=function(t,e,n,r,s){var h,a=0;if(n&&"object"==typeof n){void 0!==r&&"context"in s&&void 0===s.context&&(s.context=r);for(h=i.keys(n);a<h.length;a++)e=u(t,e,h[a],n[h[a]],s)}else if(n&&o.test(n))for(h=n.split(o);a<h.length;a++)e=t(e,h[a],r,s);else e=t(e,n,r,s);return e};a.on=function(t,e,i){this._events=u(l,this._events||{},t,e,{context:i,ctx:this,listening:h}),h&&(((this._listeners||(this._listeners={}))[h.id]=h).interop=!1);return this},a.listenTo=function(t,e,n){if(!t)return this;var r=t._listenId||(t._listenId=i.uniqueId("l")),s=this._listeningTo||(this._listeningTo={}),a=h=s[r];a||(this._listenId||(this._listenId=i.uniqueId("l")),a=h=s[r]=new g(this,t));var o=c(t,e,n,this);if(h=void 0,o)throw o;return a.interop&&a.on(e,n),this};var l=function(t,e,i,n){if(i){var r=t[e]||(t[e]=[]),s=n.context,a=n.ctx,o=n.listening;o&&o.count++,r.push({callback:i,context:s,ctx:s||a,listening:o})}return t},c=function(t,e,i,n){try{t.on(e,i,n)}catch(r){return r}};a.off=function(t,e,i){return this._events&&(this._events=u(f,this._events,t,e,{context:i,listeners:this._listeners})),this},a.stopListening=function(t,e,n){var r=this._listeningTo;if(!r)return this;for(var s=t?[t._listenId]:i.keys(r),a=0;a<s.length;a++){var o=r[s[a]];if(!o)break;o.obj.off(e,n,this),o.interop&&o.off(e,n)}return i.isEmpty(r)&&(this._listeningTo=void 0),this};var f=function(t,e,n,r){if(t){var h,s=r.context,a=r.listeners,o=0;if(e||s||n){for(h=e?[e]:i.keys(t);o<h.length;o++){var u=t[e=h[o]];if(!u)break;for(var l=[],c=0;c<u.length;c++){var f=u[c];if(n&&n!==f.callback&&n!==f.callback._callback||s&&s!==f.context)l.push(f);else{var d=f.listening;d&&d.off(e,n)}}l.length?t[e]=l:delete t[e]}return t}for(h=i.keys(a);o<h.length;o++)a[h[o]].cleanup()}};a.once=function(t,e,i){var n=u(d,{},t,e,this.off.bind(this));return"string"==typeof t&&null==i&&(e=void 0),this.on(n,e,i)},a.listenToOnce=function(t,e,i){var n=u(d,{},e,i,this.stopListening.bind(this,t));return this.listenTo(t,n)};var d=function(t,e,n,r){if(n){var s=t[e]=i.once(function(){r(e,s),n.apply(this,arguments)});s._callback=n}return t};a.trigger=function(t){if(!this._events)return this;for(var e=Math.max(0,arguments.length-1),i=Array(e),n=0;n<e;n++)i[n]=arguments[n+1];return u(v,this._events,t,void 0,i),this};var v=function(t,e,i,n){if(t){var r=t[e],s=t.all;r&&s&&(s=s.slice()),r&&p(r,n),s&&p(s,[e].concat(n))}return t},p=function(t,e){var i,n=-1,r=t.length,s=e[0],a=e[1],o=e[2];switch(e.length){case 0:for(;++n<r;)(i=t[n]).callback.call(i.ctx);return;case 1:for(;++n<r;)(i=t[n]).callback.call(i.ctx,s);return;case 2:for(;++n<r;)(i=t[n]).callback.call(i.ctx,s,a);return;case 3:for(;++n<r;)(i=t[n]).callback.call(i.ctx,s,a,o);return;default:for(;++n<r;)(i=t[n]).callback.apply(i.ctx,e);return}},g=function(t,e){this.id=t._listenId,this.listener=t,this.obj=e,this.interop=!0,this.count=0,this._events=void 0};g.prototype.on=a.on,g.prototype.off=function(t,e){(this.interop?(this._events=u(f,this._events,t,e,{context:void 0,listeners:void 0}),this._events):(this.count--,0!==this.count))||this.cleanup()},g.prototype.cleanup=function(){delete this.listener._listeningTo[this.obj._listenId],this.interop||delete this.obj._listeners[this.id]},a.bind=a.on,a.unbind=a.off,i.extend(e,a);var m=e.Model=function(t,e){var n=t||{};e||(e={}),this.preinitialize.apply(this,arguments),this.cid=i.uniqueId(this.cidPrefix),this.attributes={},e.collection&&(this.collection=e.collection),e.parse&&(n=this.parse(n,e)||{});var r=i.result(this,"defaults");n=i.defaults(i.extend({},r,n),r),this.set(n,e),this.changed={},this.initialize.apply(this,arguments)};i.extend(m.prototype,a,{changed:null,validationError:null,idAttribute:"id",cidPrefix:"c",preinitialize:function(){},initialize:function(){},toJSON:function(t){return i.clone(this.attributes)},sync:function(){return e.sync.apply(this,arguments)},get:function(t){return this.attributes[t]},escape:function(t){return i.escape(this.get(t))},has:function(t){return null!=this.get(t)},matches:function(t){return!!i.iteratee(t,this)(this.attributes)},set:function(t,e,n){if(null==t)return this;var r;if("object"==typeof t?(r=t,n=e):(r={})[t]=e,n||(n={}),!this._validate(r,n))return!1;var s=n.unset,a=n.silent,o=[],h=this._changing;this._changing=!0,h||(this._previousAttributes=i.clone(this.attributes),this.changed={});var u=this.attributes,l=this.changed,c=this._previousAttributes;for(var f in r)e=r[f],i.isEqual(u[f],e)||o.push(f),i.isEqual(c[f],e)?delete l[f]:l[f]=e,s?delete u[f]:u[f]=e;if(this.idAttribute in r&&(this.id=this.get(this.idAttribute)),!a){o.length&&(this._pending=n);for(var d=0;d<o.length;d++)this.trigger("change:"+o[d],this,u[o[d]],n)}if(h)return this;if(!a)for(;this._pending;)n=this._pending,this._pending=!1,this.trigger("change",this,n);return this._pending=!1,this._changing=!1,this},unset:function(t,e){return this.set(t,void 0,i.extend({},e,{unset:!0}))},clear:function(t){var e={};for(var n in this.attributes)e[n]=void 0;return this.set(e,i.extend({},t,{unset:!0}))},hasChanged:function(t){return null==t?!i.isEmpty(this.changed):i.has(this.changed,t)},changedAttributes:function(t){if(!t)return!!this.hasChanged()&&i.clone(this.changed);var r,e=this._changing?this._previousAttributes:this.attributes,n={};for(var s in t){var a=t[s];i.isEqual(e[s],a)||(n[s]=a,r=!0)}return!!r&&n},previous:function(t){return null!=t&&this._previousAttributes?this._previousAttributes[t]:null},previousAttributes:function(){return i.clone(this._previousAttributes)},fetch:function(t){t=i.extend({parse:!0},t);var e=this,n=t.success;return t.success=function(i){var r=t.parse?e.parse(i,t):i;if(!e.set(r,t))return!1;n&&n.call(t.context,e,i,t),e.trigger("sync",e,i,t)},G(this,t),this.sync("read",this,t)},save:function(t,e,n){var r;null==t||"object"==typeof t?(r=t,n=e):(r={})[t]=e;var s=(n=i.extend({validate:!0,parse:!0},n)).wait;if(r&&!s){if(!this.set(r,n))return!1}else if(!this._validate(r,n))return!1;var a=this,o=n.success,h=this.attributes;n.success=function(t){a.attributes=h;var e=n.parse?a.parse(t,n):t;if(s&&(e=i.extend({},r,e)),e&&!a.set(e,n))return!1;o&&o.call(n.context,a,t,n),a.trigger("sync",a,t,n)},G(this,n),r&&s&&(this.attributes=i.extend({},h,r));var u=this.isNew()?"create":n.patch?"patch":"update";"patch"!=u||n.attrs||(n.attrs=r);var l=this.sync(u,this,n);return this.attributes=h,l},destroy:function(t){t=t?i.clone(t):{};function s(){e.stopListening(),e.trigger("destroy",e,e.collection,t)}var e=this,n=t.success,r=t.wait,a=!(t.success=function(i){r&&s(),n&&n.call(t.context,e,i,t),e.isNew()||e.trigger("sync",e,i,t)});return this.isNew()?i.defer(t.success):(G(this,t),a=this.sync("delete",this,t)),r||s(),a},url:function(){var t=i.result(this,"urlRoot")||i.result(this.collection,"url")||V();if(this.isNew())return t;var e=this.get(this.idAttribute);return t.replace(/[^\/]$/,"$&/")+encodeURIComponent(e)},parse:function(t,e){return t},clone:function(){return new this.constructor(this.attributes)},isNew:function(){return!this.has(this.idAttribute)},isValid:function(t){return this._validate({},i.extend({},t,{validate:!0}))},_validate:function(t,e){if(!e.validate||!this.validate)return!0;t=i.extend({},this.attributes,t);var n=this.validationError=this.validate(t,e)||null;return!n||(this.trigger("invalid",this,n,i.extend(e,{validationError:n})),!1)}});function x(t,e,i){i=Math.min(Math.max(i,0),t.length);var s,n=Array(t.length-i),r=e.length;for(s=0;s<n.length;s++)n[s]=t[s+i];for(s=0;s<r;s++)t[s+i]=e[s];for(s=0;s<n.length;s++)t[s+r+i]=n[s]}var _=e.Collection=function(t,e){e||(e={}),this.preinitialize.apply(this,arguments),e.model&&(this.model=e.model),void 0!==e.comparator&&(this.comparator=e.comparator),this._reset(),this.initialize.apply(this,arguments),t&&this.reset(t,i.extend({silent:!0},e))},y={add:!0,remove:!0,merge:!0},b={add:!0,remove:!1};i.extend(_.prototype,a,{model:m,preinitialize:function(){},initialize:function(){},toJSON:function(t){return this.map(function(e){return e.toJSON(t)})},sync:function(){return e.sync.apply(this,arguments)},add:function(t,e){return this.set(t,i.extend({merge:!1},e,b))},remove:function(t,e){e=i.extend({},e);var n=!i.isArray(t);t=n?[t]:t.slice();var r=this._removeModels(t,e);return!e.silent&&r.length&&(e.changes={added:[],merged:[],removed:r},this.trigger("update",this,e)),n?r[0]:r},set:function(t,e){if(null!=t){(e=i.extend({},y,e)).parse&&!this._isModel(t)&&(t=this.parse(t,e)||[]);var n=!i.isArray(t);t=n?[t]:t.slice();var r=e.at;null!=r&&(r=+r),r>this.length&&(r=this.length),r<0&&(r+=this.length+1);var g,m,s=[],a=[],o=[],h=[],u={},l=e.add,c=e.merge,f=e.remove,d=!1,v=this.comparator&&null==r&&!1!==e.sort,p=i.isString(this.comparator)?this.comparator:null;for(m=0;m<t.length;m++){g=t[m];var _=this.get(g);if(_){if(c&&g!==_){var b=this._isModel(g)?g.attributes:g;e.parse&&(b=_.parse(b,e)),_.set(b,e),o.push(_),v&&!d&&(d=_.hasChanged(p))}u[_.cid]||(u[_.cid]=!0,s.push(_)),t[m]=_}else l&&(g=t[m]=this._prepareModel(g,e))&&(a.push(g),this._addReference(g,e),u[g.cid]=!0,s.push(g))}if(f){for(m=0;m<this.length;m++)u[(g=this.models[m]).cid]||h.push(g);h.length&&this._removeModels(h,e)}var w=!1,E=!v&&l&&f;if(s.length&&E?(w=this.length!==s.length||i.some(this.models,function(t,e){return t!==s[e]}),this.models.length=0,x(this.models,s,0),this.length=this.models.length):a.length&&(v&&(d=!0),x(this.models,a,null==r?this.length:r),this.length=this.models.length),d&&this.sort({silent:!0}),!e.silent){for(m=0;m<a.length;m++)null!=r&&(e.index=r+m),(g=a[m]).trigger("add",g,this,e);(d||w)&&this.trigger("sort",this,e),(a.length||h.length||o.length)&&(e.changes={added:a,removed:h,merged:o},this.trigger("update",this,e))}return n?t[0]:t}},reset:function(t,e){e=e?i.clone(e):{};for(var n=0;n<this.models.length;n++)this._removeReference(this.models[n],e);return e.previousModels=this.models,this._reset(),t=this.add(t,i.extend({silent:!0},e)),e.silent||this.trigger("reset",this,e),t},push:function(t,e){return this.add(t,i.extend({at:this.length},e))},pop:function(t){var e=this.at(this.length-1);return this.remove(e,t)},unshift:function(t,e){return this.add(t,i.extend({at:0},e))},shift:function(t){var e=this.at(0);return this.remove(e,t)},slice:function(){return s.apply(this.models,arguments)},get:function(t){if(null!=t)return this._byId[t]||this._byId[this.modelId(this._isModel(t)?t.attributes:t)]||t.cid&&this._byId[t.cid]},has:function(t){return null!=this.get(t)},at:function(t){return t<0&&(t+=this.length),this.models[t]},where:function(t,e){return this[e?"find":"filter"](t)},findWhere:function(t){return this.where(t,!0)},sort:function(t){var e=this.comparator;if(!e)throw new Error("Cannot sort a set without a comparator");t||(t={});var n=e.length;return i.isFunction(e)&&(e=e.bind(this)),1===n||i.isString(e)?this.models=this.sortBy(e):this.models.sort(e),t.silent||this.trigger("sort",this,t),this},pluck:function(t){return this.map(t+"")},fetch:function(t){var e=(t=i.extend({parse:!0},t)).success,n=this;return t.success=function(i){var r=t.reset?"reset":"set";n[r](i,t),e&&e.call(t.context,n,i,t),n.trigger("sync",n,i,t)},G(this,t),this.sync("read",this,t)},create:function(t,e){var n=(e=e?i.clone(e):{}).wait;if(!(t=this._prepareModel(t,e)))return!1;n||this.add(t,e);var r=this,s=e.success;return e.success=function(t,e,i){n&&r.add(t,i),s&&s.call(i.context,t,e,i)},t.save(null,e),t},parse:function(t,e){return t},clone:function(){return new this.constructor(this.models,{model:this.model,comparator:this.comparator})},modelId:function(t){return t[this.model.prototype.idAttribute||"id"]},values:function(){return new E(this,k)},keys:function(){return new E(this,I)},entries:function(){return new E(this,S)},_reset:function(){this.length=0,this.models=[],this._byId={}},_prepareModel:function(t,e){if(this._isModel(t))return t.collection||(t.collection=this),t;var n=new(((e=e?i.clone(e):{}).collection=this).model)(t,e);return n.validationError?(this.trigger("invalid",this,n.validationError,e),!1):n},_removeModels:function(t,e){for(var i=[],n=0;n<t.length;n++){var r=this.get(t[n]);if(r){var s=this.indexOf(r);this.models.splice(s,1),this.length--,delete this._byId[r.cid];var a=this.modelId(r.attributes);null!=a&&delete this._byId[a],e.silent||(e.index=s,r.trigger("remove",r,this,e)),i.push(r),this._removeReference(r,e)}}return i},_isModel:function(t){return t instanceof m},_addReference:function(t,e){this._byId[t.cid]=t;var i=this.modelId(t.attributes);null!=i&&(this._byId[i]=t),t.on("all",this._onModelEvent,this)},_removeReference:function(t,e){delete this._byId[t.cid];var i=this.modelId(t.attributes);null!=i&&delete this._byId[i],this===t.collection&&delete t.collection,t.off("all",this._onModelEvent,this)},_onModelEvent:function(t,e,i,n){if(e){if(("add"===t||"remove"===t)&&i!==this)return;if("destroy"===t&&this.remove(e,n),"change"===t){var r=this.modelId(e.previousAttributes()),s=this.modelId(e.attributes);r!==s&&(null!=r&&delete this._byId[r],null!=s&&(this._byId[s]=e))}}this.trigger.apply(this,arguments)}});var w="function"==typeof Symbol&&Symbol.iterator;w&&(_.prototype[w]=_.prototype.values);var E=function(t,e){this._collection=t,this._kind=e,this._index=0},k=1,I=2,S=3;w&&(E.prototype[w]=function(){return this}),E.prototype.next=function(){if(this._collection){if(this._index<this._collection.length){var e,t=this._collection.at(this._index);if(this._index++,this._kind===k)e=t;else{var i=this._collection.modelId(t.attributes);e=this._kind===I?i:[i,t]}return{value:e,done:!1}}this._collection=void 0}return{value:void 0,done:!0}};var T=e.View=function(t){this.cid=i.uniqueId("view"),this.preinitialize.apply(this,arguments),i.extend(this,i.pick(t,H)),this._ensureElement(),this.initialize.apply(this,arguments)},P=/^(\S+)\s*(.*)$/,H=["model","collection","el","id","attributes","className","tagName","events"];i.extend(T.prototype,a,{tagName:"div",$:function(t){return this.$el.find(t)},preinitialize:function(){},initialize:function(){},render:function(){return this},remove:function(){return this._removeElement(),this.stopListening(),this},_removeElement:function(){this.$el.remove()},setElement:function(t){return this.undelegateEvents(),this._setElement(t),this.delegateEvents(),this},_setElement:function(t){this.$el=t instanceof e.$?t:e.$(t),this.el=this.$el[0]},delegateEvents:function(t){if(t||(t=i.result(this,"events")),!t)return this;for(var e in this.undelegateEvents(),t){var n=t[e];if(i.isFunction(n)||(n=this[n]),n){var r=e.match(P);this.delegate(r[1],r[2],n.bind(this))}}return this},delegate:function(t,e,i){return this.$el.on(t+".delegateEvents"+this.cid,e,i),this},undelegateEvents:function(){return this.$el&&this.$el.off(".delegateEvents"+this.cid),this},undelegate:function(t,e,i){return this.$el.off(t+".delegateEvents"+this.cid,e,i),this},_createElement:function(t){return document.createElement(t)},_ensureElement:function(){if(this.el)this.setElement(i.result(this,"el"));else{var t=i.extend({},i.result(this,"attributes"));this.id&&(t.id=i.result(this,"id")),this.className&&(t.class=i.result(this,"className")),this.setElement(this._createElement(i.result(this,"tagName"))),this._setAttributes(t)}},_setAttributes:function(t){this.$el.attr(t)}});function A(t,e,n,r){i.each(n,function(i,n){e[n]&&(t.prototype[n]=function(t,e,i,n){switch(e){case 1:return function(){return t[i](this[n])};case 2:return function(e){return t[i](this[n],e)};case 3:return function(e,r){return t[i](this[n],C(e,this),r)};case 4:return function(e,r,s){return t[i](this[n],C(e,this),r,s)};default:return function(){var e=s.call(arguments);return e.unshift(this[n]),t[i].apply(t,e)}}}(e,i,n,r))})}var C=function(t,e){return i.isFunction(t)?t:i.isObject(t)&&!e._isModel(t)?R(t):i.isString(t)?function(e){return e.get(t)}:t},R=function(t){var e=i.matches(t);return function(t){return e(t.attributes)}};i.each([[_,{forEach:3,each:3,map:3,collect:3,reduce:0,foldl:0,inject:0,reduceRight:0,foldr:0,find:3,detect:3,filter:3,select:3,reject:3,every:3,all:3,some:3,any:3,include:3,includes:3,contains:3,invoke:0,max:3,min:3,toArray:1,size:1,first:3,head:3,take:3,initial:3,rest:3,tail:3,drop:3,last:3,without:0,difference:0,indexOf:3,shuffle:1,lastIndexOf:3,isEmpty:1,chain:1,sample:3,partition:3,groupBy:3,countBy:3,sortBy:3,indexBy:3,findIndex:3,findLastIndex:3},"models"],[m,{keys:1,values:1,pairs:1,invert:1,pick:0,omit:0,chain:1,isEmpty:1},"attributes"]],function(t){var e=t[0],n=t[1],r=t[2];e.mixin=function(t){var n=i.reduce(i.functions(t),function(t,e){return t[e]=0,t},{});A(e,t,n,r)},A(e,i,n,r)}),e.sync=function(t,n,r){var s=j[t];i.defaults(r||(r={}),{emulateHTTP:e.emulateHTTP,emulateJSON:e.emulateJSON});var a={type:s,dataType:"json"};if(r.url||(a.url=i.result(n,"url")||V()),null!=r.data||!n||"create"!==t&&"update"!==t&&"patch"!==t||(a.contentType="application/json",a.data=JSON.stringify(r.attrs||n.toJSON(r))),r.emulateJSON&&(a.contentType="application/x-www-form-urlencoded",a.data=a.data?{model:a.data}:{}),r.emulateHTTP&&("PUT"===s||"DELETE"===s||"PATCH"===s)){a.type="POST",r.emulateJSON&&(a.data._method=s);var o=r.beforeSend;r.beforeSend=function(t){if(t.setRequestHeader("X-HTTP-Method-Override",s),o)return o.apply(this,arguments)}}"GET"===a.type||r.emulateJSON||(a.processData=!1);var h=r.error;r.error=function(t,e,i){r.textStatus=e,r.errorThrown=i,h&&h.call(r.context,t,e,i)};var u=r.xhr=e.ajax(i.extend(a,r));return n.trigger("request",n,u,r),u};var j={create:"POST",update:"PUT",patch:"PATCH",delete:"DELETE",read:"GET"};e.ajax=function(){return e.$.ajax.apply(e.$,arguments)};var O=e.Router=function(t){t||(t={}),this.preinitialize.apply(this,arguments),t.routes&&(this.routes=t.routes),this._bindRoutes(),this.initialize.apply(this,arguments)},U=/\((.*?)\)/g,z=/(\(\?)?:\w+/g,q=/\*\w+/g,F=/[\-{}\[\]+?.,\\\^$|#\s]/g;i.extend(O.prototype,a,{preinitialize:function(){},initialize:function(){},route:function(t,n,r){i.isRegExp(t)||(t=this._routeToRegExp(t)),i.isFunction(n)&&(r=n,n=""),r||(r=this[n]);var s=this;return e.history.route(t,function(i){var a=s._extractParameters(t,i);!1!==s.execute(r,a,n)&&(s.trigger.apply(s,["route:"+n].concat(a)),s.trigger("route",n,a),e.history.trigger("route",s,n,a))}),this},execute:function(t,e,i){t&&t.apply(this,e)},navigate:function(t,i){return e.history.navigate(t,i),this},_bindRoutes:function(){if(this.routes){this.routes=i.result(this,"routes");for(var t,e=i.keys(this.routes);null!=(t=e.pop());)this.route(t,this.routes[t])}},_routeToRegExp:function(t){return t=t.replace(F,"\\$&").replace(U,"(?:$1)?").replace(z,function(t,e){return e?t:"([^/?]+)"}).replace(q,"([^?]*?)"),new RegExp("^"+t+"(?:\\?([\\s\\S]*))?$")},_extractParameters:function(t,e){var n=t.exec(e).slice(1);return i.map(n,function(t,e){return e===n.length-1?t||null:t?decodeURIComponent(t):null})}});var B=e.History=function(){this.handlers=[],this.checkUrl=this.checkUrl.bind(this),"undefined"!=typeof window&&(this.location=window.location,this.history=window.history)},J=/^[#\/]|\s+$/g,L=/^\/+|\/+$/g,W=/#.*$/;B.started=!1,i.extend(B.prototype,a,{interval:50,atRoot:function(){return this.location.pathname.replace(/[^\/]$/,"$&/")===this.root&&!this.getSearch()},matchRoot:function(){return this.decodeFragment(this.location.pathname).slice(0,this.root.length-1)+"/"===this.root},decodeFragment:function(t){return decodeURI(t.replace(/%25/g,"%2525"))},getSearch:function(){var t=this.location.href.replace(/#.*/,"").match(/\?.+/);return t?t[0]:""},getHash:function(t){var e=(t||this).location.href.match(/#(.*)$/);return e?e[1]:""},getPath:function(){var t=this.decodeFragment(this.location.pathname+this.getSearch()).slice(this.root.length-1);return"/"===t.charAt(0)?t.slice(1):t},getFragment:function(t){return null==t&&(t=this._usePushState||!this._wantsHashChange?this.getPath():this.getHash()),t.replace(J,"")},start:function(t){if(B.started)throw new Error("Backbone.history has already been started");if(B.started=!0,this.options=i.extend({root:"/"},this.options,t),this.root=this.options.root,this._wantsHashChange=!1!==this.options.hashChange,this._hasHashChange="onhashchange"in window&&(void 0===document.documentMode||7<document.documentMode),this._useHashChange=this._wantsHashChange&&this._hasHashChange,this._wantsPushState=!!this.options.pushState,this._hasPushState=!(!this.history||!this.history.pushState),this._usePushState=this._wantsPushState&&this._hasPushState,this.fragment=this.getFragment(),this.root=("/"+this.root+"/").replace(L,"/"),this._wantsHashChange&&this._wantsPushState){if(!this._hasPushState&&!this.atRoot()){var e=this.root.slice(0,-1)||"/";return this.location.replace(e+"#"+this.getPath()),!0}this._hasPushState&&this.atRoot()&&this.navigate(this.getHash(),{replace:!0})}if(!this._hasHashChange&&this._wantsHashChange&&!this._usePushState){this.iframe=document.createElement("iframe"),this.iframe.src="javascript:0",this.iframe.style.display="none",this.iframe.tabIndex=-1;var n=document.body,r=n.insertBefore(this.iframe,n.firstChild).contentWindow;r.document.open(),r.document.close(),r.location.hash="#"+this.fragment}var s=window.addEventListener||function(t,e){return attachEvent("on"+t,e)};if(this._usePushState?s("popstate",this.checkUrl,!1):this._useHashChange&&!this.iframe?s("hashchange",this.checkUrl,!1):this._wantsHashChange&&(this._checkUrlInterval=setInterval(this.checkUrl,this.interval)),!this.options.silent)return this.loadUrl()},stop:function(){var t=window.removeEventListener||function(t,e){return detachEvent("on"+t,e)};this._usePushState?t("popstate",this.checkUrl,!1):this._useHashChange&&!this.iframe&&t("hashchange",this.checkUrl,!1),this.iframe&&(document.body.removeChild(this.iframe),this.iframe=null),this._checkUrlInterval&&clearInterval(this._checkUrlInterval),B.started=!1},route:function(t,e){this.handlers.unshift({route:t,callback:e})},checkUrl:function(t){var e=this.getFragment();if(e===this.fragment&&this.iframe&&(e=this.getHash(this.iframe.contentWindow)),e===this.fragment)return!1;this.iframe&&this.navigate(e),this.loadUrl()},loadUrl:function(t){return!!this.matchRoot()&&(t=this.fragment=this.getFragment(t),i.some(this.handlers,function(e){if(e.route.test(t))return e.callback(t),!0}))},navigate:function(t,e){if(!B.started)return!1;e&&!0!==e||(e={trigger:!!e}),t=this.getFragment(t||"");var i=this.root;""!==t&&"?"!==t.charAt(0)||(i=i.slice(0,-1)||"/");var n=i+t;t=t.replace(W,"");var r=this.decodeFragment(t);if(this.fragment!==r){if(this.fragment=r,this._usePushState)this.history[e.replace?"replaceState":"pushState"]({},document.title,n);else{if(!this._wantsHashChange)return this.location.assign(n);if(this._updateHash(this.location,t,e.replace),this.iframe&&t!==this.getHash(this.iframe.contentWindow)){var s=this.iframe.contentWindow;e.replace||(s.document.open(),s.document.close()),this._updateHash(s.location,t,e.replace)}}return e.trigger?this.loadUrl(t):void 0}},_updateHash:function(t,e,i){if(i){var n=t.href.replace(/(javascript:|#).*$/,"");t.replace(n+"#"+e)}else t.hash="#"+e}}),e.history=new B;m.extend=_.extend=O.extend=T.extend=B.extend=function(t,e){var r,n=this;return r=t&&i.has(t,"constructor")?t.constructor:function(){return n.apply(this,arguments)},i.extend(r,n,e),r.prototype=i.create(n.prototype,t),(r.prototype.constructor=r).__super__=n.prototype,r};var V=function(){throw new Error('A "url" property or function must be specified')},G=function(t,e){var i=e.error;e.error=function(n){i&&i.call(e.context,t,n,e),t.trigger("error",t,n,e)}};return e}),function(){var e=function(t){var r=new e.Builder;return r.pipeline.add(e.trimmer,e.stopWordFilter,e.stemmer),r.searchPipeline.add(e.stemmer),t.call(r,r),r.build()};e.version="2.3.7",e.utils={},e.utils.warn=function(e){return function(t){e.console&&console.warn&&console.warn(t)}}(this),e.utils.asString=function(e){return null==e?"":e.toString()},e.utils.clone=function(e){if(null==e)return e;for(var t=Object.create(null),r=Object.keys(e),i=0;i<r.length;i++){var n=r[i],s=e[n];if(Array.isArray(s))t[n]=s.slice();else{if("string"!=typeof s&&"number"!=typeof s&&"boolean"!=typeof s)throw new TypeError("clone is not deep and does not support nested objects");t[n]=s}}return t},e.FieldRef=function(e,t,r){this.docRef=e,this.fieldName=t,this._stringValue=r},e.FieldRef.joiner="/",e.FieldRef.fromString=function(t){var r=t.indexOf(e.FieldRef.joiner);if(-1===r)throw"malformed field ref string";var i=t.slice(0,r),n=t.slice(r+1);return new e.FieldRef(n,i,t)},e.FieldRef.prototype.toString=function(){return null==this._stringValue&&(this._stringValue=this.fieldName+e.FieldRef.joiner+this.docRef),this._stringValue},e.Set=function(e){if(this.elements=Object.create(null),e){this.length=e.length;for(var t=0;t<this.length;t++)this.elements[e[t]]=!0}else this.length=0},e.Set.complete={intersect:function(e){return e},union:function(e){return e},contains:function(){return!0}},e.Set.empty={intersect:function(){return this},union:function(e){return e},contains:function(){return!1}},e.Set.prototype.contains=function(e){return!!this.elements[e]},e.Set.prototype.intersect=function(t){var r,i,n,s=[];if(t===e.Set.complete)return this;if(t===e.Set.empty)return t;i=this.length<t.length?(r=this,t):(r=t,this),n=Object.keys(r.elements);for(var o=0;o<n.length;o++){var a=n[o];a in i.elements&&s.push(a)}return new e.Set(s)},e.Set.prototype.union=function(t){return t===e.Set.complete?e.Set.complete:t===e.Set.empty?this:new e.Set(Object.keys(this.elements).concat(Object.keys(t.elements)))},e.idf=function(e,t){var r=0;for(var i in e)"_index"!=i&&(r+=Object.keys(e[i]).length);var n=(t-r+.5)/(r+.5);return Math.log(1+Math.abs(n))},e.Token=function(e,t){this.str=e||"",this.metadata=t||{}},e.Token.prototype.toString=function(){return this.str},e.Token.prototype.update=function(e){return this.str=e(this.str,this.metadata),this},e.Token.prototype.clone=function(t){return t=t||function(e){return e},new e.Token(t(this.str,this.metadata),this.metadata)},e.tokenizer=function(t,r){if(null==t||null==t)return[];if(Array.isArray(t))return t.map(function(t){return new e.Token(e.utils.asString(t).toLowerCase(),e.utils.clone(r))});for(var i=t.toString().toLowerCase(),n=i.length,s=[],o=0,a=0;o<=n;o++){var l=o-a;if(i.charAt(o).match(e.tokenizer.separator)||o==n){if(0<l){var c=e.utils.clone(r)||{};c.position=[a,l],c.index=s.length,s.push(new e.Token(i.slice(a,o),c))}a=o+1}}return s},e.tokenizer.separator=/[\s\-]+/,e.Pipeline=function(){this._stack=[]},e.Pipeline.registeredFunctions=Object.create(null),e.Pipeline.registerFunction=function(t,r){r in this.registeredFunctions&&e.utils.warn("Overwriting existing registered function: "+r),t.label=r,e.Pipeline.registeredFunctions[t.label]=t},e.Pipeline.warnIfFunctionNotRegistered=function(t){t.label&&t.label in this.registeredFunctions||e.utils.warn("Function is not registered with pipeline. This may cause problems when serialising the index.\n",t)},e.Pipeline.load=function(t){var r=new e.Pipeline;return t.forEach(function(t){var i=e.Pipeline.registeredFunctions[t];if(!i)throw new Error("Cannot load unregistered function: "+t);r.add(i)}),r},e.Pipeline.prototype.add=function(){Array.prototype.slice.call(arguments).forEach(function(t){e.Pipeline.warnIfFunctionNotRegistered(t),this._stack.push(t)},this)},e.Pipeline.prototype.after=function(t,r){e.Pipeline.warnIfFunctionNotRegistered(r);var i=this._stack.indexOf(t);if(-1==i)throw new Error("Cannot find existingFn");i+=1,this._stack.splice(i,0,r)},e.Pipeline.prototype.before=function(t,r){e.Pipeline.warnIfFunctionNotRegistered(r);var i=this._stack.indexOf(t);if(-1==i)throw new Error("Cannot find existingFn");this._stack.splice(i,0,r)},e.Pipeline.prototype.remove=function(e){var t=this._stack.indexOf(e);-1!=t&&this._stack.splice(t,1)},e.Pipeline.prototype.run=function(e){for(var t=this._stack.length,r=0;r<t;r++){for(var i=this._stack[r],n=[],s=0;s<e.length;s++){var o=i(e[s],s,e);if(null!=o&&""!==o)if(Array.isArray(o))for(var a=0;a<o.length;a++)n.push(o[a]);else n.push(o)}e=n}return e},e.Pipeline.prototype.runString=function(t,r){var i=new e.Token(t,r);return this.run([i]).map(function(e){return e.toString()})},e.Pipeline.prototype.reset=function(){this._stack=[]},e.Pipeline.prototype.toJSON=function(){return this._stack.map(function(t){return e.Pipeline.warnIfFunctionNotRegistered(t),t.label})},e.Vector=function(e){this._magnitude=0,this.elements=e||[]},e.Vector.prototype.positionForIndex=function(e){if(0==this.elements.length)return 0;for(var t=0,r=this.elements.length/2,i=r-t,n=Math.floor(i/2),s=this.elements[2*n];1<i&&(s<e&&(t=n),e<s&&(r=n),s!=e);)i=r-t,n=t+Math.floor(i/2),s=this.elements[2*n];return s==e?2*n:e<s?2*n:s<e?2*(n+1):void 0},e.Vector.prototype.insert=function(e,t){this.upsert(e,t,function(){throw"duplicate index"})},e.Vector.prototype.upsert=function(e,t,r){this._magnitude=0;var i=this.positionForIndex(e);this.elements[i]==e?this.elements[i+1]=r(this.elements[i+1],t):this.elements.splice(i,0,e,t)},e.Vector.prototype.magnitude=function(){if(this._magnitude)return this._magnitude;for(var e=0,t=this.elements.length,r=1;r<t;r+=2){var i=this.elements[r];e+=i*i}return this._magnitude=Math.sqrt(e)},e.Vector.prototype.dot=function(e){for(var t=0,r=this.elements,i=e.elements,n=r.length,s=i.length,o=0,a=0,u=0,l=0;u<n&&l<s;)(o=r[u])<(a=i[l])?u+=2:a<o?l+=2:o==a&&(t+=r[u+1]*i[l+1],u+=2,l+=2);return t},e.Vector.prototype.similarity=function(e){return this.dot(e)/this.magnitude()||0},e.Vector.prototype.toArray=function(){for(var e=new Array(this.elements.length/2),t=1,r=0;t<this.elements.length;t+=2,r++)e[r]=this.elements[t];return e},e.Vector.prototype.toJSON=function(){return this.elements},e.stemmer=function(){var e={ational:"ate",tional:"tion",enci:"ence",anci:"ance",izer:"ize",bli:"ble",alli:"al",entli:"ent",eli:"e",ousli:"ous",ization:"ize",ation:"ate",ator:"ate",alism:"al",iveness:"ive",fulness:"ful",ousness:"ous",aliti:"al",iviti:"ive",biliti:"ble",logi:"log"},t={icate:"ic",ative:"",alize:"al",iciti:"ic",ical:"ic",ful:"",ness:""},i="[aeiouy]",n="[^aeiou][^aeiouy]*",c=new RegExp("^([^aeiou][^aeiouy]*)?[aeiouy][aeiou]*[^aeiou][^aeiouy]*"),h=new RegExp("^([^aeiou][^aeiouy]*)?[aeiouy][aeiou]*[^aeiou][^aeiouy]*[aeiouy][aeiou]*[^aeiou][^aeiouy]*"),d=new RegExp("^([^aeiou][^aeiouy]*)?[aeiouy][aeiou]*[^aeiou][^aeiouy]*([aeiouy][aeiou]*)?$"),f=new RegExp("^([^aeiou][^aeiouy]*)?[aeiouy]"),p=/^(.+?)(ss|i)es$/,y=/^(.+?)([^s])s$/,m=/^(.+?)eed$/,v=/^(.+?)(ed|ing)$/,g=/.$/,x=/(at|bl|iz)$/,w=new RegExp("([^aeiouylsz])\\1$"),Q=new RegExp("^"+n+i+"[^aeiouwxy]$"),k=/^(.+?[^aeiou])y$/,S=/^(.+?)(ational|tional|enci|anci|izer|bli|alli|entli|eli|ousli|ization|ation|ator|alism|iveness|fulness|ousness|aliti|iviti|biliti|logi)$/,E=/^(.+?)(icate|ative|alize|iciti|ical|ful|ness)$/,L=/^(.+?)(al|ance|ence|er|ic|able|ible|ant|ement|ment|ent|ou|ism|ate|iti|ous|ive|ize)$/,b=/^(.+?)(s|t)(ion)$/,P=/^(.+?)e$/,T=/ll$/,O=new RegExp("^"+n+i+"[^aeiouwxy]$"),I=function(r){var i,n,s,o,a,u,l;if(r.length<3)return r;if("y"==(s=r.substr(0,1))&&(r=s.toUpperCase()+r.substr(1)),a=y,(o=p).test(r)?r=r.replace(o,"$1$2"):a.test(r)&&(r=r.replace(a,"$1$2")),a=v,(o=m).test(r)){var I=o.exec(r);(o=c).test(I[1])&&(o=g,r=r.replace(o,""))}else if(a.test(r)){i=(I=a.exec(r))[1],(a=f).test(i)&&(u=w,l=Q,(a=x).test(r=i)?r+="e":u.test(r)?(o=g,r=r.replace(o,"")):l.test(r)&&(r+="e"))}(o=k).test(r)&&(r=(i=(I=o.exec(r))[1])+"i");(o=S).test(r)&&(i=(I=o.exec(r))[1],n=I[2],(o=c).test(i)&&(r=i+e[n]));(o=E).test(r)&&(i=(I=o.exec(r))[1],n=I[2],(o=c).test(i)&&(r=i+t[n]));if(a=b,(o=L).test(r))i=(I=o.exec(r))[1],(o=h).test(i)&&(r=i);else if(a.test(r)){i=(I=a.exec(r))[1]+I[2],(a=h).test(i)&&(r=i)}(o=P).test(r)&&(i=(I=o.exec(r))[1],a=d,u=O,((o=h).test(i)||a.test(i)&&!u.test(i))&&(r=i));return a=h,(o=T).test(r)&&a.test(r)&&(o=g,r=r.replace(o,"")),"y"==s&&(r=s.toLowerCase()+r.substr(1)),r};return function(e){return e.update(I)}}(),e.Pipeline.registerFunction(e.stemmer,"stemmer"),e.generateStopWordFilter=function(e){var t=e.reduce(function(e,t){return e[t]=t,e},{});return function(e){if(e&&t[e.toString()]!==e.toString())return e}},e.stopWordFilter=e.generateStopWordFilter(["a","able","about","across","after","all","almost","also","am","among","an","and","any","are","as","at","be","because","been","but","by","can","cannot","could","dear","did","do","does","either","else","ever","every","for","from","get","got","had","has","have","he","her","hers","him","his","how","however","i","if","in","into","is","it","its","just","least","let","like","likely","may","me","might","most","must","my","neither","no","nor","not","of","off","often","on","only","or","other","our","own","rather","said","say","says","she","should","since","so","some","than","that","the","their","them","then","there","these","they","this","tis","to","too","twas","us","wants","was","we","were","what","when","where","which","while","who","whom","why","will","with","would","yet","you","your"]),e.Pipeline.registerFunction(e.stopWordFilter,"stopWordFilter"),e.trimmer=function(e){return e.update(function(e){return e.replace(/^\W+/,"").replace(/\W+$/,"")})},e.Pipeline.registerFunction(e.trimmer,"trimmer"),e.TokenSet=function(){this.final=!1,this.edges={},this.id=e.TokenSet._nextId,e.TokenSet._nextId+=1},e.TokenSet._nextId=1,e.TokenSet.fromArray=function(t){for(var r=new e.TokenSet.Builder,i=0,n=t.length;i<n;i++)r.insert(t[i]);return r.finish(),r.root},e.TokenSet.fromClause=function(t){return"editDistance"in t?e.TokenSet.fromFuzzyString(t.term,t.editDistance):e.TokenSet.fromString(t.term)},e.TokenSet.fromFuzzyString=function(t,r){for(var i=new e.TokenSet,n=[{node:i,editsRemaining:r,str:t}];n.length;){var s=n.pop();if(0<s.str.length){var o,a=s.str.charAt(0);a in s.node.edges?o=s.node.edges[a]:(o=new e.TokenSet,s.node.edges[a]=o),1==s.str.length&&(o.final=!0),n.push({node:o,editsRemaining:s.editsRemaining,str:s.str.slice(1)})}if(0!=s.editsRemaining){if("*"in s.node.edges)var u=s.node.edges["*"];else{u=new e.TokenSet;s.node.edges["*"]=u}if(0==s.str.length&&(u.final=!0),n.push({node:u,editsRemaining:s.editsRemaining-1,str:s.str}),1<s.str.length&&n.push({node:s.node,editsRemaining:s.editsRemaining-1,str:s.str.slice(1)}),1==s.str.length&&(s.node.final=!0),1<=s.str.length){if("*"in s.node.edges)var l=s.node.edges["*"];else{l=new e.TokenSet;s.node.edges["*"]=l}1==s.str.length&&(l.final=!0),n.push({node:l,editsRemaining:s.editsRemaining-1,str:s.str.slice(1)})}if(1<s.str.length){var c,h=s.str.charAt(0),d=s.str.charAt(1);d in s.node.edges?c=s.node.edges[d]:(c=new e.TokenSet,s.node.edges[d]=c),1==s.str.length&&(c.final=!0),n.push({node:c,editsRemaining:s.editsRemaining-1,str:h+s.str.slice(2)})}}}return i},e.TokenSet.fromString=function(t){for(var r=new e.TokenSet,i=r,n=0,s=t.length;n<s;n++){var o=t[n],a=n==s-1;if("*"==o)(r.edges[o]=r).final=a;else{var u=new e.TokenSet;u.final=a,r.edges[o]=u,r=u}}return i},e.TokenSet.prototype.toArray=function(){for(var e=[],t=[{prefix:"",node:this}];t.length;){var r=t.pop(),i=Object.keys(r.node.edges),n=i.length;r.node.final&&(r.prefix.charAt(0),e.push(r.prefix));for(var s=0;s<n;s++){var o=i[s];t.push({prefix:r.prefix.concat(o),node:r.node.edges[o]})}}return e},e.TokenSet.prototype.toString=function(){if(this._str)return this._str;for(var e=this.final?"1":"0",t=Object.keys(this.edges).sort(),r=t.length,i=0;i<r;i++){var n=t[i];e=e+n+this.edges[n].id}return e},e.TokenSet.prototype.intersect=function(t){for(var r=new e.TokenSet,i=void 0,n=[{qNode:t,output:r,node:this}];n.length;){i=n.pop();for(var s=Object.keys(i.qNode.edges),o=s.length,a=Object.keys(i.node.edges),u=a.length,l=0;l<o;l++)for(var c=s[l],h=0;h<u;h++){var d=a[h];if(d==c||"*"==c){var f=i.node.edges[d],p=i.qNode.edges[c],y=f.final&&p.final,m=void 0;d in i.output.edges?(m=i.output.edges[d]).final=m.final||y:((m=new e.TokenSet).final=y,i.output.edges[d]=m),n.push({qNode:p,output:m,node:f})}}}return r},e.TokenSet.Builder=function(){this.previousWord="",this.root=new e.TokenSet,this.uncheckedNodes=[],this.minimizedNodes={}},e.TokenSet.Builder.prototype.insert=function(t){var r,i=0;if(t<this.previousWord)throw new Error("Out of order word insertion");for(var n=0;n<t.length&&n<this.previousWord.length&&t[n]==this.previousWord[n];n++)i++;this.minimize(i),r=0==this.uncheckedNodes.length?this.root:this.uncheckedNodes[this.uncheckedNodes.length-1].child;for(n=i;n<t.length;n++){var s=new e.TokenSet,o=t[n];r.edges[o]=s,this.uncheckedNodes.push({parent:r,char:o,child:s}),r=s}r.final=!0,this.previousWord=t},e.TokenSet.Builder.prototype.finish=function(){this.minimize(0)},e.TokenSet.Builder.prototype.minimize=function(e){for(var t=this.uncheckedNodes.length-1;e<=t;t--){var r=this.uncheckedNodes[t],i=r.child.toString();i in this.minimizedNodes?r.parent.edges[r.char]=this.minimizedNodes[i]:(r.child._str=i,this.minimizedNodes[i]=r.child),this.uncheckedNodes.pop()}},e.Index=function(e){this.invertedIndex=e.invertedIndex,this.fieldVectors=e.fieldVectors,this.tokenSet=e.tokenSet,this.fields=e.fields,this.pipeline=e.pipeline},e.Index.prototype.search=function(t){return this.query(function(r){new e.QueryParser(t,r).parse()})},e.Index.prototype.query=function(t){for(var r=new e.Query(this.fields),i=Object.create(null),n=Object.create(null),s=Object.create(null),o=Object.create(null),a=Object.create(null),u=0;u<this.fields.length;u++)n[this.fields[u]]=new e.Vector;t.call(r,r);for(u=0;u<r.clauses.length;u++){var c,l=r.clauses[u],h=e.Set.complete;c=l.usePipeline?this.pipeline.runString(l.term,{fields:l.fields}):[l.term];for(var d=0;d<c.length;d++){var f=c[d];l.term=f;var p=e.TokenSet.fromClause(l),y=this.tokenSet.intersect(p).toArray();if(0===y.length&&l.presence===e.Query.presence.REQUIRED){for(var m=0;m<l.fields.length;m++){o[v=l.fields[m]]=e.Set.empty}break}for(var g=0;g<y.length;g++){var x=y[g],w=this.invertedIndex[x],Q=w._index;for(m=0;m<l.fields.length;m++){var k=w[v=l.fields[m]],S=Object.keys(k),E=x+"/"+v,L=new e.Set(S);if(l.presence==e.Query.presence.REQUIRED&&(h=h.union(L),void 0===o[v]&&(o[v]=e.Set.complete)),l.presence!=e.Query.presence.PROHIBITED){if(n[v].upsert(Q,l.boost,function(e,t){return e+t}),!s[E]){for(var b=0;b<S.length;b++){var P,T=S[b],O=new e.FieldRef(T,v),I=k[T];void 0===(P=i[O])?i[O]=new e.MatchData(x,v,I):P.add(x,v,I)}s[E]=!0}}else void 0===a[v]&&(a[v]=e.Set.empty),a[v]=a[v].union(L)}}}if(l.presence===e.Query.presence.REQUIRED)for(m=0;m<l.fields.length;m++){o[v=l.fields[m]]=o[v].intersect(h)}}var R=e.Set.complete,F=e.Set.empty;for(u=0;u<this.fields.length;u++){var v;o[v=this.fields[u]]&&(R=R.intersect(o[v])),a[v]&&(F=F.union(a[v]))}var C=Object.keys(i),N=[],_=Object.create(null);if(r.isNegated()){C=Object.keys(this.fieldVectors);for(u=0;u<C.length;u++){O=C[u];var j=e.FieldRef.fromString(O);i[O]=new e.MatchData}}for(u=0;u<C.length;u++){var D=(j=e.FieldRef.fromString(C[u])).docRef;if(R.contains(D)&&!F.contains(D)){var A,B=this.fieldVectors[j],V=n[j.fieldName].similarity(B);if(void 0!==(A=_[D]))A.score+=V,A.matchData.combine(i[j]);else{var z={ref:D,score:V,matchData:i[j]};_[D]=z,N.push(z)}}}return N.sort(function(e,t){return t.score-e.score})},e.Index.prototype.toJSON=function(){var t=Object.keys(this.invertedIndex).sort().map(function(e){return[e,this.invertedIndex[e]]},this),r=Object.keys(this.fieldVectors).map(function(e){return[e,this.fieldVectors[e].toJSON()]},this);return{version:e.version,fields:this.fields,fieldVectors:r,invertedIndex:t,pipeline:this.pipeline.toJSON()}},e.Index.load=function(t){var r={},i={},n=t.fieldVectors,s=Object.create(null),o=t.invertedIndex,a=new e.TokenSet.Builder,u=e.Pipeline.load(t.pipeline);t.version!=e.version&&e.utils.warn("Version mismatch when loading serialised index. Current version of lunr '"+e.version+"' does not match serialized index '"+t.version+"'");for(var l=0;l<n.length;l++){var h=(c=n[l])[0],d=c[1];i[h]=new e.Vector(d)}for(l=0;l<o.length;l++){var c,f=(c=o[l])[0],p=c[1];a.insert(f),s[f]=p}return a.finish(),r.fields=t.fields,r.fieldVectors=i,r.invertedIndex=s,r.tokenSet=a.root,r.pipeline=u,new e.Index(r)},e.Builder=function(){this._ref="id",this._fields=Object.create(null),this._documents=Object.create(null),this.invertedIndex=Object.create(null),this.fieldTermFrequencies={},this.fieldLengths={},this.tokenizer=e.tokenizer,this.pipeline=new e.Pipeline,this.searchPipeline=new e.Pipeline,this.documentCount=0,this._b=.75,this._k1=1.2,this.termIndex=0,this.metadataWhitelist=[]},e.Builder.prototype.ref=function(e){this._ref=e},e.Builder.prototype.field=function(e,t){if(/\//.test(e))throw new RangeError("Field '"+e+"' contains illegal character '/'");this._fields[e]=t||{}},e.Builder.prototype.b=function(e){this._b=e<0?0:1<e?1:e},e.Builder.prototype.k1=function(e){this._k1=e},e.Builder.prototype.add=function(t,r){var i=t[this._ref],n=Object.keys(this._fields);this._documents[i]=r||{},this.documentCount+=1;for(var s=0;s<n.length;s++){var o=n[s],a=this._fields[o].extractor,u=a?a(t):t[o],l=this.tokenizer(u,{fields:[o]}),c=this.pipeline.run(l),h=new e.FieldRef(i,o),d=Object.create(null);this.fieldTermFrequencies[h]=d,this.fieldLengths[h]=0,this.fieldLengths[h]+=c.length;for(var f=0;f<c.length;f++){var p=c[f];if(null==d[p]&&(d[p]=0),d[p]+=1,null==this.invertedIndex[p]){var y=Object.create(null);y._index=this.termIndex,this.termIndex+=1;for(var m=0;m<n.length;m++)y[n[m]]=Object.create(null);this.invertedIndex[p]=y}null==this.invertedIndex[p][o][i]&&(this.invertedIndex[p][o][i]=Object.create(null));for(var v=0;v<this.metadataWhitelist.length;v++){var g=this.metadataWhitelist[v],x=p.metadata[g];null==this.invertedIndex[p][o][i][g]&&(this.invertedIndex[p][o][i][g]=[]),this.invertedIndex[p][o][i][g].push(x)}}}},e.Builder.prototype.calculateAverageFieldLengths=function(){for(var t=Object.keys(this.fieldLengths),r=t.length,i={},n={},s=0;s<r;s++){var o=e.FieldRef.fromString(t[s]),a=o.fieldName;n[a]||(n[a]=0),n[a]+=1,i[a]||(i[a]=0),i[a]+=this.fieldLengths[o]}var u=Object.keys(this._fields);for(s=0;s<u.length;s++){var l=u[s];i[l]=i[l]/n[l]}this.averageFieldLength=i},e.Builder.prototype.createFieldVectors=function(){for(var t={},r=Object.keys(this.fieldTermFrequencies),i=r.length,n=Object.create(null),s=0;s<i;s++){for(var o=e.FieldRef.fromString(r[s]),a=o.fieldName,u=this.fieldLengths[o],l=new e.Vector,c=this.fieldTermFrequencies[o],h=Object.keys(c),d=h.length,f=this._fields[a].boost||1,p=this._documents[o.docRef].boost||1,y=0;y<d;y++){var m,v,g,x=h[y],w=c[x],Q=this.invertedIndex[x]._index;void 0===n[x]?(m=e.idf(this.invertedIndex[x],this.documentCount),n[x]=m):m=n[x],v=m*((this._k1+1)*w)/(this._k1*(1-this._b+this._b*(u/this.averageFieldLength[a]))+w),v*=f,v*=p,g=Math.round(1e3*v)/1e3,l.insert(Q,g)}t[o]=l}this.fieldVectors=t},e.Builder.prototype.createTokenSet=function(){this.tokenSet=e.TokenSet.fromArray(Object.keys(this.invertedIndex).sort())},e.Builder.prototype.build=function(){return this.calculateAverageFieldLengths(),this.createFieldVectors(),this.createTokenSet(),new e.Index({invertedIndex:this.invertedIndex,fieldVectors:this.fieldVectors,tokenSet:this.tokenSet,fields:Object.keys(this._fields),pipeline:this.searchPipeline})},e.Builder.prototype.use=function(e){var t=Array.prototype.slice.call(arguments,1);t.unshift(this),e.apply(this,t)},e.MatchData=function(e,t,r){for(var i=Object.create(null),n=Object.keys(r||{}),s=0;s<n.length;s++){var o=n[s];i[o]=r[o].slice()}this.metadata=Object.create(null),void 0!==e&&(this.metadata[e]=Object.create(null),this.metadata[e][t]=i)},e.MatchData.prototype.combine=function(e){for(var t=Object.keys(e.metadata),r=0;r<t.length;r++){var i=t[r],n=Object.keys(e.metadata[i]);null==this.metadata[i]&&(this.metadata[i]=Object.create(null));for(var s=0;s<n.length;s++){var o=n[s],a=Object.keys(e.metadata[i][o]);null==this.metadata[i][o]&&(this.metadata[i][o]=Object.create(null));for(var u=0;u<a.length;u++){var l=a[u];null==this.metadata[i][o][l]?this.metadata[i][o][l]=e.metadata[i][o][l]:this.metadata[i][o][l]=this.metadata[i][o][l].concat(e.metadata[i][o][l])}}}},e.MatchData.prototype.add=function(e,t,r){if(!(e in this.metadata))return this.metadata[e]=Object.create(null),void(this.metadata[e][t]=r);if(t in this.metadata[e])for(var i=Object.keys(r),n=0;n<i.length;n++){var s=i[n];s in this.metadata[e][t]?this.metadata[e][t][s]=this.metadata[e][t][s].concat(r[s]):this.metadata[e][t][s]=r[s]}else this.metadata[e][t]=r},e.Query=function(e){this.clauses=[],this.allFields=e},e.Query.wildcard=new String("*"),e.Query.wildcard.NONE=0,e.Query.wildcard.LEADING=1,e.Query.wildcard.TRAILING=2,e.Query.presence={OPTIONAL:1,REQUIRED:2,PROHIBITED:3},e.Query.prototype.clause=function(t){return"fields"in t||(t.fields=this.allFields),"boost"in t||(t.boost=1),"usePipeline"in t||(t.usePipeline=!0),"wildcard"in t||(t.wildcard=e.Query.wildcard.NONE),t.wildcard&e.Query.wildcard.LEADING&&t.term.charAt(0)!=e.Query.wildcard&&(t.term="*"+t.term),t.wildcard&e.Query.wildcard.TRAILING&&t.term.slice(-1)!=e.Query.wildcard&&(t.term=t.term+"*"),"presence"in t||(t.presence=e.Query.presence.OPTIONAL),this.clauses.push(t),this},e.Query.prototype.isNegated=function(){for(var t=0;t<this.clauses.length;t++)if(this.clauses[t].presence!=e.Query.presence.PROHIBITED)return!1;return!0},e.Query.prototype.term=function(t,r){if(Array.isArray(t))return t.forEach(function(t){this.term(t,e.utils.clone(r))},this),this;var i=r||{};return i.term=t.toString(),this.clause(i),this},e.QueryParseError=function(e,t,r){this.name="QueryParseError",this.message=e,this.start=t,this.end=r},e.QueryParseError.prototype=new Error,e.QueryLexer=function(e){this.lexemes=[],this.str=e,this.length=e.length,this.pos=0,this.start=0,this.escapeCharPositions=[]},e.QueryLexer.prototype.run=function(){for(var t=e.QueryLexer.lexText;t;)t=t(this)},e.QueryLexer.prototype.sliceString=function(){for(var e=[],t=this.start,r=this.pos,i=0;i<this.escapeCharPositions.length;i++)r=this.escapeCharPositions[i],e.push(this.str.slice(t,r)),t=r+1;return e.push(this.str.slice(t,this.pos)),this.escapeCharPositions.length=0,e.join("")},e.QueryLexer.prototype.emit=function(e){this.lexemes.push({type:e,str:this.sliceString(),start:this.start,end:this.pos}),this.start=this.pos},e.QueryLexer.prototype.escapeCharacter=function(){this.escapeCharPositions.push(this.pos-1),this.pos+=1},e.QueryLexer.prototype.next=function(){if(this.pos>=this.length)return e.QueryLexer.EOS;var t=this.str.charAt(this.pos);return this.pos+=1,t},e.QueryLexer.prototype.width=function(){return this.pos-this.start},e.QueryLexer.prototype.ignore=function(){this.start==this.pos&&(this.pos+=1),this.start=this.pos},e.QueryLexer.prototype.backup=function(){this.pos-=1},e.QueryLexer.prototype.acceptDigitRun=function(){for(var t,r;47<(r=(t=this.next()).charCodeAt(0))&&r<58;);t!=e.QueryLexer.EOS&&this.backup()},e.QueryLexer.prototype.more=function(){return this.pos<this.length},e.QueryLexer.EOS="EOS",e.QueryLexer.FIELD="FIELD",e.QueryLexer.TERM="TERM",e.QueryLexer.EDIT_DISTANCE="EDIT_DISTANCE",e.QueryLexer.BOOST="BOOST",e.QueryLexer.PRESENCE="PRESENCE",e.QueryLexer.lexField=function(t){return t.backup(),t.emit(e.QueryLexer.FIELD),t.ignore(),e.QueryLexer.lexText},e.QueryLexer.lexTerm=function(t){if(1<t.width()&&(t.backup(),t.emit(e.QueryLexer.TERM)),t.ignore(),t.more())return e.QueryLexer.lexText},e.QueryLexer.lexEditDistance=function(t){return t.ignore(),t.acceptDigitRun(),t.emit(e.QueryLexer.EDIT_DISTANCE),e.QueryLexer.lexText},e.QueryLexer.lexBoost=function(t){return t.ignore(),t.acceptDigitRun(),t.emit(e.QueryLexer.BOOST),e.QueryLexer.lexText},e.QueryLexer.lexEOS=function(t){0<t.width()&&t.emit(e.QueryLexer.TERM)},e.QueryLexer.termSeparator=e.tokenizer.separator,e.QueryLexer.lexText=function(t){for(;;){var r=t.next();if(r==e.QueryLexer.EOS)return e.QueryLexer.lexEOS;if(92!=r.charCodeAt(0)){if(":"==r)return e.QueryLexer.lexField;if("~"==r)return t.backup(),0<t.width()&&t.emit(e.QueryLexer.TERM),e.QueryLexer.lexEditDistance;if("^"==r)return t.backup(),0<t.width()&&t.emit(e.QueryLexer.TERM),e.QueryLexer.lexBoost;if("+"==r&&1===t.width())return t.emit(e.QueryLexer.PRESENCE),e.QueryLexer.lexText;if("-"==r&&1===t.width())return t.emit(e.QueryLexer.PRESENCE),e.QueryLexer.lexText;if(r.match(e.QueryLexer.termSeparator))return e.QueryLexer.lexTerm}else t.escapeCharacter()}},e.QueryParser=function(t,r){this.lexer=new e.QueryLexer(t),this.query=r,this.currentClause={},this.lexemeIdx=0},e.QueryParser.prototype.parse=function(){this.lexer.run(),this.lexemes=this.lexer.lexemes;for(var t=e.QueryParser.parseClause;t;)t=t(this);return this.query},e.QueryParser.prototype.peekLexeme=function(){return this.lexemes[this.lexemeIdx]},e.QueryParser.prototype.consumeLexeme=function(){var e=this.peekLexeme();return this.lexemeIdx+=1,e},e.QueryParser.prototype.nextClause=function(){var e=this.currentClause;this.query.clause(e),this.currentClause={}},e.QueryParser.parseClause=function(t){var r=t.peekLexeme();if(null!=r)switch(r.type){case e.QueryLexer.PRESENCE:return e.QueryParser.parsePresence;case e.QueryLexer.FIELD:return e.QueryParser.parseField;case e.QueryLexer.TERM:return e.QueryParser.parseTerm;default:var i="expected either a field or a term, found "+r.type;throw 1<=r.str.length&&(i+=" with value '"+r.str+"'"),new e.QueryParseError(i,r.start,r.end)}},e.QueryParser.parsePresence=function(t){var r=t.consumeLexeme();if(null!=r){switch(r.str){case"-":t.currentClause.presence=e.Query.presence.PROHIBITED;break;case"+":t.currentClause.presence=e.Query.presence.REQUIRED;break;default:var i="unrecognised presence operator'"+r.str+"'";throw new e.QueryParseError(i,r.start,r.end)}var n=t.peekLexeme();if(null==n){i="expecting term or field, found nothing";throw new e.QueryParseError(i,r.start,r.end)}switch(n.type){case e.QueryLexer.FIELD:return e.QueryParser.parseField;case e.QueryLexer.TERM:return e.QueryParser.parseTerm;default:i="expecting term or field, found '"+n.type+"'";throw new e.QueryParseError(i,n.start,n.end)}}},e.QueryParser.parseField=function(t){var r=t.consumeLexeme();if(null!=r){if(-1==t.query.allFields.indexOf(r.str)){var i=t.query.allFields.map(function(e){return"'"+e+"'"}).join(", "),n="unrecognised field '"+r.str+"', possible fields: "+i;throw new e.QueryParseError(n,r.start,r.end)}t.currentClause.fields=[r.str];var s=t.peekLexeme();if(null==s){n="expecting term, found nothing";throw new e.QueryParseError(n,r.start,r.end)}switch(s.type){case e.QueryLexer.TERM:return e.QueryParser.parseTerm;default:n="expecting term, found '"+s.type+"'";throw new e.QueryParseError(n,s.start,s.end)}}},e.QueryParser.parseTerm=function(t){var r=t.consumeLexeme();if(null!=r){t.currentClause.term=r.str.toLowerCase(),-1!=r.str.indexOf("*")&&(t.currentClause.usePipeline=!1);var i=t.peekLexeme();if(null==i)return void t.nextClause();switch(i.type){case e.QueryLexer.TERM:return t.nextClause(),e.QueryParser.parseTerm;case e.QueryLexer.FIELD:return t.nextClause(),e.QueryParser.parseField;case e.QueryLexer.EDIT_DISTANCE:return e.QueryParser.parseEditDistance;case e.QueryLexer.BOOST:return e.QueryParser.parseBoost;case e.QueryLexer.PRESENCE:return t.nextClause(),e.QueryParser.parsePresence;default:var n="Unexpected lexeme type '"+i.type+"'";throw new e.QueryParseError(n,i.start,i.end)}}},e.QueryParser.parseEditDistance=function(t){var r=t.consumeLexeme();if(null!=r){var i=parseInt(r.str,10);if(isNaN(i)){var n="edit distance must be numeric";throw new e.QueryParseError(n,r.start,r.end)}t.currentClause.editDistance=i;var s=t.peekLexeme();if(null==s)return void t.nextClause();switch(s.type){case e.QueryLexer.TERM:return t.nextClause(),e.QueryParser.parseTerm;case e.QueryLexer.FIELD:return t.nextClause(),e.QueryParser.parseField;case e.QueryLexer.EDIT_DISTANCE:return e.QueryParser.parseEditDistance;case e.QueryLexer.BOOST:return e.QueryParser.parseBoost;case e.QueryLexer.PRESENCE:return t.nextClause(),e.QueryParser.parsePresence;default:n="Unexpected lexeme type '"+s.type+"'";throw new e.QueryParseError(n,s.start,s.end)}}},e.QueryParser.parseBoost=function(t){var r=t.consumeLexeme();if(null!=r){var i=parseInt(r.str,10);if(isNaN(i)){var n="boost must be numeric";throw new e.QueryParseError(n,r.start,r.end)}t.currentClause.boost=i;var s=t.peekLexeme();if(null==s)return void t.nextClause();switch(s.type){case e.QueryLexer.TERM:return t.nextClause(),e.QueryParser.parseTerm;case e.QueryLexer.FIELD:return t.nextClause(),e.QueryParser.parseField;case e.QueryLexer.EDIT_DISTANCE:return e.QueryParser.parseEditDistance;case e.QueryLexer.BOOST:return e.QueryParser.parseBoost;case e.QueryLexer.PRESENCE:return t.nextClause(),e.QueryParser.parsePresence;default:n="Unexpected lexeme type '"+s.type+"'";throw new e.QueryParseError(n,s.start,s.end)}}},function(e,t){"function"==typeof define&&define.amd?define(t):"object"==typeof exports?module.exports=t():e.lunr=t()}(this,function(){return e})}();var __extends=this&&this.__extends||function(){var extendStatics=function(d,b){return(extendStatics=Object.setPrototypeOf||{__proto__:[]}instanceof Array&&function(d,b){d.__proto__=b}||function(d,b){for(var p in b)b.hasOwnProperty(p)&&(d[p]=b[p])})(d,b)};return function(d,b){function __(){this.constructor=d}extendStatics(d,b),d.prototype=null===b?Object.create(b):(__.prototype=b.prototype,new __)}}(),typedoc,typedoc,typedoc,typedoc,typedoc,typedoc,typedoc,typedoc,typedoc,typedoc;!function(typedoc){typedoc.$html=$("html");var services=[],components=[];typedoc.$document=$(document),typedoc.$window=$(window),typedoc.$body=$("body"),typedoc.registerService=function(constructor,name,priority){void 0===priority&&(priority=0),services.push({constructor:constructor,name:name,priority:priority,instance:null}),services.sort(function(a,b){return a.priority-b.priority})},typedoc.registerComponent=function(constructor,selector,priority,namespace){void 0===priority&&(priority=0),void 0===namespace&&(namespace="*"),components.push({selector:selector,constructor:constructor,priority:priority,namespace:namespace}),components.sort(function(a,b){return a.priority-b.priority})},"undefined"!=typeof Backbone&&(typedoc.Events=function(){},_.extend(typedoc.Events.prototype,Backbone.Events));var Application=function(_super){function Application(){var _this=_super.call(this)||this;return _this.createServices(),_this.createComponents(typedoc.$body),_this}return __extends(Application,_super),Application.prototype.createServices=function(){_(services).forEach(function(c){c.instance=new c.constructor,typedoc[c.name]=c.instance})},Application.prototype.createComponents=function($context,namespace){void 0===namespace&&(namespace="default");var result=[];return _(components).forEach(function(c){c.namespace!=namespace&&"*"!=c.namespace||$context.find(c.selector).each(function(m,el){var instance,$el=$(el);(instance=$el.data("component"))?-1==_(result).indexOf(instance)&&result.push(instance):(instance=new c.constructor({el:el}),$el.data("component",instance),result.push(instance))})}),result},Application}(typedoc.Events);typedoc.Application=Application}(typedoc||(typedoc={})),function(typedoc){var Viewport=function(_super){function Viewport(){var _this=_super.call(this)||this;return _this.scrollTop=0,_this.lastY=0,_this.width=0,_this.height=0,_this.showToolbar=!0,_this.toolbar=document.querySelector(".tsd-page-toolbar"),_this.secondaryNav=document.querySelector(".tsd-navigation.secondary"),typedoc.$window.on("scroll",_.throttle(function(){return _this.onScroll()},10)),typedoc.$window.on("resize",_.throttle(function(){return _this.onResize()},10)),_this.onResize(),_this.onScroll(),_this}return __extends(Viewport,_super),Viewport.prototype.triggerResize=function(){this.trigger("resize",this.width,this.height)},Viewport.prototype.onResize=function(){this.width=typedoc.$window.width()||0,this.height=typedoc.$window.height()||0,this.trigger("resize",this.width,this.height)},Viewport.prototype.onScroll=function(){this.scrollTop=typedoc.$window.scrollTop()||0,this.trigger("scroll",this.scrollTop),this.hideShowToolbar()},Viewport.prototype.hideShowToolbar=function(){var isShown=this.showToolbar;this.showToolbar=this.lastY>=this.scrollTop||0===this.scrollTop,isShown!==this.showToolbar&&(this.toolbar.classList.toggle("tsd-page-toolbar--hide"),this.secondaryNav.classList.toggle("tsd-navigation--toolbar-hide")),this.lastY=this.scrollTop},Viewport}(typedoc.Events);typedoc.Viewport=Viewport,typedoc.registerService(Viewport,"viewport")}(typedoc||(typedoc={})),function(typedoc){typedoc.pointerDown="mousedown",typedoc.pointerMove="mousemove",typedoc.pointerUp="mouseup",typedoc.pointerDownPosition={x:0,y:0},typedoc.preventNextClick=!1,typedoc.isPointerDown=!1,typedoc.isPointerTouch=!1,typedoc.hasPointerMoved=!1,typedoc.isMobile=/Android|webOS|iPhone|iPad|iPod|BlackBerry|IEMobile|Opera Mini/i.test(navigator.userAgent),typedoc.$html.addClass(typedoc.isMobile?"is-mobile":"not-mobile"),typedoc.isMobile&&"ontouchstart"in document.documentElement&&(typedoc.isPointerTouch=!0,typedoc.pointerDown="touchstart",typedoc.pointerMove="touchmove",typedoc.pointerUp="touchend"),typedoc.$document.on(typedoc.pointerDown,function(e){typedoc.isPointerDown=!0,typedoc.hasPointerMoved=!1;var t="touchstart"==typedoc.pointerDown?e.originalEvent.targetTouches[0]:e;typedoc.pointerDownPosition.y=t.pageY||0,typedoc.pointerDownPosition.x=t.pageX||0}).on(typedoc.pointerMove,function(e){if(typedoc.isPointerDown&&!typedoc.hasPointerMoved){var t="touchstart"==typedoc.pointerDown?e.originalEvent.targetTouches[0]:e,x=typedoc.pointerDownPosition.x-(t.pageX||0),y=typedoc.pointerDownPosition.y-(t.pageY||0);typedoc.hasPointerMoved=10<Math.sqrt(x*x+y*y)}}).on(typedoc.pointerUp,function(e){typedoc.isPointerDown=!1}).on("click",function(e){typedoc.preventNextClick&&(e.preventDefault(),e.stopImmediatePropagation(),typedoc.preventNextClick=!1)})}(typedoc||(typedoc={})),function(typedoc){var FilterItem=function(){function FilterItem(key,value){this.key=key,this.value=value,this.defaultValue=value,this.initialize(),window.localStorage[this.key]&&this.setValue(this.fromLocalStorage(window.localStorage[this.key]))}return FilterItem.prototype.initialize=function(){},FilterItem.prototype.setValue=function(value){if(this.value!=value){var oldValue=this.value;this.value=value,window.localStorage[this.key]=this.toLocalStorage(value),this.handleValueChange(oldValue,value)}},FilterItem}(),FilterItemCheckbox=function(_super){function FilterItemCheckbox(){return null!==_super&&_super.apply(this,arguments)||this}return __extends(FilterItemCheckbox,_super),FilterItemCheckbox.prototype.initialize=function(){var _this=this;this.$checkbox=$("#tsd-filter-"+this.key),this.$checkbox.on("change",function(){_this.setValue(_this.$checkbox.prop("checked"))})},FilterItemCheckbox.prototype.handleValueChange=function(oldValue,newValue){this.$checkbox.prop("checked",this.value),typedoc.$html.toggleClass("toggle-"+this.key,this.value!=this.defaultValue)},FilterItemCheckbox.prototype.fromLocalStorage=function(value){return"true"==value},FilterItemCheckbox.prototype.toLocalStorage=function(value){return value?"true":"false"},FilterItemCheckbox}(FilterItem),FilterItemSelect=function(_super){function FilterItemSelect(){return null!==_super&&_super.apply(this,arguments)||this}return __extends(FilterItemSelect,_super),FilterItemSelect.prototype.initialize=function(){var _this=this;typedoc.$html.addClass("toggle-"+this.key+this.value),this.$select=$("#tsd-filter-"+this.key),this.$select.on(typedoc.pointerDown+" mouseover",function(){_this.$select.addClass("active")}).on("mouseleave",function(){_this.$select.removeClass("active")}).on(typedoc.pointerUp,"li",function(e){_this.$select.removeClass("active"),_this.setValue(($(e.target).attr("data-value")||"").toString())}),typedoc.$document.on(typedoc.pointerDown,function(e){$(e.target).parents().addBack().is(_this.$select)||_this.$select.removeClass("active")})},FilterItemSelect.prototype.handleValueChange=function(oldValue,newValue){this.$select.find("li.selected").removeClass("selected"),this.$select.find(".tsd-select-label").text(this.$select.find('li[data-value="'+newValue+'"]').addClass("selected").text()),typedoc.$html.removeClass("toggle-"+oldValue),typedoc.$html.addClass("toggle-"+newValue)},FilterItemSelect.prototype.fromLocalStorage=function(value){return value},FilterItemSelect.prototype.toLocalStorage=function(value){return value},FilterItemSelect}(FilterItem),Filter=function(_super){function Filter(options){var _this=_super.call(this,options)||this;return _this.optionVisibility=new FilterItemSelect("visibility","private"),_this.optionInherited=new FilterItemCheckbox("inherited",!0),_this.optionExternals=new FilterItemCheckbox("externals",!0),_this.optionOnlyExported=new FilterItemCheckbox("only-exported",!1),_this}return __extends(Filter,_super),Filter.isSupported=function(){try{return void 0!==window.localStorage}catch(e){return!1}},Filter}(Backbone.View);Filter.isSupported()?typedoc.registerComponent(Filter,"#tsd-filter"):typedoc.$html.addClass("no-filter")}(typedoc||(typedoc={})),function(typedoc){var MenuHighlight=function(_super){function MenuHighlight(options){var _this=_super.call(this,options)||this;return _this.anchors=[],_this.index=0,_this.listenTo(typedoc.viewport,"resize",_this.onResize),_this.listenTo(typedoc.viewport,"scroll",_this.onScroll),_this.createAnchors(),_this}return __extends(MenuHighlight,_super),MenuHighlight.prototype.createAnchors=function(){var _this=this;this.index=0,this.anchors=[{position:0}];var base=window.location.href;-1!=base.indexOf("#")&&(base=base.substr(0,base.indexOf("#"))),this.$el.find("a").each(function(_index,el){var href=el.href;if(-1!=href.indexOf("#")&&href.substr(0,base.length)==base){var hash=href.substr(href.indexOf("#")+1),$anchor=$("a.tsd-anchor[name="+hash+"]");0!=$anchor.length&&_this.anchors.push({$link:$(el.parentNode),$anchor:$anchor,position:0})}}),this.onResize()},MenuHighlight.prototype.onResize=function(){for(var anchor,index=1,count=this.anchors.length;index<count;index++)(anchor=this.anchors[index]).position=anchor.$anchor.offset().top;this.anchors.sort(function(a,b){return a.position-b.position}),this.onScroll(typedoc.viewport.scrollTop)},MenuHighlight.prototype.onScroll=function(scrollTop){var anchors=this.anchors,index=this.index,count=anchors.length-1;for(scrollTop+=5;0<index&&anchors[index].position>scrollTop;)index-=1;for(;index<count&&anchors[index+1].position<scrollTop;)index+=1;this.index!=index&&(0<this.index&&this.anchors[this.index].$link.removeClass("focus"),this.index=index,0<this.index&&this.anchors[this.index].$link.addClass("focus"))},MenuHighlight}(Backbone.View);typedoc.MenuHighlight=MenuHighlight,typedoc.registerComponent(MenuHighlight,".menu-highlight")}(typedoc||(typedoc={})),function(typedoc){var search;!function(search){var SearchLoadingState;!function(SearchLoadingState){SearchLoadingState[SearchLoadingState.Idle=0]="Idle",SearchLoadingState[SearchLoadingState.Loading=1]="Loading",SearchLoadingState[SearchLoadingState.Ready=2]="Ready",SearchLoadingState[SearchLoadingState.Failure=3]="Failure"}(SearchLoadingState||(SearchLoadingState={}));var $el=$("#tsd-search"),$field=$("#tsd-search-field"),$results=$(".results"),base=$el.attr("data-base")+"/",query="",loadingState=SearchLoadingState.Idle,hasFocus=!1,preventPress=!1,index,resultClicked=!1;function createIndex(){var builder=new lunr.Builder;builder.pipeline.add(lunr.trimmer),builder.field("name",{boost:10}),builder.field("parent"),builder.ref("id");var rows=search.data.rows,pos=0,length=rows.length;!function batch(){for(var cycles=0;cycles++<100;)if(builder.add(rows[pos]),++pos==length)return index=builder.build(),setLoadingState(SearchLoadingState.Ready);setTimeout(batch,10)}()}function loadIndex(){loadingState==SearchLoadingState.Idle&&(setTimeout(function(){loadingState==SearchLoadingState.Idle&&setLoadingState(SearchLoadingState.Loading)},500),void 0!==search.data?createIndex():$.get($el.attr("data-index")).done(function(source){eval(source),createIndex()}).fail(function(){setLoadingState(SearchLoadingState.Failure)}))}function updateResults(){if($results.empty(),loadingState==SearchLoadingState.Ready&&query){var res=index.search("*"+query+"*");0===res.length&&(res=index.search("*"+query+"~1*"));for(var i=0,c=Math.min(10,res.length);i<c;i++){var row=search.data.rows[Number(res[i].ref)],name=row.name.replace(new RegExp(query,"i"),function(match){return"<b>"+match+"</b>"}),parent=row.parent||"";(parent=parent.replace(new RegExp(query,"i"),function(match){return"<b>"+match+"</b>"}))&&(name='<span class="parent">'+parent+".</span>"+name),$results.append('<li class="'+row.classes+'"><a href="'+base+row.url+'" class="tsd-kind-icon">'+name+"</li>")}}}function setLoadingState(value){loadingState!=value&&($el.removeClass(SearchLoadingState[loadingState].toLowerCase()),loadingState=value,$el.addClass(SearchLoadingState[loadingState].toLowerCase()),value==SearchLoadingState.Ready&&updateResults())}function setHasFocus(value){hasFocus!=value&&(hasFocus=value,$el.toggleClass("has-focus"),value?(setQuery(""),$field.val("")):$field.val(query))}function setQuery(value){query=$.trim(value),updateResults()}function setCurrentResult(dir){var $current=$results.find(".current");if(0==$current.length)$results.find(1==dir?"li:first-child":"li:last-child").addClass("current");else{var $rel=1==dir?$current.next("li"):$current.prev("li");0<$rel.length&&($current.removeClass("current"),$rel.addClass("current"))}}function gotoCurrentResult(){var $current=$results.find(".current");0==$current.length&&($current=$results.find("li:first-child")),0<$current.length&&(window.location.href=$current.find("a").prop("href"),$field.blur())}$results.on("mousedown",function(){resultClicked=!0}).on("mouseup",function(){setHasFocus(resultClicked=!1)}),$field.on("focusin",function(){setHasFocus(!0),loadIndex()}).on("focusout",function(){resultClicked?resultClicked=!1:setTimeout(function(){return setHasFocus(!1)},100)}).on("input",function(){setQuery($.trim(($field.val()||"").toString()))}).on("keydown",function(e){13==e.keyCode||27==e.keyCode||38==e.keyCode||40==e.keyCode?(preventPress=!0,e.preventDefault(),13==e.keyCode?gotoCurrentResult():27==e.keyCode?$field.blur():38==e.keyCode?setCurrentResult(-1):40==e.keyCode&&setCurrentResult(1)):preventPress=!1}).on("keypress",function(e){preventPress&&e.preventDefault()}),$("body").on("keydown",function(e){e.altKey||e.ctrlKey||e.metaKey||!hasFocus&&47<e.keyCode&&e.keyCode<112&&$field.focus()})}(search=typedoc.search||(typedoc.search={}))}(typedoc||(typedoc={})),function(typedoc){function noTransition($el,callback){$el.addClass("no-transition"),callback(),$el.offset(),$el.removeClass("no-transition")}typedoc.transition=function(tuples){for(var name in tuples)if(tuples.hasOwnProperty(name)&&void 0!==document.body.style[name])return{name:name,endEvent:tuples[name]};return null}({transition:"transitionend",OTransition:"oTransitionEnd",msTransition:"msTransitionEnd",MozTransition:"transitionend",WebkitTransition:"webkitTransitionEnd"}),typedoc.noTransition=noTransition,typedoc.animateHeight=function($el,callback,success){var from=$el.height()||0,to=from;noTransition($el,function(){callback(),$el.css("height",""),to=$el.height()||0,from!=to&&typedoc.transition&&$el.css("height",from)}),from!=to&&typedoc.transition?($el.css("height",to),$el.on(typedoc.transition.endEvent,function(){noTransition($el,function(){$el.off(typedoc.transition.endEvent).css("height",""),success&&success()})})):success&&success()}}(typedoc||(typedoc={})),function(typedoc){var SignatureGroup=function(){function SignatureGroup($signature,$description){this.$signature=$signature,this.$description=$description}return SignatureGroup.prototype.addClass=function(className){return this.$signature.addClass(className),this.$description.addClass(className),this},SignatureGroup.prototype.removeClass=function(className){return this.$signature.removeClass(className),this.$description.removeClass(className),this},SignatureGroup}(),Signature=function(_super){function Signature(options){var _this=_super.call(this,options)||this;return _this.groups=[],_this.index=-1,_this.createGroups(),_this.$container&&(_this.$el.addClass("active").on("touchstart",".tsd-signature",function(event){return _this.onClick(event)}).on("click",".tsd-signature",function(event){return _this.onClick(event)}),_this.$container.addClass("active"),_this.setIndex(0)),_this}return __extends(Signature,_super),Signature.prototype.setIndex=function(index){if(index<0&&(index=0),index>this.groups.length-1&&(index=this.groups.length-1),this.index!=index){var to=this.groups[index];if(-1<this.index){var from=this.groups[this.index];typedoc.animateHeight(this.$container,function(){from.removeClass("current").addClass("fade-out"),to.addClass("current fade-in"),typedoc.viewport.triggerResize()}),setTimeout(function(){from.removeClass("fade-out"),to.removeClass("fade-in")},300)}else to.addClass("current"),typedoc.viewport.triggerResize();this.index=index}},Signature.prototype.createGroups=function(){var _this=this,$signatures=this.$el.find("> .tsd-signature");if(!($signatures.length<2)){this.$container=this.$el.siblings(".tsd-descriptions");var $descriptions=this.$container.find("> .tsd-description");this.groups=[],$signatures.each(function(index,el){_this.groups.push(new SignatureGroup($(el),$descriptions.eq(index)))})}},Signature.prototype.onClick=function(e){var _this=this;_(this.groups).forEach(function(group,index){group.$signature.is(e.currentTarget)&&_this.setIndex(index)})},Signature}(Backbone.View);typedoc.registerComponent(Signature,".tsd-signatures")}(typedoc||(typedoc={})),function(typedoc){var Toggle=function(_super){function Toggle(options){var _this=_super.call(this,options)||this;return _this.className=_this.$el.attr("data-toggle")||"",_this.$el.on(typedoc.pointerUp,function(e){return _this.onPointerUp(e)}),_this.$el.on("click",function(e){return e.preventDefault()}),typedoc.$document.on(typedoc.pointerDown,function(e){return _this.onDocumentPointerDown(e)}),typedoc.$document.on(typedoc.pointerUp,function(e){return _this.onDocumentPointerUp(e)}),_this}return __extends(Toggle,_super),Toggle.prototype.setActive=function(value){if(this.active!=value){this.active=value,typedoc.$html.toggleClass("has-"+this.className,value),this.$el.toggleClass("active",value);var transition=(this.active?"to-has-":"from-has-")+this.className;typedoc.$html.addClass(transition),setTimeout(function(){return typedoc.$html.removeClass(transition)},500)}},Toggle.prototype.onPointerUp=function(event){typedoc.hasPointerMoved||(this.setActive(!0),event.preventDefault())},Toggle.prototype.onDocumentPointerDown=function(e){if(this.active){var $path=$(e.target).parents().addBack();if($path.hasClass("col-menu"))return;if($path.hasClass("tsd-filter-group"))return;this.setActive(!1)}},Toggle.prototype.onDocumentPointerUp=function(e){var _this=this;if(!typedoc.hasPointerMoved&&this.active){var $path=$(e.target).parents().addBack();if($path.hasClass("col-menu")){var $link=$path.filter("a");if($link.length){var href=window.location.href;-1!=href.indexOf("#")&&(href=href.substr(0,href.indexOf("#"))),$link.prop("href").substr(0,href.length)==href&&setTimeout(function(){return _this.setActive(!1)},250)}}}},Toggle}(Backbone.View);typedoc.registerComponent(Toggle,"a[data-toggle]")}(typedoc||(typedoc={})),function(typedoc){typedoc.app=new typedoc.Application}(typedoc||(typedoc={}));
</script>
</body>
</html><|MERGE_RESOLUTION|>--- conflicted
+++ resolved
@@ -3,7 +3,7 @@
 <head>
 	<meta charset="utf-8">
 	<meta http-equiv="X-UA-Compatible" content="IE=edge">
-	<title>GetTokenSilentlyOptions | @auth0/auth0-spa-js - v1.6.5</title>
+	<title>GetTokenSilentlyOptions | @auth0/auth0-spa-js - v1.7.0-beta.4</title>
 	<meta name="description" content="">
 	<meta name="viewport" content="width=device-width, initial-scale=1">
 	<style type="text/css">/*! normalize.css v1.1.3 | MIT License | git.io/normalize */
@@ -2335,7 +2335,7 @@
 		<div class="container">
 			<div class="table-wrap">
 				<div class="table-cell">
-					<strong><a href="../index.html">@auth0/auth0-spa-js - v1.6.5</a></strong>
+					<strong><a href="../index.html">@auth0/auth0-spa-js - v1.7.0-beta.4</a></strong>
 				</div>
 				<div class="table-cell" id="tsd-widgets">
 					<div id="tsd-filter">
@@ -2481,11 +2481,7 @@
 				<div class="tsd-signature tsd-kind-icon">audience<span class="tsd-signature-symbol">:</span> <span class="tsd-signature-type">string</span></div>
 				<aside class="tsd-sources">
 					<ul>
-<<<<<<< HEAD
-						<li>Defined in <a href="https://github.com/auth0/auth0-spa-js/blob/d8a6f06/src/global.ts#L221">global.ts:221</a></li>
-=======
-						<li>Defined in <a href="https://github.com/auth0/auth0-spa-js/blob/178b65f/src/global.ts#L164">src/global.ts:164</a></li>
->>>>>>> 773e87a6
+						<li>Defined in <a href="https://github.com/auth0/auth0-spa-js/blob/a877501/src/global.ts#L228">src/global.ts:228</a></li>
 					</ul>
 				</aside>
 				<div class="tsd-comment tsd-typography">
@@ -2500,11 +2496,7 @@
 				<div class="tsd-signature tsd-kind-icon">ignore<wbr>Cache<span class="tsd-signature-symbol">:</span> <span class="tsd-signature-type">boolean</span></div>
 				<aside class="tsd-sources">
 					<ul>
-<<<<<<< HEAD
-						<li>Defined in <a href="https://github.com/auth0/auth0-spa-js/blob/d8a6f06/src/global.ts#L201">global.ts:201</a></li>
-=======
-						<li>Defined in <a href="https://github.com/auth0/auth0-spa-js/blob/178b65f/src/global.ts#L183">src/global.ts:183</a></li>
->>>>>>> 773e87a6
+						<li>Defined in <a href="https://github.com/auth0/auth0-spa-js/blob/a877501/src/global.ts#L208">src/global.ts:208</a></li>
 					</ul>
 				</aside>
 				<div class="tsd-comment tsd-typography">
@@ -2520,11 +2512,7 @@
 				<div class="tsd-signature tsd-kind-icon">redirect_<wbr>uri<span class="tsd-signature-symbol">:</span> <span class="tsd-signature-type">string</span></div>
 				<aside class="tsd-sources">
 					<ul>
-<<<<<<< HEAD
-						<li>Defined in <a href="https://github.com/auth0/auth0-spa-js/blob/d8a6f06/src/global.ts#L211">global.ts:211</a></li>
-=======
-						<li>Defined in <a href="https://github.com/auth0/auth0-spa-js/blob/178b65f/src/global.ts#L193">src/global.ts:193</a></li>
->>>>>>> 773e87a6
+						<li>Defined in <a href="https://github.com/auth0/auth0-spa-js/blob/a877501/src/global.ts#L218">src/global.ts:218</a></li>
 					</ul>
 				</aside>
 				<div class="tsd-comment tsd-typography">
@@ -2544,11 +2532,7 @@
 				<div class="tsd-signature tsd-kind-icon">scope<span class="tsd-signature-symbol">:</span> <span class="tsd-signature-type">string</span></div>
 				<aside class="tsd-sources">
 					<ul>
-<<<<<<< HEAD
-						<li>Defined in <a href="https://github.com/auth0/auth0-spa-js/blob/d8a6f06/src/global.ts#L216">global.ts:216</a></li>
-=======
-						<li>Defined in <a href="https://github.com/auth0/auth0-spa-js/blob/178b65f/src/global.ts#L160">src/global.ts:160</a></li>
->>>>>>> 773e87a6
+						<li>Defined in <a href="https://github.com/auth0/auth0-spa-js/blob/a877501/src/global.ts#L223">src/global.ts:223</a></li>
 					</ul>
 				</aside>
 				<div class="tsd-comment tsd-typography">
@@ -2563,11 +2547,7 @@
 				<div class="tsd-signature tsd-kind-icon">timeout<wbr>InSeconds<span class="tsd-signature-symbol">:</span> <span class="tsd-signature-type">number</span></div>
 				<aside class="tsd-sources">
 					<ul>
-<<<<<<< HEAD
-						<li>Defined in <a href="https://github.com/auth0/auth0-spa-js/blob/d8a6f06/src/global.ts#L226">global.ts:226</a></li>
-=======
-						<li>Defined in <a href="https://github.com/auth0/auth0-spa-js/blob/178b65f/src/global.ts#L199">src/global.ts:199</a></li>
->>>>>>> 773e87a6
+						<li>Defined in <a href="https://github.com/auth0/auth0-spa-js/blob/a877501/src/global.ts#L233">src/global.ts:233</a></li>
 					</ul>
 				</aside>
 				<div class="tsd-comment tsd-typography">
