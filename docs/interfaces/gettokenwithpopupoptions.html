<!doctype html>
<html class="minimal no-js">
<head>
	<meta charset="utf-8">
	<meta http-equiv="X-UA-Compatible" content="IE=edge">
	<title>GetTokenWithPopupOptions | @auth0/auth0-spa-js</title>
	<meta name="description" content="">
	<meta name="viewport" content="width=device-width, initial-scale=1">
	<style type="text/css">/*! normalize.css v1.1.3 | MIT License | git.io/normalize */
/* ==========================================================================
 * HTML5 display definitions
 * ========================================================================== */
/**
 * Correct `block` display not defined in IE 6/7/8/9 and Firefox 3. */
article, aside, details, figcaption, figure, footer, header, hgroup, main, nav, section, summary {
  display: block; }

/**
 * Correct `inline-block` display not defined in IE 6/7/8/9 and Firefox 3. */
audio, canvas, video {
  display: inline-block;
  *display: inline;
  *zoom: 1; }

/**
 * Prevent modern browsers from displaying `audio` without controls.
 * Remove excess height in iOS 5 devices. */
audio:not([controls]) {
  display: none;
  height: 0; }

/**
 * Address styling not present in IE 7/8/9, Firefox 3, and Safari 4.
 * Known issue: no IE 6 support. */
[hidden] {
  display: none; }

/* ==========================================================================
 * Base
 * ========================================================================== */
/**
 * 1. Correct text resizing oddly in IE 6/7 when body `font-size` is set using
 *    `em` units.
 * 2. Prevent iOS text size adjust after orientation change, without disabling
 *    user zoom. */
html {
  font-size: 100%;
  /* 1 */
  -ms-text-size-adjust: 100%;
  /* 2 */
  -webkit-text-size-adjust: 100%;
  /* 2 */
  font-family: sans-serif; }

/**
 * Address `font-family` inconsistency between `textarea` and other form
 * elements. */
button, input, select, textarea {
  font-family: sans-serif; }

/**
 * Address margins handled incorrectly in IE 6/7. */
body {
  margin: 0; }

/* ==========================================================================
 * Links
 * ========================================================================== */
/**
 * Address `outline` inconsistency between Chrome and other browsers. */
a:focus {
  outline: thin dotted; }

a:active, a:hover {
  outline: 0; }

/**
 * Improve readability when focused and also mouse hovered in all browsers. */
/* ==========================================================================
 * Typography
 * ========================================================================== */
/**
 * Address font sizes and margins set differently in IE 6/7.
 * Address font sizes within `section` and `article` in Firefox 4+, Safari 5,
 * and Chrome. */
h1 {
  font-size: 2em;
  margin: 0.67em 0; }

h2 {
  font-size: 1.5em;
  margin: 0.83em 0; }

h3 {
  font-size: 1.17em;
  margin: 1em 0; }

h4, .tsd-index-panel h3 {
  font-size: 1em;
  margin: 1.33em 0; }

h5 {
  font-size: 0.83em;
  margin: 1.67em 0; }

h6 {
  font-size: 0.67em;
  margin: 2.33em 0; }

/**
 * Address styling not present in IE 7/8/9, Safari 5, and Chrome. */
abbr[title] {
  border-bottom: 1px dotted; }

/**
 * Address style set to `bolder` in Firefox 3+, Safari 4/5, and Chrome. */
b, strong {
  font-weight: bold; }

blockquote {
  margin: 1em 40px; }

/**
 * Address styling not present in Safari 5 and Chrome. */
dfn {
  font-style: italic; }

/**
 * Address differences between Firefox and other browsers.
 * Known issue: no IE 6/7 normalization. */
hr {
  box-sizing: content-box;
  height: 0; }

/**
 * Address styling not present in IE 6/7/8/9. */
mark {
  background: #ff0;
  color: #000; }

/**
 * Address margins set differently in IE 6/7. */
p, pre {
  margin: 1em 0; }

/**
 * Correct font family set oddly in IE 6, Safari 4/5, and Chrome. */
code, kbd, pre, samp {
  font-family: monospace, serif;
  _font-family: 'courier new', monospace;
  font-size: 1em; }

/**
 * Improve readability of pre-formatted text in all browsers. */
pre {
  white-space: pre;
  white-space: pre-wrap;
  word-wrap: break-word; }

/**
 * Address CSS quotes not supported in IE 6/7. */
q {
  quotes: none; }
  q:before, q:after {
    content: '';
    content: none; }

/**
 * Address `quotes` property not supported in Safari 4. */
/**
 * Address inconsistent and variable font size in all browsers. */
small {
  font-size: 80%; }

/**
 * Prevent `sub` and `sup` affecting `line-height` in all browsers. */
sub {
  font-size: 75%;
  line-height: 0;
  position: relative;
  vertical-align: baseline; }

sup {
  font-size: 75%;
  line-height: 0;
  position: relative;
  vertical-align: baseline;
  top: -0.5em; }

sub {
  bottom: -0.25em; }

/* ==========================================================================
 * Lists
 * ========================================================================== */
/**
 * Address margins set differently in IE 6/7. */
dl, menu, ol, ul {
  margin: 1em 0; }

dd {
  margin: 0 0 0 40px; }

/**
 * Address paddings set differently in IE 6/7. */
menu, ol, ul {
  padding: 0 0 0 40px; }

/**
 * Correct list images handled incorrectly in IE 7. */
nav ul, nav ol {
  list-style: none;
  list-style-image: none; }

/* ==========================================================================
 * Embedded content
 * ========================================================================== */
/**
 * 1. Remove border when inside `a` element in IE 6/7/8/9 and Firefox 3.
 * 2. Improve image quality when scaled in IE 7. */
img {
  border: 0;
  /* 1 */
  -ms-interpolation-mode: bicubic; }

/* 2 */
/**
 * Correct overflow displayed oddly in IE 9. */
svg:not(:root) {
  overflow: hidden; }

/* ==========================================================================
 * Figures
 * ========================================================================== */
/**
 * Address margin not present in IE 6/7/8/9, Safari 5, and Opera 11. */
figure, form {
  margin: 0; }

/* ==========================================================================
 * Forms
 * ========================================================================== */
/**
 * Correct margin displayed oddly in IE 6/7. */
/**
 * Define consistent border, margin, and padding. */
fieldset {
  border: 1px solid #c0c0c0;
  margin: 0 2px;
  padding: 0.35em 0.625em 0.75em; }

/**
 * 1. Correct color not being inherited in IE 6/7/8/9.
 * 2. Correct text not wrapping in Firefox 3.
 * 3. Correct alignment displayed oddly in IE 6/7. */
legend {
  border: 0;
  /* 1 */
  padding: 0;
  white-space: normal;
  /* 2 */
  *margin-left: -7px; }

/* 3 */
/**
 * 1. Correct font size not being inherited in all browsers.
 * 2. Address margins set differently in IE 6/7, Firefox 3+, Safari 5,
 *    and Chrome.
 * 3. Improve appearance and consistency in all browsers. */
button, input, select, textarea {
  font-size: 100%;
  /* 1 */
  margin: 0;
  /* 2 */
  vertical-align: baseline;
  /* 3 */
  *vertical-align: middle; }

/* 3 */
/**
 * Address Firefox 3+ setting `line-height` on `input` using `!important` in
 * the UA stylesheet. */
button, input {
  line-height: normal; }

/**
 * Address inconsistent `text-transform` inheritance for `button` and `select`.
 * All other form control elements do not inherit `text-transform` values.
 * Correct `button` style inheritance in Chrome, Safari 5+, and IE 6+.
 * Correct `select` style inheritance in Firefox 4+ and Opera. */
button, select {
  text-transform: none; }

/**
 * 1. Avoid the WebKit bug in Android 4.0.* where (2) destroys native `audio`
 *    and `video` controls.
 * 2. Correct inability to style clickable `input` types in iOS.
 * 3. Improve usability and consistency of cursor style between image-type
 *    `input` and others.
 * 4. Remove inner spacing in IE 7 without affecting normal text inputs.
 *    Known issue: inner spacing remains in IE 6. */
button, html input[type="button"] {
  -webkit-appearance: button;
  /* 2 */
  cursor: pointer;
  /* 3 */
  *overflow: visible; }

/* 4 */
input[type="reset"], input[type="submit"] {
  -webkit-appearance: button;
  /* 2 */
  cursor: pointer;
  /* 3 */
  *overflow: visible; }

/* 4 */
/**
 * Re-set default cursor for disabled elements. */
button[disabled], html input[disabled] {
  cursor: default; }

/**
 * 1. Address box sizing set to content-box in IE 8/9.
 * 2. Remove excess padding in IE 8/9.
 * 3. Remove excess padding in IE 7.
 *    Known issue: excess padding remains in IE 6. */
input {
  /* 3 */ }
  input[type="checkbox"], input[type="radio"] {
    box-sizing: border-box;
    /* 1 */
    padding: 0;
    /* 2 */
    *height: 13px;
    /* 3 */
    *width: 13px; }
  input[type="search"] {
    -webkit-appearance: textfield;
    /* 1 */
    /* 2 */
    box-sizing: content-box; }
    input[type="search"]::-webkit-search-cancel-button, input[type="search"]::-webkit-search-decoration {
      -webkit-appearance: none; }

/**
 * 1. Address `appearance` set to `searchfield` in Safari 5 and Chrome.
 * 2. Address `box-sizing` set to `border-box` in Safari 5 and Chrome
 *    (include `-moz` to future-proof). */
/**
 * Remove inner padding and search cancel button in Safari 5 and Chrome
 * on OS X. */
/**
 * Remove inner padding and border in Firefox 3+. */
button::-moz-focus-inner, input::-moz-focus-inner {
  border: 0;
  padding: 0; }

/**
 * 1. Remove default vertical scrollbar in IE 6/7/8/9.
 * 2. Improve readability and alignment in all browsers. */
textarea {
  overflow: auto;
  /* 1 */
  vertical-align: top; }

/* 2 */
/* ==========================================================================
 * Tables
 * ========================================================================== */
/**
 * Remove most spacing between table cells. */
table {
  border-collapse: collapse;
  border-spacing: 0; }

/*
 *
 *Visual Studio-like style based on original C# coloring by Jason Diamond <jason@diamond.name> */
.hljs {
  display: inline-block;
  padding: 0.5em;
  background: white;
  color: black; }

.hljs-comment, .hljs-annotation, .hljs-template_comment, .diff .hljs-header, .hljs-chunk, .apache .hljs-cbracket {
  color: #008000; }

.hljs-keyword, .hljs-id, .hljs-built_in, .css .smalltalk .hljs-class, .hljs-winutils, .bash .hljs-variable, .tex .hljs-command, .hljs-request, .hljs-status, .nginx .hljs-title {
  color: #00f; }

.xml .hljs-tag {
  color: #00f; }
  .xml .hljs-tag .hljs-value {
    color: #00f; }

.hljs-string, .hljs-title, .hljs-parent, .hljs-tag .hljs-value, .hljs-rules .hljs-value {
  color: #a31515; }

.ruby .hljs-symbol {
  color: #a31515; }
  .ruby .hljs-symbol .hljs-string {
    color: #a31515; }

.hljs-template_tag, .django .hljs-variable, .hljs-addition, .hljs-flow, .hljs-stream, .apache .hljs-tag, .hljs-date, .tex .hljs-formula, .coffeescript .hljs-attribute {
  color: #a31515; }

.ruby .hljs-string, .hljs-decorator, .hljs-filter .hljs-argument, .hljs-localvars, .hljs-array, .hljs-attr_selector, .hljs-pseudo, .hljs-pi, .hljs-doctype, .hljs-deletion, .hljs-envvar, .hljs-shebang, .hljs-preprocessor, .hljs-pragma, .userType, .apache .hljs-sqbracket, .nginx .hljs-built_in, .tex .hljs-special, .hljs-prompt {
  color: #2b91af; }

.hljs-phpdoc, .hljs-javadoc, .hljs-xmlDocTag {
  color: #808080; }

.vhdl .hljs-typename {
  font-weight: bold; }

.vhdl .hljs-string {
  color: #666666; }

.vhdl .hljs-literal {
  color: #a31515; }

.vhdl .hljs-attribute {
  color: #00b0e8; }

.xml .hljs-attribute {
  color: #f00; }

.col > :first-child, .col-1 > :first-child, .col-2 > :first-child, .col-3 > :first-child, .col-4 > :first-child, .col-5 > :first-child, .col-6 > :first-child, .col-7 > :first-child, .col-8 > :first-child, .col-9 > :first-child, .col-10 > :first-child, .col-11 > :first-child, .tsd-panel > :first-child, ul.tsd-descriptions > li > :first-child,
.col > :first-child > :first-child,
.col-1 > :first-child > :first-child,
.col-2 > :first-child > :first-child,
.col-3 > :first-child > :first-child,
.col-4 > :first-child > :first-child,
.col-5 > :first-child > :first-child,
.col-6 > :first-child > :first-child,
.col-7 > :first-child > :first-child,
.col-8 > :first-child > :first-child,
.col-9 > :first-child > :first-child,
.col-10 > :first-child > :first-child,
.col-11 > :first-child > :first-child,
.tsd-panel > :first-child > :first-child,
ul.tsd-descriptions > li > :first-child > :first-child,
.col > :first-child > :first-child > :first-child,
.col-1 > :first-child > :first-child > :first-child,
.col-2 > :first-child > :first-child > :first-child,
.col-3 > :first-child > :first-child > :first-child,
.col-4 > :first-child > :first-child > :first-child,
.col-5 > :first-child > :first-child > :first-child,
.col-6 > :first-child > :first-child > :first-child,
.col-7 > :first-child > :first-child > :first-child,
.col-8 > :first-child > :first-child > :first-child,
.col-9 > :first-child > :first-child > :first-child,
.col-10 > :first-child > :first-child > :first-child,
.col-11 > :first-child > :first-child > :first-child,
.tsd-panel > :first-child > :first-child > :first-child,
ul.tsd-descriptions > li > :first-child > :first-child > :first-child {
  margin-top: 0; }

.col > :last-child, .col-1 > :last-child, .col-2 > :last-child, .col-3 > :last-child, .col-4 > :last-child, .col-5 > :last-child, .col-6 > :last-child, .col-7 > :last-child, .col-8 > :last-child, .col-9 > :last-child, .col-10 > :last-child, .col-11 > :last-child, .tsd-panel > :last-child, ul.tsd-descriptions > li > :last-child,
.col > :last-child > :last-child,
.col-1 > :last-child > :last-child,
.col-2 > :last-child > :last-child,
.col-3 > :last-child > :last-child,
.col-4 > :last-child > :last-child,
.col-5 > :last-child > :last-child,
.col-6 > :last-child > :last-child,
.col-7 > :last-child > :last-child,
.col-8 > :last-child > :last-child,
.col-9 > :last-child > :last-child,
.col-10 > :last-child > :last-child,
.col-11 > :last-child > :last-child,
.tsd-panel > :last-child > :last-child,
ul.tsd-descriptions > li > :last-child > :last-child,
.col > :last-child > :last-child > :last-child,
.col-1 > :last-child > :last-child > :last-child,
.col-2 > :last-child > :last-child > :last-child,
.col-3 > :last-child > :last-child > :last-child,
.col-4 > :last-child > :last-child > :last-child,
.col-5 > :last-child > :last-child > :last-child,
.col-6 > :last-child > :last-child > :last-child,
.col-7 > :last-child > :last-child > :last-child,
.col-8 > :last-child > :last-child > :last-child,
.col-9 > :last-child > :last-child > :last-child,
.col-10 > :last-child > :last-child > :last-child,
.col-11 > :last-child > :last-child > :last-child,
.tsd-panel > :last-child > :last-child > :last-child,
ul.tsd-descriptions > li > :last-child > :last-child > :last-child {
  margin-bottom: 0; }

.container {
  max-width: 1200px;
  margin: 0 auto;
  padding: 0 40px; }
  @media (max-width: 640px) {
    .container {
      padding: 0 20px; } }

.container-main {
  padding-bottom: 200px; }

.row {
  position: relative;
  margin: 0 -10px; }
  .row:after {
    visibility: hidden;
    display: block;
    content: "";
    clear: both;
    height: 0; }

.col, .col-1, .col-2, .col-3, .col-4, .col-5, .col-6, .col-7, .col-8, .col-9, .col-10, .col-11 {
  box-sizing: border-box;
  float: left;
  padding: 0 10px; }

.col-1 {
  width: 8.3333333333%; }

.offset-1 {
  margin-left: 8.3333333333%; }

.col-2 {
  width: 16.6666666667%; }

.offset-2 {
  margin-left: 16.6666666667%; }

.col-3 {
  width: 25%; }

.offset-3 {
  margin-left: 25%; }

.col-4 {
  width: 33.3333333333%; }

.offset-4 {
  margin-left: 33.3333333333%; }

.col-5 {
  width: 41.6666666667%; }

.offset-5 {
  margin-left: 41.6666666667%; }

.col-6 {
  width: 50%; }

.offset-6 {
  margin-left: 50%; }

.col-7 {
  width: 58.3333333333%; }

.offset-7 {
  margin-left: 58.3333333333%; }

.col-8 {
  width: 66.6666666667%; }

.offset-8 {
  margin-left: 66.6666666667%; }

.col-9 {
  width: 75%; }

.offset-9 {
  margin-left: 75%; }

.col-10 {
  width: 83.3333333333%; }

.offset-10 {
  margin-left: 83.3333333333%; }

.col-11 {
  width: 91.6666666667%; }

.offset-11 {
  margin-left: 91.6666666667%; }

.tsd-kind-icon {
  display: block;
  position: relative;
  padding-left: 20px;
  text-indent: -20px; }
  .tsd-kind-icon:before {
    content: '';
    display: inline-block;
    vertical-align: middle;
    width: 17px;
    height: 17px;
    margin: 0 3px 2px 0;
    background-image: url(data:image/png;base64,iVBORw0KGgoAAAANSUhEUgAAAO4AAADMCAYAAAB0ip8fAAAABGdBTUEAAK/INwWK6QAAABl0RVh0U29mdHdhcmUAQWRvYmUgSW1hZ2VSZWFkeXHJZTwAACUhSURBVHja7J0PjF1VncfPTEfclm7YEGtKauoWYXVdxLqyNZqyY/gT21hBRCPoaqcLoYFV10B0dXWxZWElsCYYG0wJ2CkkxSxoA8HQlbTL2ImsCLuFlVUisdC1YbItRBIoO03q7PnN+9155553/vx+55737p07v19y+vreu+8zv3vu/d1z7jnne39DMzMzSqxjF91bnfHg5e3xQ6zXrt/5x43wYwT++e5Q2o+vNmI+B2Pnzp1JjI0bN1Y+6XOf6E3xI0edNuX8ePKONMh7r5rJymiCDcs1VEyssr1Ll/t0+a0uM/h6H34es+W6LOUyfIG7UpfbdXkBIfC6HT+nWhsYn9LlPF1WiR/CcNhJunxNlx/qsk+XD+gyhK+P4Ofw/SLPbz+J//9bLsMVuBfq8gz0Ugzn4fUq/PxCwg7NdwZU0gO6nIr/f3qB+yEMt31Ll1Fd3gN3A7ocws/h9Q78HL6/zfHbW3R5DoOSzRh2XH3uw6bbZUvx+5WRK9h8Z3wFg+VB8UMYnu/XwlCGLp/Q5VXPNq/i9xfh9uZvl+myOJVhB+6XdDklcpU5Bbfz2XxnrIDBQ7z6iR/C8DGglb5Vl1cijFdwu6ut3+6qwrAD9xLifcElid/NB8aFeP8xIX4II7AddF93Exm7cXvzt49XYdiBu4wIWZb43XxgLMfXI+KHMALbLcNjQzH7GC4zPktijDi+XEGEhL4jM8z5vSXjaYzSXOVJG6vuy5RVuQOtD2P+t5IfBedSlaFO1cZGnB9rttd3nhbzvxfDaOEb32oG0mFi8B9xBGEyw25xHyRG/4OJ3yns+r1Pl7fUzPBtB0Pwx7FbUmd9cPxoep220Y8JHDCi2EW4vfnbNVUYduDeGhjdMke5bg18H2NchqNpP1OdebOfWf3/QTF8+wJXv5uMgYO66oPjR9PrtI1+FIOGSyN+LMXtvmv99pNVGHbgHtTlYyo8NP0x3M5nMQZ0Ab+PV7whfP1+DYzQvtyEI3kX1lwfVD/mQ522zY9J1V0gEZpS+iFuN2n99lUsSQzXAgzY4GzVmfydMnbiDvz8EUKzHmIUAy+3Gle+5TUwQvtyQpcNuryO5T011QfVj/lQp2304/OqMzr8n6qzaGO58bur8PPHcTvbvqjLal1uSGEMgTqohkXkrhXbQ0vGd1Zm/KA7OMUyWNyfU5XDZDn3hfmnnYxLj1ev02NjGxtxfqzZPnCRgdMPHJwyDQIQVkCtxYCbwtYRekwHIn9jBfaqzuAwhgYp6zMOXvFHoTV5qPDlaoIrxmink2GqWrg2aDmd8fec+5IYuCUGxZ9+1umgz48cZgS30w9H4A7cRmr6u3t0WWdUxp6aGMlBN4j6oPhjBH8j67TG86Nvftyw8fkkWE4t70hqN9nVHWLY+gy+r899lGoUsK/P4E8j67SNfjRBTE9pcaEPfrjKH9EXhxU6wA9X6ero7twK3WU7HOu2tUFIn/MCIkL6vEL6pjwBIySkh5vkR1VH0PuoKqsbqAG7VpdZBrzC+4SAXavLLANe4b0SE2uWNUJIXwTsftWdcB7F96QANgK2h0ENYCNgexjMABYhfT4/hFG2+oT07xjT4b7SG7C2lQL45TnNbzBgnQxfAHsC1skgBLAtlD6kqgvYqYw2+SEMt7mE9AWnipA+yhj+Q91l/9O/VkoH8H4dwKOUS5QO2NF/V+P7H1PfK32ewrA/P+OMM/affPLJJMZLL700Ojk5uT9wJbWF0ueq7hMGUgXsVEab/BCGu2fqEsHvN36TKqSPMua6ykYAFy2wK9iUDjYFAfuSer7n+xyMpUuXqjPPPBMCWOkA9gWs0gGr9u/fr44ePeo7MC6h9CHr4KQI2CmMNvkhDM+4mXKL4FdagZcipI8yhinBFwu2fjBcAUwM2MIKAfSQUVwHhyJg5zLa5Icw/LdrhQh+xiiuwKMI6VmMkVjw/dvun6vHnvpR0lBbDkYRwI8++uhswDJsmVEhlO3MUT6wIxUYbfJDGP7PjxjBHzKKkJ7FiM7j/v4N05XHykMMc34vNM974sSJ0Ai0MVbXI/qG13/UxdVE71I0IT2XYVc4mRER0pP9CAjpSYyIkH5g9RER0g/Mj4iQHu6Hz9dliYNxr6IJ6VmMOh6IPitQ/rDaMgSlCuOjH/3oEBTPNg8aJz7cK77JOBhFMbcrzCVg5zI4fmxWdCE9l5HDjxx12kY/TBF8Ic87ZgRaUZSiCelZjDoC9zIdsDGhdJShA5Yjtn6TdXCUUVlUIT2HwfGDK6TnMHL4kaNO2+iHLYI/ZgWeMkanqUJ6MsMM3A+qstg3ZJO4vW1Rhg7amEA5ytBBmyK2Lg6OeWC5QnoOg+pHipCew8jhR446bZsfLiF9EXhmwHGF9CTGsNV8nxsJnCJgz7Wa/lk75xtqQpdzCcHnFSi/+93vntClEsPqbppC6Tep6kJ6KoPqR2hfqH7kqI9+12kb/XAJ6Y+p6kL6KGPE03c/F7sFN6rOpC8E0NddweoyCGBgPLHVySgsOOoFAQyMp556KplhXFk3Y+HaPcb/UxlUP6Yz+DHdZz9y1Gmb/DiO5+P9qrMCaqsqi+Bh4cSBwG/HcYDsZi5jJDIABAG8KtLliAbw3ofUqodmthx0KERMgXIwgPfu3btq9+7dBx1qlxKjKXlhmVpacn0QrMSgiOBjdZpDwE5hxM6PHKkuKQyHgih2XA5ggKXY4RTGCPGKVMn+7udrbQZbKH3ttddWZuQItj6ZCOnnkR+NENLf8CexiFmrb4SzK+lESE/YFxHSN9OPBSOk1yfgCn1Ci5Ce6IcI6d0MEdJ3ra9Cen0CrtVllgGv8D4hYEVIL9Z0a4eQ3gjYHgY1gEVI30g/hFG2+oT055+u1LIl3oC1rRTArx89RAlYJ8MXwH0W0h9V1QXsVEab/BCG21xC+iWqupA+yhh+88lKXfA2pXQA79cBTFp6qAN29H9+Mr7/0ERZSJ/CsD/vs5D+BtVdTJ4qYKcy2uSHMNw9U5cI/kLVFQqkCumjjLmushHARQvsCjalg01BwB478nzP9zkYfRbSH7UOToqAncJokx/C8IybKbcIfokVeClC+ihjxBd8//ua7pdNKXXkWCfYjv73PmeguSwHowjgV199Vb344ovqtddemw3YX/7ylxQRPdglxv2h6+AUi8phu89bV7tCwH5LIqNNfgjDzYBe4Zfx/5d7Aq8QDOzG3pP52y/ivXQSYyQWfA9P/Fw9O5Emgs/ByCCk30XczhzlAztSgdEmP4Th/7zQx8Ym8ChCehYjOo87fKK6kD7EMOcsQ3OpFYT0sOLqg0pZj6Ts2IyiCem5DLvCyYyIkJ7sR0BIT2JEhPQDq4+IkH5gfkSE9KtwwNZ1PzykaEJ6FqM2If3bL90yBKUKgyikX6XKz+6xn+1DEdJzGRw/4GBRhfRcRg4/ctRpG/0wRfAQ/OZzquznWFGE9CxGLUJ6HbCDFtLbD95SxogdVUjPYXD84ArpOYwcfuSo0zb6YYvg7YfMKWN0miqkJzMGLqTXQVuXkL44OOaB5QrpOQyqHylCeg4jhx856rRtfriE9EXgmQHHFdKTGFmF9JefpSZ0abKQfqWqLqSnMqh+hPaF6keO+uh3nbbRD5eQ/pCqLqSPMvoipIcABsa9vxAhPcMPEdLPPz/aKaQvAvhf96lVz96/5WCKcFyE9GwTIX3AREjPsPEviJA+YiKkn0d+NEJIf+9/RbZYtla9/VIR0vc5+EVIP4/8WHBC+iotmgjp0/ZHhPQipBchvZiY20RI7whYEdKLkL6pDBHSRwLWyZCM9JJNXi3UjPQLTEgvGemFkYvRjIz0C0RILxnphZGL0ayM9K7giwVbPxiSkV4y0jec0cyM9C0S0ktG+mp+CMP/eXMz0ouQXoT0IqQXIb1SIqQXIX07/KhXSA9LHnHZ4+n6FTY63XP18baYRSEynEL6S4/vLK7ypx84cCDKECG9COlr9qMZQnodcKP4ep7nx6Y5hfQURkxIr4N2FF+9DBHSi5BeiZB+1nbocgUOiIzpwNvqCZqQkJ7KKAZeXALlEkMHbwrD7m6KkL66HznqtI1+1Cqkh0D5uC5wx/0y3n+/oANv8vJ3zfbDC0FvSEjPYRQ2TWHo4J1cvXo1leG7soqQPo8fOeq0TX7UKqS/S3VWZDyAG92HkHEdeCdO7dxrxjS5UQZBSO9l6OCFlud0EdKTTIT0AWubkH4TtnhTeBUYx26aUnQhvZfBENJ7GSKkjwa/COkH5EcjhPRWq2m+du7YT/krtfIjoUvNFhVjOKwkUIYR5aqMHCZCehHSU/xohJB+9fGoE0EhPeVE1Tu6Ql+lAkJ6UndOhPQJ+yNC+oUrpH9BJQrp9U6u1WWWAa/wnsswZH4viJBerKHWKCH93XiPuQRf76YGsBGwPQxqABsB28MQIb2I4BvCqE1IP2IF7I3oMMwt3WMMUI3j+89gIME8EwyDT9oBazN0F3mOob+fY+j/zzL095N2wNoM3W2bY+jv5xj6/7MM/b3vwekXqvLkdnGgrsJg+Jhyz/ctUt1Jb1gf+nQCo01+CMNtIKR/u+rMr5t62kIEvwv50Krac7m3YEx9LYVhtriwagTmS2+ygrawE/j5TbidS6pTYhhBq3A0js0wgra496IwigNgCqVhnu514/sUATuH0SY/hOHumdoieGipFxvbpAjpSQy7q3wNXgHgsR1jRvO8CN8/g99fE6iQOYZuVcd0WYSt8SJ4z2XoVnVMl0XYGi+C90SGLZSGq5e9CosrYKcy2uSHMDzjZqpXBH+V6l3zzBXSkxh24EKX+EzVWclxPQaI+Xozfj/uqw3dqvYwdMD2MHA734hmD0MHbA8Dt/OZSwD9JHZJ9gS2cwnYuYw2+SEMt5ki+NIAtOosU1xnfEYR0rMYLj3uCeueFtYPb/J0n33Be8K6p51j2N3nQPCesO5p5xh299ljPgE0LKdcjxWzWtEE7FxGm/wQhv/3Pr0v3N48jBeBA4ompGcxQkL6IoB3hFpYYgDvgBYW5sDseTDzvWtFihHAO6CFhXlJe24yIqR3VcjdeFCUognpuQzTWIyIkJ7sR0BIT2JEhPQDq4+IkH5gfkSE9K7g/6zqrjGmCOlZjDqE9KYN9ZHhElHDwXhClw8HtnMJ2LkMjh+zDwVQNCE9l5HDjxx12kY/TBG8aRBo5+hiPquJIqRnMezANQekfFYMVDnNHJAKGJyMXqG0OSCVylBloTQYrIH+qerMhZojdlQhPYfB8YMrpOcwcviRo07b6IctggeDZbow/3rQGp2mCunJDDsj/RWOEWXlGFm+Qvkz0l9hjyhbDLBYRvor7BFlJkOpXqH0nY5hdq6QnsOg+pEipOcwcviRo07b5odLSH+l6p1S4grpSQxXRvrNVgArK2A3K09Gen2POqFLiYFTQMqYCioGXpwCZX0fO6FLiYFTQMqYCgoyrO6mKZQuDkgVIT2VQfUjtC9UP3LUR7/rtI1+uIT0xe+qCOmjjKF/GH9rqCsazUgfkjjpYPUxXKLIIRdLByuL8YOTNqoUy724n8mayXD/72RYyqskxrGxtDqtIDJw+rFm+8BFBk4/cHDKvjf+Gp6jpgj+JuUX0he2AntVZ3AYocAtLJiRnqJN1AG8Sm930BhBLirEFCgPhVg6gFfpltgU0jsZFOG4zwYt6zP+nnNfEgO3xKD408865ZgR3E4/cgj6KWYEt9MPR+AO3AaSkR6C1vqILZSGoK3KyBl0mU2E9PPIj6YJ6QdpkpGesC8ipG+mHwsmI30hpE+9UmF3ToT0CfsjQnoR0ouQXkzMbSKkdwSsCOlFSN9UhgjpzYBVIqRvmh/CcJsI6X0MEdKLkL6hDBHShxgipBchfUMZIqR3jGj2MERIX5sfwnCbCOk9wStC+mb4IQz/70VIj9uHAliE9Aw/REif1w8R0pdNhPR+wfZDSoT0TfajViG9KTLwiQlmrOBYZHRd7aDxMnRrOmS0rqM4HL4G+/pffpvaOhFj6BZ3yGgJehiwY5Y6CHbuJ3ijDzrH7zhG7EDWddBasQTzav+iy4scRuAkCTFOw+mAnn1h+OFkXHp850RVP46NbeQwSvUBq548K6bYfqzZPpTsB6x68qyYYvuhW9vCjz/Q5f+w8fs9fgaa3s87RqefxtZz0hhVhs7QV1MZw9YNMxhoYE9WaUJ6CgMsJFDOwRjD1wuwkg4pntj627p8qCKD6kdIsE31YypDfUz1uU7b5sdl+LrJaMA4QvobqzCcGel12abLm1U3X6cZsD4hfZBBFNIHGUQhvc24AW/wnzQOSExsPUhGjn1pCqMp9TFoP76HAbbM+F1MSP/PVRjejPQY3Q8Zrd9mxcxI72EUNp2bobvJIcY5xHvmuhjTLWKoBerHHry1jGWkr8wo7nHhCnKG6maCfw6b7BMqIqS3rmReRkxIr+9xh2IMipBeB6+XEVMAGfe4IT+oFvWDIKTn+NHD0Pe4QUahAArVqb7HDTJi4nbjHjfKCAnp9T1u0I9YpnnjHjfKCAnp9T3uUL/PD8qPB5KRniGk9zIYQvrQvqiq+8IIfo4f7H1xBH+O+qilTtvkR+RRTql+eAMXzJkJ/rSx54OAF8dLziRlk9etbWWGZVSG4jKYWtm+7YvDjxLDetZUkh/Ws6b6VqcxP6xnTdXmh/XIGieDqddN3peh21X0QT5BIT3lOUC6C7RCb1dJjF8I6WPbNUXALkJ6EdL30/oqpNcHa60uswx4hfcJAStCerGmW6OE9HtVZ33yEnzdSw1gI2B7GNQANgK2hyFCehHBN4TROCH9NtzwS9hVhhMH5pJgEtorpMeAJDH0trMM3RUKCemDDBHSiwheiZC+JGDfhjfMy3AnluH7bYougq+TURwAUygNq1Hep7qrUlIE7BxGm/wQhrtnaovgi1xDxQqsFCE9ieET0v8Orybwg7fg67fwc6oIfo6hW9XKDN2qchm2UHoSW2uzdeYK2KmMNvkhDM+4meoVwa/FxsQMUq6QnsTwCekX48a348lzO75frCJCeh2kPQzdLe5h4Ha+Ec0eBgrpSwyikB6uoE9it0Th65PGlZUiYOcy2uSHMNxmiuDhfATx+2fw/WfwfdFqUoT0LIYduDuMrkHxBIqtqvvki6KLsSMwMEVi4Ha+gSkSA7fzWbHmE27yz7EOzDn4ubmdOcqnVFm4zGW0yQ9h+H9f6GMhPecTVtA9gZ/bx9D8bTLDNar8KyNAx42WeKX1fcjmGEXLiq89DJjfK4qPUbSs+NrDKMT11pwlp0JMm0o8MD5jMQJCepYfwLHmg1mMzHWazPCcHwP3A+Z/oVw8/YJKvKCGhPRshh24sAzrbCMwdhgtcREoZ+N2vq5yiVG0rPj6K+z6naLKUia7q1xiFC0rvpIYqiuUjnVBKEJ6LoPjx+OKnpGey8jhR446baMfpgg+1t2mCOlZDFdG+ueMADWteP+cCmSk1wEaY1yGFRLMSF+VoXozjq/FA2Le9HMz0lMZHD9SMtJTGTn8yFGnbfTDlU1+EoPNHODiZqQnMXwZ6YsA3WS0xEUgkTLSFwxsgYuW+DkVFyj3MLAFLlpiCgPMzji+GLtA5jA7NyM9h0H1IyUjPYeRw48cddo2P1wZ6V/H7q05pcTNSE9i+DLSTyp3RvpJFchIr4NzQpcSA1vgoiXmZqSfZUhGeslI31A/6stIHxAZkDLSh0QGOlhZ2eRdLMlIX40hGelbmpGeoA4KCumJ6qBVeruDVTKOS0Z68kkmGekrmmSk7wa3ZKQPm2Skn0d+NCIjPfUqpq9CK3SXo5KmVnd1Vjy+eZZRJeN4oQ+WjPQERg4/ajDJSF+1xdUBW6h11ur/z95j6gCeZHY95hg6eJMYhmpo7l7XpQqSjPTl/REh/QIT0kOw6fKoKieWntXD4uekgK3K8CS4ntPlKjGx+q1+Ib0j2M7EQAF94pewmzrKDFg2wxGwbAaaCOnz+SGMstUmpHe1uKYeFqRHsATMTrMZs6YwLsTfXG0ciEIo/Qx+7zKopAdURwsL/386gdEmP4Thtm9h4wHz67CqqcitW4jg34Pf3+b4LQjpn8OgZDN8XWVTDzsXKLqfP864mvWNYYkNQldSUyhtW4qAncNokx/C6DWXkN62FCE9iTHsuREvuqaLzWDT3V9TbBC7ma/MsHS5cwFriA1CVgilz1e9c6JD+DlVwM5ltMkPYXjGzVRXBL9X9S7WmMHPqUJ6FmPYc49q6mHtYDubODBVmWHpcu2AjTEKAfQ+T4Xss7Yzu0+2gJ3LaJMfwnCbKYI/zxP85+H/KUJ6FiP0eNZfWa9n61bTFBtQrC8MQ2wQsmVEfkomeM7fmu9+CMP/+REiIyUjfZDh6yqbeti5YNOt5pjqLvKPdZWjjEKcXBRHV7nEKALWFBuYgm+P6JtSIaZNJR6YlO96tosI6cl+BIT0JEbmOk1mRIT0A/MjIqSnBH9MSM9i+LrKY0aLZgZbMUBE6Sr7GB/Cm+zoTLilyzUDlsIohNLrPF2QddZ2hbkE7FwGxw8YOacK6bmMHH7kqNM2+mGK4Pd4utvFUk2KkJ7F8HWVrzda1mcco8IU8zFgTc+fqbBQOgejEEo/7KmQhxVdSM9lcPw4pOhCei4jhx856rSNfpgi+PWe4F+v6EJ6FsMXuGcaLevNjlHhVwiB28NQ3WdYxYTSORi2UNo1zM4V0nMYVD9ShPQcRg4/ctRp2/xwCeltSxHSkxi+wF1ZtKxWwD6BLQFF19TDUN1nWFGE0rMMx4PiOAwR0ufxI0edttGP+oT0MzMz9r3pjdg9gyvMGLZwF2EzfasOwmhrG2F8XXkEyuZicH0/m8QQIX2ZIUL6lgrp7cDFnYOJ52sxYO6hBmyMYXSxnQJlO6u4Dl42Q4T0IqSvavNWSI9B+g0sqVe5HoZRISShtD5hehjGSSZCeiVC+jr8aISQvqYK6bvom9N6mgGSW89L5PVdSE/U5a4ntoisbnICYz2xRWR1kxMY63MFIgR7EfCpAWxeMAYauL5K5FjGbttyY0CCY+ZEeCrD6QfzAuL0o0KvYY5RoY6z1keFrnFWPyqct307x4bVwrQ7VWcdMNdgEOJzFRlt8kMYNR3bhRi4IJKGVSuHmL+DJxHAZP1kBUab/BBGjceW8sypU/AKAHNKML+1LXGEuRIDR5hLDBy84tjt+PtvJ1Toj1Vn7u2SREab/BBGzcc29MypU3SBeaXfqM4c05X4+hv9+fXUgK3KgIDVxcnAnLmcCi30jI8wfvdOo0JHExlt8kMYDTi2w4Rg+4AlxYMlWFuZActmOAL2A5acL8ow7DtGZcAKpH2MCgUh83WqMzGewmiTH8JoyLF1tbigW4JHpnwag+14ggg+KwMD9jhTSF/YbcbNPthivH9YTrwKXof3GimMNvkhjAYdW1fgwr3k/bo8oINtr0oTwWdl6IAtMYhCerD3q07mP9vgwXO/xu999k3VSXf42wqMNvkhjAYdW9/KqU064G7GYHmHfv+sfr8INbVfUWWlg0pl2JPg9nwZBKgO2jmGfv+sfr8IdbmzDHthgTUH+Rj8TnWeqPcpy8W78HufXYy/gVVbX9DlggQGyw/P3C3LD5thzeuS/OhjnbIY9mINa153YH5EztNazjGukB6uCpu14+cSBqZ8DEge/Beqk6ozNjBVYhhCejJDddRMV6puvtHZcwIHAmK2CyttSwVGm/wQRkOOrStwP6jKiaVLAavLBMEZL0N15El/ruJC+hyMws5T3YTFUBnXMA4KcCcqMmJ+jBL2JebHaIb6GB1QnYofFc+xYUcXdwJbVAiQe5gBG2So7qM3okJ6K8H1LAPfkxlWxYDdwazQU/H+Yk8FBsWP2L5Q/MhRH4OoU/Ejwzk2Ego+5UhkzbEAwxYo3+hjQABXZaiOwuMuvAhwr8SvYKV+JZFB8SO2LxQ/ctTHIOpU/MhwjtWlDgKbHhBjJY7cXZnAh3Wj8GDspRUYVD+mM/gx3Wc/ctSp+JHhHKt7rfKGATDguT6bEtnbVOfpA1UYHD82ZPBjQx/9yFGn4keGc6yuwC2E0VVF3xTGyxX8nMrAoPgR25epDAw1IMYg6qNNfiSdY0Pj4+OV9hrm+KjJk8+aHgt+/4s3jlc+ClX0un/5T09W/vs/+fv3kreNaW5/dzDuzx+tCv895qNrstcpx2Ii+xoeXeMbu0lm53gKBgjqB3qP6wtMTvDHTq7U4OMEXD8vAuAH57e+4C72RzLS581IXyX4Uh95w+kqV8mw3TSGmFjrzA7cKhm2m8YwJ899xTWpDhPgoPRYWoHRJj+E0cBjawdulQzbTWPAZPmayIVrjeqdVIeF3aDSeLUCo01+CCPM+Co2Kr7yVcKxZTPMwHVl2N6uukuwlPJn2G4aA4wqy7K3OzUDo01+CCP8XUx3u49wbNkMM3DN7NiFweMz9qtucmml3Bm2m8YQE1sw97hmduzSgJrq5C9ZZ3y2W/kXwjeBISa2YAI3lEAZmnZ4+txqfO9LyNsUhphYq82cxy2C4LBjO1jV8VnVTT7kC64khiPreQXGWfP6gORYBGJyrliR9vvyMdlYW32Y879rttd3XErzvw3IHWS2uGZ2bNMgSM7R5UfGZ3aG7RQGBOZb+sSYTwb7C5nPh1rAaEp9tMmPaOCa2bELA4kRzJ2aCYJdGba5jJBAOQdjPtllKp6Bfb4wmlIfbfIjGriuDNv2ozR8GbY5DDBupm8uQ3m62i477OjuV2Vw/PBlPj+SgaEGzOhnfTTVj3URzjrCOcZm2AswqmTYpjKK/1fJ9E1hXKniCZemVK/+cReWFRUYXD9c+8L1I0d99KtO2+zHDhVe9bSDcI6xGbbI4LjqZHuHx6LCksKtqpwd+xMqnmE7xrgDt5vuMwMkWKcl9EKgZf+0cTVMYaT4MZ3Bj+k++JGjTsWPzOeYTx10AIO0ilEYZqbvLIzcKp9Uo/jhGEGO1QfFSgyKJM+hICoxcsjpKAyHgqjkR440rRSGQ0FU8iOnyifVRnJoLamMWDZ55kmWPWt5jUHv3Bdm8EtG+nngR66gb21G+hQbtJA+ti9MfxpZp+JH2ealkH4QrftCE9LH9keE9O0U0o9UqVj7viUHI+VEG9SjVcTEmmJtzkgvQvo8fgijgcfWFbgzhBKzJjBESJ/HD2GEGbUL6UvdcexGF8+T3YDvb+B06Wtm2JPl8HT41wnbnZqB0SY/hBFmmCJ4+4EPSvGF9CSGK3BhgQOk/TthfX4CP58kBE1TGKbBog3IPXSoQvdbGMIImeuBD31huAI3lrqSktqyKQzbYLgWnldVZT5OGMIImeuBD9kZbR6c8hloemF+7oAwhNEnhv3Ah+yMkbqjyJxCSl1aV55COotSIXdnqNS+MJhzuF4/GEJ6J4MppO9bfTCF9H3xY2j4JPUfd76xu8UbTqME/2czXEC8jIXW4sLBeEKXDzeIkSrYbiKjKfWRzQ8dtFw/XA98ULkZdQVuDhE8lwHZ7H+qy6oKfveDkSLYbiqjKfWRxQ8dtFw/XA984BqJEQvcRdZrirkYnEzfqQxbvHyn6h1md213JAOD40eKkJ7KUANm9LM+BuqHDtoUIb3rgQ9cIT2JEQrc21U3A/dt+J5rPkZMoJyDIUL6PH7kqNM2+9EIIb1p12ToEocY031miJA+jx856nRe+QGDUU0/x+oeVc4uHBchvQjpQ0ZhlEaQHX40Qkg/yINjHBivQDl2oomQ3hv8IqSfB36IkD7C4MyHmgGSW89L5PVdSE+US65ntojsiziREfSDo6n1tbAhhtFVDvrB0eWaAZtDzzvQwM3RqmfU3i4nDE64zMzikMpw+sG8gDj9qNBrmGNUqOOs9VHhfKnkx8zvj5cYFbrofTvHFqqQHob+b0ioUJigv0R1RA6pjDb5IYyaju1CXKsMC+dAZ8lVgbxLddaOTlZgtMkPYdR4bNsspHcZzAGDbGpfQoX+WJcv4tUwhdEmP4RR87Fts5DeVaFFEuxHGL97p1Gho4mMNvkhjAYc24UipP+OURmvM66GUKF7dblOl7WJjDb5IYyGHNuFIKSHZZKfM94vxvuH5cSr4HV4r5HCaJMfwmjQsW374NT7VUf1YRs8rOvX+L3Pvqk6T0T4bQVGm/wQRoOObeuE9NbU0GO6vEOXW3T5lPWzu/B7n12Mv4Fu+Rd0uSCBwfLDM3fL8sNmWPO6JD/sKbmMdcpi2NOL1vkxMD/sxRrWvG4t59hCmA6CRdy2VOq7OBAQs11YaVsqMNrkhzAacmyH4aqWmh6iuComMHpE8EvGd3IXX3CE9OeprtYSKuMa5t+ZqMiI+UHZl5gfOepjUHUqflQ8x8wWdwxfzb42V0hPZYQEyjkYrooBu4NZoafi/cWeCgyKH7F9ofiRoz4GUafiR4ZzrAjcHRgoyzFwdiDwb4xRs5iQnsPwCZRzMFy2Du8VNidciV9RXZVICoPiR2xfKH7kqI9B1Kn4keEcG8FA+bgub1WdJ8vBDfMLqjNP+iHiH09hTPeB4bKVOHJ3ZcIBhXWj56tOjpdUBtWP6Qx+TPfZjxx1Kn5kOMeGMcLv1+UBvKI8gO/HGX88lbEhM8NlkJ9lU+JB3aY6T9yrwuD4sSGDHxv66EeOOhU/MpxjxXTQJmzxpjBQoMyuWGJM0UQZBCG9l1FMSSQI6V+ucFCnMjAofsT2ZSoDQw2IMYj6aJMfSefY/wswAKmMl4i8NCtXAAAAAElFTkSuQmCC); }
    @media (-webkit-min-device-pixel-ratio: 1.5), (min-device-pixel-ratio: 1.5), (min-resolution: 144dpi) {
      .tsd-kind-icon:before {
        background-image: url(data:image/png;base64,iVBORw0KGgoAAAANSUhEUgAAAdwAAAGYCAYAAADoalOPAAAABGdBTUEAAK/INwWK6QAAABl0RVh0U29mdHdhcmUAQWRvYmUgSW1hZ2VSZWFkeXHJZTwAAG2CSURBVHja7L0PjBVHniYYVUbVx5hTrdAxwioL/2l8zHnbNn1YWG3BFsKLhUULut2M7Gaut+xtyy1atmzZwoKljmqQWVAjIyOsRo3MtBlraHPntQXXFqX2GlFDyT4j1zVtz7iXW8t/aim5tNhoasduduuafRc/8pdUVFb+iciMyIj33vdJofcqX2bEV19G5pcRGRG/jkajIQAAAACg1bDt8I3BcNnR96noxCkBAAAAAPeYBQmAPKz9tb+yj/8QeoSuBwCE2tKkFmVoQAsXAAAAAHy0cA90uC90o8Zr41B4HD582DmPvr6+IFpWzdSCgh5h1lPcP6Zj5KB7IksebTQNDw3cJNMDMq2SqVumxbz9rEwTMr0p01GZPnH87zjhgS5lAAAAwDeWyfSsTL1Zfs6fK2XaJdOwTP0yDVko97JM79TBo0yX8lx6uJPpmEzvyfQnTu/xto28j2uAh38e9OT3ED8NQg/oAR7gYYoumfbLdJpN7iJ1UMi0TqY7uVE4i7+v498usjGe4mO7KpTbw2ZbCw8Tw50t02aZPpbpFzKtZbe/htMS3vYL3mczH2Mb4OGfBx3/lEy/4y6VT6AH9AAP8Chh8r+V6TGZLsm0W6abZfqpTMdlGuHW52X+fpx/u5n3vcTH/tbwYSAud1xE3cK18dA13Pns4rv4KV7nSX8XHzPfYuUAD/884jKp2+VB7kqBHtADPMDD1OhPcGuSjG+FTFtE9H60CBO87wo+tpfzmm1QLrVOd9bNQ8dwqcn9rkxLS4i6lI/tsVA5wMM/j3lKmU/KdAZ6QA/wAI8SeJ7zGZPpLr52THGGjx3jvJ7XLJcGQD3ug0eR4VKf9GsyLagg7ALOo6tCHuDhnwftd4yPo26Vg9ADeoAHeJQ4lrqpH5VpUqb7ZRqtwGOU85jkPJdolLuPzbF2HkWG+1TJJ6C0J6KnKhwPHv550DuK7/D3Z6AH9AAP8CjJ4+f8ubdkizKthbk3kXdWufQedo8vHnmGS/31m4Q9bBJ67wnAIzwe9PtW/k7z0E5CD+gBHuBRggd159KUmgnF+GxgD+e5UkzNmU0rd1CmC7545BnuGmF3GDjltaHEceDhn8d6pcxXoQf0AA/wKMljPX++IaKBS7ZAeR1JlJFW7qBPHnmG+4Cwj9UljgEP/zzU39+BHtADPMCjJI/4NcxRBzwGE2WklTvik0ee4S5yQGRJiWPAwz+P25Tv56AH9AAP8CjJY1HiurGJkZz/Md72kU8eeYY73wGReSWOAQ//PNQyL0AP6AEe4FGSR7zvuAMeF3L4xNsmfPKoO1rQpAgD4AEe4AEe4NFaPLpC55FnuC6cf6zEMeDhn8d4TU+o0AP1FDxam4fLHqGeRBlp5Xb75JFnuC76ts/VdAx42M3zA+X7IugBPcADPErm6XLMQ961GG9b6JNHXng+mu6w1jKRwRLH2OBBT2BPiyiU0tWnsayYmRlxLp3xyIplmhF/1Md5od/jIe408u5kO9SPnJi7rvRI5ZHFJyNebzvX01a/fwStR1bM3UScXBrVv5Kvn+OW9VitlJFEXO5i/u6FR14Ll0hMWCRBeR0pcVxVHvSUcbuIhn+PVcinVXiUOS90kcZz1dajfjjRA/UU94920COet06m321RD8prQ6KMtHLX+OTRWXBCd1sksrvkia7Ko1+5OVLf+isynZepwek8b+tpEx5lzgv9vpO/0xNib5vXDxd6oJ7i/tEOetDKbENsTJst6rGZ8xziMrLKXSWicRdeeBSNUqZ1IUcskKA89lU4vgqPN/mT+tXfF9HEb7Uy9PA2+u3WNuBR9ry8IKbWG30O9cO6HqinuH+0ix5P8yetw7zEgh6UxxOJvLPK7RJT6z/XzqPIcGm497qKXSljnMelCnlU4RE/BVK80rmcFz2lXc+pn7fN5X1anUfZ8xKXOSqmR9lo1/phWw/UU9w/2kUPNbrWMVEtzF8P5zGb8xwpeFA5yAbb44NHp+YJvluUjxN4d8UKZoOH4K4EwgB3B45x2snb1H1anUfZ80JTCuKYkWocyXatH7b1QD3F/aNd9FDjR78tysflfZvzOMN5FoH2oa7e/T546C58QU/xK/jpRee9wQTvu0JUizFog0eM+MX4oZT94m1z2oBH1fMyzsfvENG7mt42rx+29EA9xf2jnfSgFvp9InrXSbF1T3GLWGcAUzfve4qPHeK8dFr9cbnUAt9aNw+TlaYu8dPLzTI9LqIoC+pL4bO87XHeZ2fFbg9bPJK4oLmtVXnYOC90PA28uFNE89oWtHn9sKEH6inuH+2mBw2+upcNejYb4Mfc+qTRxGp4u8W8bT/vs5WPOcR5mET8icu9SUTvm2vjMavECaIMX+DkE2V5NMDDapmHUD+c6IF6ivtHO+hB73sfkellmXaJaF77Y5zyQHNct3Crskq5vZyG6uAxw3A3NkQQsMUja3K6LjIm9Rsja9EAXWQsctC2sKVHzuIWTYVQ6inuH9ORWPTBG2zxyFrcwgLIsOidMo1+prnt9P63W2ldUkuburRplDTNbz1nsdzaeMwS7Yt7+PMt8ABQP1BPoUcQepCB7RRT89x9wQmPdjbcLvBAy7rMeXGhSU5LG/UU94+m12NH36dQqM0Ml4asq/OsTmTs0y48ANQP1FPoAT1guE5AL8R/JbLDMY3zPu3CA0D9QD2FHi2tR2gt63YyXIqscR14AKgfqKfQoz302Hb4xmC4kPl3NBoNVB0AAACg5RCa4TZ9C7fqsP2q0weqTqOwNZ3DFXxOmwlxwBb0AIDmML4QB2p1Vs1AGt4ySgH8L8s4gQcAAAAQHEq3cNlkaR3JXv6bJgz3yxbjsAeDu8pDRBOXaW3QluJRR8uqmVpQ0GM6qva06ECnN+ZAh/v/VadXKhQeDheKuAqdRS1C4aGBeLnFvAUnjsr0ieN/xwkP4xYut2hPya+nFXMR/P00/VZHi7eIh4gWlK6jpbmMy/LNAwAAoFkR30dpfWJaWnGliMJeXsNpCW/bxfsk77dVyv1OXTy0DTfH4JJwarymPFwZnmxRLJPJOw8FFP1io4hiMr4n0584vcfbNvI+NkFPfg/x06BPHtAjTD3AAzyKQAtm7Ffuo7Sm8wERxeulYCCzON3J2w7wPrEx7hflFiGJy6W5xO/UxaPQcA0MzqnxVuVhy/AMjLYu46VIFZv5aesXMq1NeSJby799zPvOtlAmBXH+HXepfOKJB/QIUw/wAA9dk/+tiAIExBG3KCLRT2U6LqIg7pc5jfC2n/I+u/mYxziPuSXKpbnCR+vk0enA4Kwar20eZQ2vgtG6NN75nM8uoR+/cRcfM79imfS++kERvav2wQN6hKkHeICHrtGf4PthHFOaou7oxuXdwseMcx4nNB8E4nKpdbqzbh6dDg2ukvG65qFreBaNNpUH5U1llDieukLelWlpxu87co5dysf2GJY5TynzSZnOeOIBPcLUAzzAQxfPcz60/ONdfO2kYVtOHmf42DHO63nNcmkA1OM+eMww3L94SJyes8CqsUzDRTHa+3+Ll04X7RcKj4ULF56+9tprnfH48ssve4eHh08bHkbvCl4TUaDzLAwUXDQLOI8ugzKP8XHUrXLQEw/oEaYe4AEeuqBu6kdFFJP2fplGc/bdXmB2o5zHJOe5RKPcfWyOtfOYYbj/441C/C//+orhiTkLrBqckAYn3hF/Lb4UnxbuHwqPOXPmiFtuuYWMV0jjtWm0QhqtOH36tPjiiy9MD38q58nU5KJZynnpgN5RxKP5nvHIA3qEqQd4gIcufs6fe3NalCZmd4bzUvPOKpfew+7xxaPTteGZGlyoPGwZb0WjJdB7lE0G+xddNJtE8fsb+n0rf6d5aCc98YAeYeoBHuChC+rOpWk1E4rx6aDI7PZwnivF1JzZtHJpDegLvngUjlIua3hVDS5UHmWN14LRxlgjzIfn5100lNeGguPXK2W+6pEH9AhTD/AAD12s5883RDRwyQR5Zkd5HUmUkVbuoE8e2vNwdQ3PtsGFykPXeC0abYwHEn93ZCSTi2Z1QZnq7+945AE9wtQDPMBDF/FrmKOJ7Y2MZGJ2g4ky0sod8cnDeGnH2PD+SXrY+ZNCfDU6ZXD/rzjpxNxC5hEb71dffSU+//xz8fXXX1812j/84Q+2TFbFogrHDvBnsqIsKTjuNuX7OY88oEeYeoAHeJiWf64Cj+38mXwAGMn5H+NtH/nkUXotZdXwXnrppdoMLlQeqvESDwdGG2N+yhNZVcwzKPOCRx7QI0w9wAM8TPcdT2lpV8WFHD7xtgmfPCpHCyLD82VyIfIg43Votq4wCR7gAR7g0eQ8ukLn0fTxcNsQ9ESWHBVIA3deM8zniPJ9zKDMeby/Dx7QI0w9wAM8TFp/PdzSTq7mRK9qvmXIQ40b1pNoYaaV283fvfCo3MIFakfaOwcaDXe/5TxVfKB8X+SRB/QIUw/wAA/TfRdlXFd/X4FH3rUYb1vok0e7tHDpCexpmYbXiJ9NexpLi5u5seGex/e+971pPNLimWbEH6Wn0bUZF41IeVI9osFrUOP3OH8aeXfSEw9XetC5oHWQh9Wn9ZyYu670SOWRxScjXq8zHlkxdwOqp7XqkRVzN+P+0fJ6ZMXcTcTJpVH9K7m84zkPs9/KaUFmYbVSRhJxuYv5uxce7dDCpaeM26XRHk2arQ8e0miPJs3WEMdF9sLaZZ5UJzQubrpILyYuTB88XOhx5byIaHrAmMFNy7YeZXiEokco9RR6hK9HPG+dTL87pwfJtIVJeW1IlJFW7hqfPNrBcPul0cY3R+pbf0Wm82JqftV53tbjmoc0Whs86GLZnfO76cW7WxRHxqDfd/J3ekLs9cTDhR79innqnhcXepThEYoeodRT6BG+HrQy2xAb0+acckzNbjPnOcRlZJW7SkTjLrzwaAfDfZM/qV/9fRFN/FYrQw9vo99ubRIetF7niIWLl/LYp8n/BTG13uhzHnnY1qPsebGtRyj1o9nrKfQIX4+n+ZPWYV5iwewojycSeWeV2yWm1n+unUea4a4QUd+8KwxzGUWwwkO2buOnQIpXSsuQTfJT2vWc+nnbXN7HCQ/Zuq3KQwXtt66gS6fo4h3jPC5p/gtxmaNiepSNunnY1qPsebGtRyj1o9nrKfQIXw81utaxgt6BIrPr4Txmc54jBQ8qB9lge3zwmGG4dw6IIZmWOzDeK0b7m8bPlss0VLSzAx6r+HOAuwPHOO0UUyuorEoedMcddwzJ5J1HxoV3t8iPcrE+Y/sZPtb0HQxNKYhjRqpxJOvmYVuPsufFth6h1I9mr6fQI3w91PjRb4v86EUfZGxfysf2cF5PavzftA919e73waOzBsMzMlqHPOIX44dSfou3zck62KLxVuKRwCjz6Rd673MmeN8VIj/2Y5Hp0vG0nBm9q+n1xMOWHlXPiy09QqkfrVJPoUfYelAL/T4RveukVfFPcYtYJ/JQN+97io8d4rx0Wv1xudQC31o3j8J3uBUMr5LROjTeC5rbXBtvJR6JCkRPlTfL9LiIol+oL+vP8rbHeZ+dFbuj4jJp4MWdIprXtsATDxt62DgvNvQIpX60Uj2FHmHrQYOv7mWDns0G+DG3Pmk0sRrebjFv28/7bOVjDnEeJhF/4nJvEtH75tp4aM/DJcOTH8vf237lCZ5cfVmO0fbbMFkbPFK2W5llS8ZLPH7/+9975ZGoRC9wqgsXU55wffCwqUcjED0aLaBHKPUUeoSrB73vfUSml2XaJaJ57Y9xygPNcd3Crcoq5fZyGqqDh/HCFzmG59RoTXlUOBGmuMKDT5ozHhmLHLQtbOmx9tetoUfG4hPGyFrcQhcOF43xwuNAxaXsE4s+eIMtHlmLW1i6j9I7ZRr9TO+O6f1vt9K6pJY2dWnTKGma33rOYrm18Si90lTC8ERdRltgeMLA4O7hz7dajAdgB6GcF/BA/WgnPcjAdoqpee6+4IRH5aUdyXh/M/CzEE64qeF3tTiPoFqSTYiuOjXJaWkHHwEF9QMo0mNH36dQSLTAWsp3Dkx9TzN+pUuIhqyr86xOpGRnPNz+jjvumLHt9ddfn7FN6apzwgOojFDOC3igfkAPGG7Tg16I/0rMDMAcY5z3aRceAOoH6in0aGk9QmtZt5PhUmSN68ADQP1APYUe7aHHtsM3BsOFzL+j0Wig6gAAAAAth9AMt+lbuFWndVQdAFN1GoWt6Ryh6uvz3EAPAGhf4wtxoFblaEHyBrSMUgD/yzIhwAMAAAAIE6VbuGyytNBDL/9N02H65VP4cM3/wzQeIpqWQwtOtBSPOlpWzdSCgh7TUbWnRQc6vTEHOtz/rzqLWoTCw+FCEVehs6hFKDw0EC+3mLfgxFGZPnH87zjhYWy4SaNVQH+frst4i3jUaLyh8AAAAGhWZN1Hr/o5f64U0dKLtlbyo3Ivi2iJRuc8tA03x+BEncZrysOV4ckWRRA8FMzlJ7LVIpofpz6R0Xy4QX4iu2ixTHry+z7/b5945AE9wtQDPMCjCLRgxnNias3ii1zOIJcbB1JYzLxWM0+6/54S0drPFOx9smS5w1xeLTwKDdfA4Jwab1UetgzPwGjrMl6KVPGETJtFekipJZzW8hMZRbXZJ6pFHqEyN3LlfJjNxQcP6BGmHuABHrom/xrfGy9xvpR/WqjAEU7HRRQsYDPzpmvuNpnuN3gYiMuNu4Vr4zHLgcFZNV7bPMoaXgWjdWm8NOn8mMgPmpxsge3iVtg6EU1OL1smVa4VIgq47IMH9AhTD/AAD12jP8Flj3N+ZzSPnWCze53593JeKzQeBOJyqdW6s24enWkGJ9MpNoVeYQ+x8Z7SGdXsmgd3AxTyIKOVyRkPypvN3BTUrfFuzsXyWs6xS/nYHsMy5yllPskV0wcP6BGmHuABHrp4nvMh47srx+S+lZPHGT52jPN6XrNc6hZ+3AePGYZ7z83i9Lw/s2os03Dpi9He//R3L50u2i8UHgsXLjx97bXXOuPx5Zdf9g4PD582PKyLL4gFOfu8WnDRLODfuwzKPMbHUZfKQU88oEeYeoAHeOiCuqgfFdH7TuqCHc3Z97YCsxvlPCY5zyUa5e5jc6ydxwzD/fNrhfiX37xieEIank2DE9LgxOjQX4s/Xvi0cP9QeMyZM0fccsstZLxCGq9NoxXSaMXp06fFF198YXr4U5rdQEUXzVLOSwf0juI7/P0ZjzygR5h6gAd46OLn/LlX6HXfFpndGc5LzTurXBqRvMcXj07XhmdqcKHysGW8FY2WQO9RNhnsX3TRbBLpgyWSZW7l7zRa76QnHtAjTD3AAzx0Qd25NKVmQjE+HRSZ3R7Oc6WYGmGdVi6NOr7gi0fhSlNlDa+qwYXKo6zxWjDaGGtENKpOWLpoKK8NBcevV8p81SMP6BGmHuABHrpYz59vCPMpRnlmR3kdSZSRVu6gTx7a83Bjw/vPXwvx/rh8RPhjtsF98eFJK+YWMo/YeL/66ivx+eefi6+//jrTaP/whz9UNVkVDyT+3mBw0RDuT/mN5pQdyDl2tfL9HY88oEeYeoAHeOjyiF/DHE1s113X7Tb+/PuU38hMNyplpJU74pOH8UpTWYbn2uBC5ZFlvA6MNsaiCsdmXTRLNCsX4ZxHHtAjTD3AAzxMyz9XgUeW2Y3k/I/xto988ii9lrJqeC+99FJtBhcqD9V4iYcDo42RDPh8xEKe8wzKvOCRB/QIUw/wAA/TfZNzeG2sjn4hh0+8bcInj8rRgsjwfJlciDzIeB2arStMggd4gAd4NDmPrtB5dAqg2ZC2usuATB2GScWYQZnzPPKAHmHqAR7gYdr6m5/y23aZGoZJRU+ijLRyu33ygOE2H85lVJBtlvNU8YHyfZFHHtAjTD3AAzxM912UYfw7KvDIuxbjbQt98pgl2gP0BEaRHIYX/eBn057G0uKqOoyDepXH9773vWk80uKZZsQfpYELazMuGpFSUXSCVA5q/B4PcaeRdyc98XClB52LB0W0rvVYXt1wrEcqjyw+GfXUGY+smLsB1dNa9ciKuZsRJ7fl9ciKuZuIk0uj+lfy9XM8w+xEygOATkDf1UoZScTlLubvXni0QwuXnjJul0Z7NGm2PnhIoz2aNFtDUOWYyPitzJMq5XVE4yKN56qt98jDhR5XzouIpgeMGdy0bOtRhkcoeoRST6FH+HrEI53J9LMWzCjTwqS8NiTKSCt3jU8e7WC4/dJo45sj9a2/ItN5MdX3fp639bjmIY3WBg+6WHbn/G568e7OuQDVMnfyd3pC7PXEw4Ue/Yp56p4XF3qU4RGKHqHUU+gRvh60MtsQG9PmnHJMzS4OLzgkpmLXppW7SkTjLrzwaAfDfZM/qV/9fRFN/FYrQw9vo99ubRIetF7niIWLl/LYp8mfAizH640+55GHbT3KnhfbeoRSP5q9nkKP8PV4mj9pHeYlFsyO8ngikXdWuV1iav3n2nmkGe4KYS84ehqGuYwiWOEhW7fxUyDFsqVlyCb5Ke16Tv28bS7v44SHbN1W5aGC9ltX0KVTdPGOcR66gaTjMkfF9CgbdfOwrUfZ82Jbj1DqR7PXU+gRvh5qdK1jBb0DRWbXw3nM5jxHCh5UDrLB9vjgMcNwf/gtMSTTcgfGe8Voz736s+UyDRXt7IDHKkW4nVzZ4iDEA4l9ruKOO+4Yksk7j4wL726RH+Vie8b2M3ys6TsYmlIQx4xU40jWzcO2HmXPi209QqkfzV5PoUf4eqjxo98W+dGLBjK2L+VjezivJzX+b9qHunr3++DRWYPhGRmtQx7xi/FDKb/F2+ZkHWzReCvxSGCU+fQLvfc5E7zvCpEf+7HIdFfw0x69q+n1xMOWHlXPiy09QqkfrVJPoUfYelAL/T4Rveuk2LqnuEWsE3mom/c9xccOcV46rf64XGqBb62bR+E73AqGV8loHRrvBc1tro23Eo9EBaKnyptlelxE0S/Ul/VnedvjvM/Oit1RcZk08OJOEc1rW+CJhw09bJwXG3qEUj9aqZ5Cj7D1oMFX97JBz2YD/JhbnzSaWA1vt5i37ed9tvIxhzgPk4g/cbk3ieh9c208tOfhkuHJj+W//vsrT/Dk6styjLbfhsna4JGyvWGDBxkv8fj973/vlUeiEr3AqS5cTHnC9cHDph6NQPRotIAeodRT6BGuHvS+9xGZXpZpl4jmtT/GKQ80x3ULtyqrlNvLaagOHsYLX+QYnlOjNeVR4USY4goPPmnOeDhcjKMpYUuPtb9uDT0yFp8wRtbiFrrY2AhDD1s8DnRUOz6x6IM32OKRtbiFpfsovVOm0c80t53e/3YrrUtqaVOXNo2Spvmt5yyWWxuP0itNJQxP1GW0BYYnDAzuHv58q8V4AHYQynkBD9SPdtKDDGynmJrn7gtOeFRe2vHKu9VXfxbCCTc1/K4W5xFUS7IJ0VWnJjkt7eAjoKB+AEV67Oj7FAqJFlhLWRr+1PcU41duZDRkXZ1ndSIlO+Ph9nfccceMba+//vqMbUpXnRMeQGWEcl7AA/UDesBwmx70QvxXIj0cE2Gc92kXHgDqB+op9GhpPUJrWbeT4VJkjevAA0D9QD2FHu2hx7bDNwbDhcy/o9FooOoAAAAALYfQDLfpW7hVp3VUHQBTdRqFrekcoerr89xADwBoX+MLcaBW5WhB8ga0jFIA/8syIcADAAAACBOlW7hssrTQQy//TdNh+uVT+HDN/8M0HiKalkMLTrQUjzpaVs3UgoIe01G1p0UHOr0xBzrc/686i1qEwsPhQhFXobOoRSg8NBAvt5i34MRRmT5x/O844WFsuEmjVUB/n67LeIt41Gi8ofAAAABoVmTdR6/6OX+uFNHSi7ZW8qNyL4toiUbnPLQNN8fgRJ3Ga8rDleHJFkUQPBTM5Sey1SKaH6c+kdF8uEF+IrtosUx68vs+/2+feOQBPcLUAzzAowi0YMZzYmrN4otcziCXGwdSWMy8VjNPuv+eEtHazxTsfbJkucNcXi08Cg3XwOCcGm9VHrYMz8Bo6zJeilTxhEybRXpIqSWc1vITGUW12SeqRR6hMjdy5XyYzcUHD+gRph7gAR66Jv8a3xsvcb6Uf1qowBFOx0UULGAz86Zr7jaZ7jd4GIjLjbuFa+Mxy4HBWTVe2zzKGl4Fo3VpvDTp/JjID5qcbIHt4lbYOhFNTi9bJlWuFSIKuOyDB/QIUw/wAA9doz/BZY9zfmc0j51gs3ud+fdyXis0HgTicqnVurNuHp1pBifTKTaFXmEPsfGe0hnV7JoHdwMU8iCjlckZD8qbzdwU1K3xbs7FsiPn2KV8bI9hmfOUMp/kiumDB/QIUw/wAA9dPM/5kPHdlWNy23LyOMPHjnFez2uWS93Cj/vgMcNw77lZnJ73Z1aNZRoufTHa+5/+7qXTRfuFwmPhwoWnr732Wmc8vvzyy97h4eHThod1cRfIgpx9BgoumgWcR5dBmcf4OOpSOeiJB/QIUw/wAA9dUBf1oyJ630ldsKM5+24vMLtRzmOS81yiUe4+Nsfaecww3D+/Voh/+c0rhiek4dk0OCENTowO/bX444VPC/cPhcecOXPELbfcQsYrpPHaNFohjVacPn1afPHFF6aHP6XZDVR00SzlvHRA7yi+w9+f8cgDeoSpB3iAhy5+zp97hV73bZHZneG81LyzyqURyXt88eh0bXimBhcqD1vGW9FoCfQeZZPB/kUXzSaRPlgiWeZW/k6j9U564gE9wtQDPMBDF9SdS1NqJhTj00GR2e3hPFeKqRHWaeXSqOMLvngUrjRV1vCqGlyoPMoarwWjjbFGRKPqhKWLhvLaUHD8eqXMVz3ygB5h6gEe4KGL9fz5hjCfYpRndpTXkUQZaeUO+uShvbSjruHZNrhQeegar0WjjfFA4u+OjGRy0awuKFP9/R2PPKBHmHqAB3joIn4NczSxvZGRTMxuMFFGWrkjPnkYrzQVG95//lqI98dl2/yPUwb3xYcnnZhbyDxi4/3qq6/E559/Lr7++uurRvuHP/zBlsmqWFTh2AH+TFaUJQXH3aZ8P+eRB/QIUw/wAA/T8s9V4LGdP5MPACM5/2O87SOfPEqvpawa3ksvvVSbwYXKQzVe4uHAaGPMT3kiq4p5BmVe8MgDeoSpB3iAh+m+4ykt7aq4kMMn3jbhk0flaEFkeL5MLkQeZLwOzdYVJsEDPMADPJqcR1foPDoF0GxIW91lQGS/i9F5RzNmUOY8jzygR5h6gAd4mLb+5qf8tl1kv0PVebfakygjrdxunzxguM2HcxkVZJvlPFV8oHxf5JEH9AhTD/AAD9N9F2UY/44KPPKuxXjbQp88Zon2AD2BUSSH4UU/+Nm0p7G0uKoO46Be5fG9731vGo+0eKYZ8UdpGsrajItGpFQUnXc0gxq/x0PcaeTdSU88XOlB5+JBEa1rPZZXNxzrkcoji09GPXXGIyvmbkD1tFY9smLuZsTJbXk9smLuJuLk0qj+lXz9HM8wO5HyAKDzbnW1UkYScbmL+bsXHu3QwqWnjNul0R5Nmq0PHtJojybN1hBUOSYyfivzpEp5HdG4SOO5aus98nChx5XzIqLpAWMGNy3bepThEYoeodRT6BG+HvG8dTL9rAUzyrQwKa8NiTLSyl3jk0ea4e4QM/vrqzSvy8IWj35ptPHNkfrWX5HpvJjqez/P23pc85BGW4WHeqHtzvnd9OLdnXMBqmXu5O/0hNjriYcLPfoV89Q9Ly70KMMjFD1CqafQI3w9aGW2ITamzTnlmJpdHF5wSEzFrk0rd5WIxl144TErpdtsIK3QH96W2ry2goyuO1s83uRP6ld/W8xcZYUqxgN8Ipb/YPLwh4mes1QeixcvdspDpg9z8trLLaslOReN0KgoNF9snyb/F5gfrZ9KgZrv9MTDth5lz4ttPUKpH81eT6FH+HrQa7X3RLQO86tiat5qlgcU3Wfp/3hCyTsLarlbfPBIa+F2ienDmq/8/esPKr9IjkH9/is09rPCQ7Zu46fAZ7lyTPJT2vWc+nnbXN5Hi8fZs2eNeMjWbVUeKmi/dQVdOkVPqmOch24g6bjMUTE9ykbdPGzrUfa82NYjlPrR7PUUeoSvhxpd61hB70DRfbaH85jNeY4UPKgcZIPt8cGjM8VcjikHzlb+rmq6V4z23Ks/Wy7TkIbZ2uaxShFuJ1e2OAjxQGIfLR6mpluBR9aFd7fIj3KxPWP7GT7W9B0MTSmIY0aqcSTr5mFbj7LnxbYeodSPZq+n0CN8PdT40W+L/OhFAxnbl/KxPZzXkxr/95Pc1bvfB4/OFHOhEVbUXzqfM1jM28qanYnRuuQRvxg/lPJbvG2OKY8SpmvKIw+j3FvQL/Te50zwvitEfuzHItNdwf8zvavp9cTDlh5Vz4stPUKpH61ST6FH2HpQC/0+Eb3rpNi6p7hFrBN5qJv3PcXHDnFeOq3+uFxqgW+tm0dnirnQZN17ZPpEROtO3sPbYpOZrWl2pkbrikcSFzS2GfEo2dK9oLlNpwLRU+XNMj0uougX6sv6s7ztcd5nZ8XuqLhMGnhB7y0XcmXzwcOGHjbOiw09QqkfrVRPoUfYetDgq3vZoGezAX7Mrc81Ynp4u8W8bT/vs5WPOcR5mET8icu9SUTvm2vjMSvDXNQX3R/ytrd4n9dkup/MLmMAExltv4HJ5plcZR4p5TRc8CDTzRhIVZaHKehEv8CpLlxMecL1wcOmHo1A9Gi0gB6h1FPoEa4e9L73EZlelmmXiOa1P8YpDzTHdQu3KquU28tpqA4eZLjXJLZdTtnvcsbxA4rBlDXaGFZ5VDgRofCYBoeLcTQlbOmRs7hFUyFj8QljZC1uoYuNjTD0sMXjQMWl7BOLPniDLR5Zi1tYAN0n6Z0yjX6mEdT0/rdbaV1SS5u6tGmUNI0oPmex3Np4zOIuhfu5pUYttlMi6tePW3W38jaauzTI+17p2vjht4T49d9HI44rGK3atVGKB2NFhoBZuIc/3wqUB+AXoZwX8ED9aCc9yMB2iql57r7ghMesDJN5i13+Gv6eZS5kukM/fPVntviU5lGiJdnVBDxapiXZhOiqU5OclnbwEVBQP4AiPXb0fQqFxPS1lFWTIYwrTWiRYS4uYMyDWtpXPlOMX7mR0ZB1dZ7ViZSyx6rwuOOOO658vv766zMyVrrqTHkA9SCU8wIeqB/Qow0MVzUZoZhJ8u864IIHvRD/lUgPxxQb6iOB8gDcI5TzAh6oH9DDEkJrWc/KMLu8v+s0XZs8qAv4urwdfjB5OAgegBeEcl7AA/UDeljCtsM3BsOFzL+j0Wig6gAAAAAth9AMd1a7C1q1y6HqNApb0zlcwee0mRAHbEEPAGgO4wtxoFanBSGXUQrgf1nGCTwAAACA4FC6hcsmS+tI9vLfNB2mXz5VDHswuKs8RDQthxacaCkedbSsmqkFBT2mo2pPiw50emMOdLj/X3UWtQiFh8OFIq5CZ1GLUHhoIF5uMW/BiaMiWmrXJZzwMDbcpNGKqQWt6e/TdRlvEY8ajTcUHgAAAM2K5H10hp/z50oRLb1oayU/KpdWDnynDh7aXcrcdXyKTaSXjYVW4biB007eFhvvKRddzaY8RLQqlHUeskWxTCbvPBRQ9IuNIloHmoIq/4nTe7xto5gZLLoq6MnvIX4a9MkDeoSpB3iARxFowYz9yn2U1nQ+IKJ4vXdyo3AWf1/Hv13ke+kpPrarQrk9bLa18Chs4Wa0JGmB6z2yFauGa+qX++6Rn5tEtOCz1RZvHg8xPWxUP2+bxsNWS5OMNgQeCihSxRMybRbpIaWWcFrLT2QU1WafqDa9aTZfgPR/PczdKj54QI8w9QAP8NA1+df43niJ890t0kMFjnA6LqJgAZuZN11zFL7mfqEfMSguN+4Wro1HZ5mWpDTP/oTZXgFto9+4hbfDRou3iEeGKHH8yBk8yrY0C1q0tfFIYD7ns0vox2/cxcfMr1gmPXQ8yA8QPnhAjzD1AA/w0DX6E3w/jGNKbxH6cXm38DHjnMcJzlO33It8/66VR6cNo80w3oEqxmuDBx8zUMXw8oy2r6/PJHBzKg/Km1vNpqCukHdlWlri2KV8bI/hcfOUMp+U6YwnHtAjTD3AAzx08TznQ8s/3sXXjinO8LFjnNfzmuXSAKjHffBIa+GeVrpLqWvsdgODyzLe20UUvF0ohlcEazwUw7PCg4xWprp5qOjiLpAFKb/9RLO7ZwHn0WVQ5jE+jrpUDnriAT3C1AM8wEMX1EX9qIhi0lIX7GjKPr/UbLGOch6TnOcSjXL3sTnWzqNo0BQN/nhftjS3ytRtqiodQ8dSHjItrFBBKvHgrhBrPGSLdKtMPnk8lfNkSjf+5RmVJ+1J9SnNMukdxXf4+zMeeUCPMPUAD/DQxc/5c29Oi/JRbogs0Gxh7k3knVUujUje44tHnuHGo2zJJOj91Ge6hqcY7Wd8bLeY6oo1RWkeisE54UHGK/TffdjiQcduKtiHWlzfFtF6p0XYpPE/xPwJNA/tpCce0CNMPcADPHRB3bkr+f63R6Ml/DsRhUgtQjxodaWYmjObVi79Txd88cg0XGXwU5rhbUszvAKjjQc5GaGIR8bJzjO4eJCTEfh9bSoP+tfr4iGxRugNz6dBAfeJ6J1xHiivDQX7rFfKfNUjD+gRph7gAR66WM+fbwi9UcWU/wm+xxbxPZIoI63cQZ88OgvMLm3UMZnGdtV4dYy25LtXLR6K4ekYXGke9N5WMV5fPB4w3J/eGX+3oFIVPbmpv7/jkQf0CFMP8AAPXcSvYY4a8qB77G8KHhYGE2WklTvik4fWwhcZo45Vo3FitLZ4VDXaDOP1xWNRiWPoKY4mbJ/N6TLJw23K93MeeUCPMPUAD/AwLf9cydY5LcSxOOP3kZz/Md72kU8eRsELcgzPqdGW5WHbaNOMV8yc7uOaR9n5bzTC+m6ZDqX8Ns+gzAseeUCPMPUAD/DQRbzveEkeNHD1bZl+nPLbhRw+8bYJnzxKBS9gMx3YdvhGGpH1j7z5Bpcmm8VDciDDm8bDpclmIDZe3zx0cDll2yR4gAd4gEcT8bgmZVtX6DwqhedTDbZus00xvLTvrcij7BMZDWun4e2Ppvw2ZlDmPI88oEeYeoAHeOiiao8QTVeiaUsHU37rSZSRVm63Tx6V4+ECtaPMOwcKMUXD2peUzPMD5fsijzygR5h6gAd4mJZf5l0yrX1M05VGMn7PuxbjbQt98igdD7cFcCVA5LbDN6a13GvnkRbPNCP+KE1DWWuQP42c3l6wz6DG7/EQdxp5d9ITD1d60BP60yIKKHH1aT0n5q4rPVJ5ZPHJiNfrjEdWzN2A6mmtemTF3M2Ik9vyemTF3E3EyaVR/Sv5+jluwIPGyAwU7LNaKSOJuNzF/N0LD7Rwmw9UOXS6q2nY+m80LlrK64jGRRpPC1jvkYcLPegplJbaPCr0u8Zc6FGGRyh6hFJPoUf4esTz1sn0dRbMoOvsuxomR3ltSJSRVu4anzzyogV1C8souzykRQrUt/6KTOdlanA6z9tyF+IuuZSjdR58sewu2Iee4t5TKlcedmtcgOqqWJR3ryceLvToV8xT97y40KMMj1D0CKWeQo/w9aCpRUNsTJsLeNC+NB3pDY3/Kw4vOCTSpy/F5VL3+DxfPPJauJ9VWLt4hmkqC2OYwhYP6lenNYwfSFSGHt5Gv92ax6PCGso2eRBoNHTW+wMapk7D1W/S4EJ57NPkTTF/4/VGn/PIw7Yeb5Y8L7b1eDOQ+vFmk9dT6BG+Hk/zJ63DnPVemKYf0TSkTzT+H8rjiUTeWeV2ian1n2vnkWa4K0TUN19m7eI8o40XghjmMopgjQfjWe4mmeSntOs59fO2ubxPIY+KxluWhwrab11Gl86LQi+6xRjnoRtIOi5zVEyPslE3D9t6TJQ8L7b1mAikfkw0eT2FHuHroUbXOpbRGn5E83/s4Txmc54jBQ8qB9lge3zwmGG4O/o+HZJpeYbhbasQvOCK0VLeVEZRHjZ4iOl986v4c4C7A8c47RRT/fKrkhn09fUNybQ8w3iz1lC2ziPjwrtblI/feLcwfwdDUwrimJFqHMm6edjWo+x5sa1HKPWj2esp9AhfDzV+9NuifFzetzmPM5xnEZ7krt79Pnh0GhredmEevMDIaE15iOKgAUnTO5TRbUCYk8Ujw3iTayg755HAKPPRXclqgvddIfTCb2WZLh1Po/XoXU2vJx629Kh6XmzpEUr9aJV6Cj3C1oNajRQcgTyB5vieUjxDpwHzLB+zgPO4T7MlGpc7l+/NtfLoaDQaut3DvZz5MkX8vWJqFBudNDVUE5lSfxmTtcwjHqveSPydxNXfdaYFydatcx7qdIucKSox4qgdq/lJK17n8yw/edIUAhrVmLkIedo0k4Jyqczvi+i9zqgtHnl8HOqhfV4c66HNQ9Una8pOHXqo9fRAh/t6ulHjluWAh7YeKr+sqTI29UhMu0nvS7XPQ1sP4pc2/ZJB3bm/EFNLJMbRdga53Hjg0WLmtZp5zlXM/aciZbUruo9rlEvX6lGXPFQ+2oabY3hJODHasjz4qUOtAEXoMJmHm2K81ngYGm5llDDc2vk45KV9Xhz/29o8DA3XGQ9Dw60MS4brTA9Dw60MS4brTI8Cw41B99FdIj3STxpojusW5b4qDA1XLVco+VjnofIxXviCjXR5iuHVYrS6PHQEsIQrPPhEOeORZz7tCFt6+HygsImMxSeMUdW4NzbC0MMWj6rGrWOGdcAWD4cPEHSfpHfKNPqZ5rbT+9/uREt7glukNL/1nMVya+NReqWphOGJuoy2wPCEgcHdw59vtRgPwA5COS/ggfrRTnqQge0UU/PcfcEJj8pLO3o02qInlSJ0tTiPoFqSTYiuOjXJaWl3ha4H6gdQpEfNy+UGi6ZfS7noRCp9+PTiW51ndSJld+Ph9rpdeUpXnRMeQGWEcl7AA/UDesBwmx40gflXIjsc0zjv0y48ANQP1FPo0dJ6hNaybifDpeHd14EHgPqBego92kMPjVHKtZq/8bQgAAAAAGgGhGa4s9pd0KpdDlWnUdiazuEKoc7DhR4AAONzeW93gU4LQi6jFMD/skxkLz7RjjwAAACAgFC6hcsmSws99PLfNB2GFr4Y9mBwV3mIaFoOLTjRUjx8rTTVzi3vZtLDwUpTM6DTG9PCK02V4tHCK02V4qEBCgtI4f3yFpygpRg/cfzvOOFhbLhJoxVTC1rT36frMt4iHjUabyg8AAAAmhXJ++gMP+fPlSJaetHWSn5U7mURLdHonId2lzJ3HZ9iE+llY6FVOG7gtJO3xcZ7ykVXsykPEUVysM5DtiiWyeSdhwJaRHujiGIyvifTnzi9x9s2iqmFtm2BnvweEtODVfvgAT3C1AM8wKMItGDGfuU+SkEDDogoXu+d3Cicxd/X8W8X+V56io/tqlBuD5ttLTwKW7gZLckXZNojW7FquKZ+ue8eEUXIecx2izePh5geNqqft03jYaulSUYbAg8FFPD4CZk2i/SQUks4reUnst0y7RPVAljP5guQ/q+HuVvFBw/oEaYe4AEeuib/Gt8bL3G+u0V6qMARTsdFFCxgM/Oma+42me4XGhHIEuXG3cK18egs05KU5tmfMNsroG30G7fwdtho8RbxyBAljh85g0fZlmZBi7Y2HgnM53x2Cf34jbv4mPkVy6SHjgf5AcIHD+gRph7gAR66Rn+C74dxTOktQj8u7xY+ZpzzOMF56pZ7ke/ftfLotGG0GcY7UMV4bfDgYwaqGF6e0fb19ZkEbk7lQXlzq9kU1BXyrkxLSxy7lI/tMTxunlLmkzKd8cQDeoSpB3iAhy6e53xo+ce7+NoxxRk+dozzel6zXBoA9bgPHmkt3NNKdyl1jd1uYHBZxnu7TB/x5tjwimCNh2J4VniQ0cpUNw8VXdwFsiDlt59odvcs4Dy6DMo8xsdRl8pBTzygR5h6gAd46IK6qB8VUbB26oIdTdnnl5ot1lHOY5LzXKJR7j42x9p5FA2aosEf78uW5laZuk1VpWPoWMpDpoUVKkglHtwVYo2HbJFulcknj6dynkzpxr88o/KkPak+pVkmvaOIgzI/45EH9AhTD/AAD138nD/35rQoH+WGyALNFubeRN5Z5dKI5D2+eOQZbjzKlkyC3k99pmt4itF+xsd2i6muWFOU5qEYnBMeZLxC/92HLR507KaCfajF9W0RrXdahE0a/0PMn0Dz0E564gE9wtQDPMBDF9Sdu5Lvf3s0WsK/k2m1Rr7xoNWVYmrObFq59D9d8MUj03CVwU9phrctzfAKjDYe5GSEIh4ZJzvP4OJBTkbg97WpPOhfr4uHxBqhNzyfBgXcJ6J3xnmgvDYU7LNeKfNVjzygR5h6gAd46GI9f74h9EYVU/4n+B5bxPdIooy0cgd98ugsMLu0UcdkGttV49Ux2pLvXrV4KIanY3CledB7W8V4ffF4wHB/emf83YJKVfTkpv7+jkce0CNMPcADPHQRv4Y5asiD7rG/KXhYGEyUkVbuiE8eWgtfZIw6Vo3GidHa4lHVaDOM1xePRSWOoac4mrB9NqfLJA+3Kd/PeeQBPcLUAzzAw7T8cyVb57QQx+KM30dy/sd420c+eRgFL8gxPKdGW5aHbaNNM14xc7qPax5l57/RCOu7ZTqU8ts8gzIveOQBPcLUAzzAQxfxvuMledDA1bdl+nHKbxdy+MTbJnzyKBW8gM10YNvhG2lE1j/y5htcmmwWD8mBDG8aD5cmm4HYeH3z0MHllG2T4AEe4AEeTcTjmpRtXaHzqBSeTzXYus02xfDSvrcij7JPZDSsnYa3P5ry25hBmfM88oAeYeoBHuChi6o9QjRdiaYtHUz5rSdRRlq53T55VI6HC9SOMu8cKMQUDWtfUjLPD5TvizzygB5h6gEe4GFafpl3ybT2MU1XGsn4Pe9ajLct9MmjdDzcFsCVAJHbDt+Y1nKvnUdaPNOM+KM0DWWtQf40cnp7wT6DGr/HQ9xp5N1JTzxc6UFP6E+LKKDE1af1nJi7rvRI5ZHFJyNerzMeWTF3A6qnteqRFXM3I05uy+uRFXM3ESeXRvWv5OvnuAEPGiMzULDPaqWMJOJyF/N3LzzQwm0+UOXQ6a6mYeu/0bhoKa8jGhdpPC1gvUceLvSgp1BaavOo0O8a+z8c6FGGRyh6hFJPoUf4esTz1sn0dRbMoOvsuxomR3ltSJSRVu4anzw6Mxy8I63lVxWGyzK64EF966/IdF6mBqfzvK0nj0fW032NPNQL7Z9xyzhrUjo9xb2nVK487Na4ANVVsY575OFCj37FPHXPyz850KMMj1D0CKWeQo/w9TjLZf8zDf60L01HekPj/4rDCw6J9OlLZ/k36h6f54tHx//+0g2lXYO6XqUhNvh7R4HR0tqzV5cBU/e3ZKpxv0UWD+pXf1tkT1imSrT8m2L7hyHwkOnDf9fVp1PedjF99ZNHRBQMWWfB7REu68pi5ckuykQXJo28e0ikDxKwyuPqo/gPU3nY1iO+4LTPiyM9jHj8YPLwhyHo8ceH+lzxyKwfyS7bAx3h1I+lv+yoXY9El21m164PPY5944ay99MXRRTRRyeQAr1bPs2c72R9Yn9K7vcem+6/r4uH6pdpLdwuMX1Yc/JvoxZtygpU1O+/QuNwazwYz3LlmOSntOs59fO2ubxPs/EYSDypvqh50VJ30DqhH0h6UkxFxPHJw7YeEyXPi209JgKpHxNNXk+hR3PqkcQjmv8jtaSPMeeDInsgU/ygspbN1guPWSliHOPv9/Pna/y5joX8H2T6rxpdx9NatGy0tCDGkGblqMxDTC1AIfipRnAF263sQ12DNLdsl7JPs/GI3yts07z4KKrFXwrzdzCtyiOU8wIeqB/trIfpfF6KVvR/stmRNk9qHPN/+eTRmSIGjbCiPvz5nMFi3naM9/mv3ELVDV5wpUUrjXa5odmW5iGmr2WsbiOkrZQSb5vTxDyST6pZT6f9zHe05EXbajxCOS/ggfoBPfQQB445JaL5weQr92m2RL3y6EwhQZN17xHRUl4f8fcLCpnZXMBPOVpPbLZVjbY0j8STWZJHEhc0tjUrD7po/jcx/WU9fX+D30PczE+glypctK3GI5TzAh6oH9Bjqjv7fxbT1yqm7zSIi94vf8z319ls7vcKvYg/3nnQoKk0Eh8k9qPF2t8S0eiuQW6G08nfntINYdJ1HJt1lhiVefBTB6Ghw+WbYvs3QuDx77r6qvAohYxBU11180jyqYlHQ3O/b4TA4weTh4Pg8ceH6q+nGYOmgqgfS3/ZUbseGYOmgtDj2DdusH0/jUFzXLco99UZSAya6vLFQ+VD73CTa0GmrZV5OSOPAYWIsdEmYJWHjgCtyiNjQQThQY8geOTpYTgCuiX0yFio4gpKTH8rzWNjIww98ngYjoCuxCNpnL70yONhOALa5v30LHdp0ypPNL/1XDPy6GQHv58dfR53j96q7HMrb5vxFMQrMq0o0XWchtI8GCs4Ldc0uXs4BclDtmCq8rCFduXhqn6AB+oH9NDn0cHp23xf3SnKLU8ZBI9ZCTKvcZObmtV381NBbpdDRZPNEsWYR4mWZFeL8xC+z4vllnbdenTVqUdOS7urVfUIpZ5CjzD1cLDErvfzMiuDDGFcaUKLGipHaR55J0bpw6eh9OrqJydSdh+rwkOzq845j1DOS5PxCOW8gAfqB/Ro0fvYrAwyQik0+beoURSbPGgC869Edjimcd6nXXiEcl5QP8AD9QN6ONEjZbUpYx42W9qzMk5O3t91VhKbPKir4Lq8Hb6Zvl547Txq0iOU89I09SMUHj+YPBwEjz8+1If6oWDpLzugh4Jj37jBux45ywZr87C1nj8Zd0ej0RAAAAAA0GpwEYSniuE2fTzcEsP2p6Hq1ISqUYTy3vuGgBLTZqzBwaAr6AEAbWJ8Ncc110LleLjS8JZRCuB/WcYJPAAAAIDgULqFyyZLyxb28t80HaZfthiHPRjcVR4impZDC060FI86WlbN1IKCHtNhOV5zKnR6Y6r2OOlAp1cqFB4lFoowhs6CGaHw0MBNMj0gosAHtCRuvKyiuuDEUREtyegSTngYG27SaMXUgtb09+m6jLeIR43GGwoPAACAZkXyPjrDz/lzpYgiEVVdyU8tl1aYeqcOHtpdytx1fIpNpJeNhVbbuIHTTt4WG+8pF13NpjxEtHqIdR6yRbFMJu88FFD8yY0iWi+Ugiz/idN7vG2jyA4WXRb05PcQPw365AE9wtQDPMCjCLRgxn7lPkqL/x8QUZi8O7lROIu/r+PfLvK99BQf21Wh3B4221p4FLZwU1qSgpvRK2QrVg0V1S/3pcC7tGLHQtst3jweYnrIKnramMHDVkuTjDYEHgooUsUTMm0W6VGJlnBay09kFLtyn6g2HH82X4AU8/hh/v998IAeYeoBHuCha/Kv8b3xEue7W0wPAxhjhNNxEQUL2My86ZqjoAP3C72IQWq5cbdwbTw6DVuSZ/hneoJ/X/6+TaZuThSm6H02F8H7Vm7x6vAQ0cLS3WIq/mwmj7ItzYwWbe08EpjP+ezKuFjSWmC7+Jj5Fcukh44H+QHCBw/oEaYe4AEeukZ/gu+H49xg2ZJhcklM8L4r+Nhezmu2QbkXuReyVh6dJl22spV6F2c+zOLTShGfiZQ4uLxv6a5mWzxkuqtKF29e13FfX19lHpQ3t5pNQV0h78q0tMSxS/nYHsPj5illPskPET54QI8w9QAP8NDF85zPGN8bz5TI4wwfO8Z5Pa9ZLg2AetwHj7QW7mmlu5S6xm6XBkddwlccX37SE/x3RbTSiFBadIK3fZf3oX0n6FjKQ0RBfoVieEWozENMvcie4G5cKzyk0fbLFD8B1cVDRRd3gSzI2eevOGVhAefRZVDmMT6OulQOeuIBPcLUAzzAQxfURf2oTJPcBTuas+/fcsrCKOcxyXku0Sh3H5tj7TyKBk1ldR1TC2417zMspt5H0rbPCrqay6AUD5HfxVuah2yRbpOpmxLnWzePpwqeTMnMj3D6qOBJ9SnNMukdxXf4+zMeeUCPMPUAD/DQxc/5c29Bi5LukRs4LSxoYe5N5J1VLo1I3uOLR57hxl2fRV3HyymJ4q7VuCvWFFo8RBR/th140LGbCvY5nvE9DZtE8fub+EGBQPPQTnriAT3C1AM8wEMX1J27ku9/ewr2XZvxPQ17OM+VYmrObFq51Ot4wRePTMPlrmB657hDMZrUrmPeP6trVX332m9aO3R4iOlzoAp5CGHOg7qRQ+AhsUYUD88fUb6fLdh3Lj+55WG9UuarHnlAjzD1AA/w0MV6/nxDFI8qXpIwzDxc5Ba5WkZauYM+eXQWmB29gx1gc1CR1XWsdq3GuEF991oGRTzEzC7bVB5scKV50HtbmXzzeEBjn3PK9w819l9t8Ps7HnlAjzD1AA/w0EX8Guaoxr6LlO+3auw/mCgjrdwRnzy0Vpoiw1OWSqPW2WNiqqv0KaUFJ9hIXoi73KoYrU0eVYw2zXiVpfTq5rEoZdtH3PVzli8Q9SL5QESTtW/lpzPqElmY8wSXhttSLkYfPKBHmHqAB3iYln8u5beFnP9iLu/WxDX3HnM7y3w/ymiZL8op9yOfPPLm4W6llmuK6WV1reZ2HSutYCNU4SHSu2zV92/akAa7lQdJJVErDzFz/hsttHCLTE/L9DKfbHVS+iRve5n3uYWPUTHPoMwLHnlAjzD1AA/w0EW873hiOwWz/48yPSfTj9jE1fmsXbztR7zPf+RjRMq1OC+n3AmfPPJauDS4Z5M0Oxp1tS/Z0pQfA/zbP8ZdpWmtWTZLagGWfcmfy0Nupy7eaTwyWpFWeEjTncGDy6uLRxKzLRwzCR7gAR7g4ZHHJQvHdIXOI89wJ1K6SUWK4akmnIbPEt2rpiZTyCNhbK3OYzxxzC+Yz+vcxXGOuzsuKSf/Nu7eoC6S76d0CY0ZlDmP9/fBA3qEqQd4gIcuqPXXwy1t9R75U26wfJ/LWcRdubMVU/+A+Z1lvsmu3J5ECzOt3G7+7oVHnuHewK2wx9QTxN3CL2QZrNKiVVt08XvMPUoLUBe5PHKMrRYeQtTO45yY+W5goZg+1P9OMfUeIX7nUJRnHj5QylzEF5gPHtAjTD3AAzxMyu9hDsnjPhLTp+hQuUuUa+7Ogrzz3svG5S5kI/TCI9Nw2VApIMEefgLaxj+ldvHmdB3Te8w9sUGbxqks4sFPI/tSDE7lQTfE+2T6B5n+O2/ryOKTFueSV5bqP3z4sBMeafFMM+KP0jSUtRonPG8AQRKDGr/HQ9xp5N1JTzxc6UHnhd5PDatP6zkxd13pkcoji09GvF5nPLJi7gZUT2vVI+telhEnt+X1yIq5m4iTS6P6V/L1UzTH95xidDqmvlopI4m43MX83QuPwvB8ypSctK7VzxJdpeqiDvHx/TZGKlfgQQLdzk8m/70qD2VqkC8ex0XxSOclGd/TQHkd0bhI47lq6z3ycKFHfF6OGnSNudCjDI9Q9AilnkKP8PWI562vFcWv00Yyvmf1JG5IlJFW7hqfPPJGKWeRUBfg707pKo1H5prkKRzy6FdujtSF8IpM52VqcDrP23IX4s4YoVw7D85zd8E+Jiuj7Na4ANVVsegJsdcTDxd6lDkvLvQIpX40cz2FHuHrQe89h/j+uFnj4SDtexri8IJDIn2xjrjcVSIad+GFR14L97O0KTlKQIJ4KkyMq1OCki3axMIYpijFQ0wtLvGm0jVCaxg/kKgMPbyNfsub1PxZxtSgOCBBXTwIewuetOK1PzeK/LU/KY99mueB3jnH640+55GHbT3KnhfbeoRSP5q9nkKP8PV4mj+fKmjJx2s6HxD5azpTHk8k8s4qt0tMDXqtnUea4a4QU2sAP8uGt62oizer61gx2uSaw0XQ4iGmpuSoT2Bpo4UpD1qGbJL3uZ5TP2+by/sU8qDgBR54qKD91hV06VBki1/k/D7GeegOg4/LHBXTo2zUzcO2HmXPi209QqkfzV5PoUf4eqjRtY4V9A5QxKKf5vzew3nM5jxHCh5UDrLB9vjg0ZlipEMZwQi0u4UT+6QFOxgqysMGj0QX7yr+HODW5xinnYpRrkpm0NfXNyRTJg8h6uGRceHdLcrHb7xbmL+DoSkFccxINY5k3Txs61H2vNjWI5T60ez1FHqEr4caP/ptUT4u79ucxxnOswhPclfvfh88Og0ML7eLN6fr2MhoTXlkGJ66lnHS9A6l7B9vm5PFI8V4r/LgsmrhkcAo89Fdmznu/l4h8mM/FpkuHU/d5/SuptcTD1t6VD0vtvQIpX60Sj2FHmHrQS10mrFBnkCxdU8pjTOdBsyzfMwCzuM+zVZ/XO5cvjfXykNnlHJaS3NGF29W13FZozXhIcS0ruYkjyQuaG7TNV4vPBIViJ4qb5bpcRFFv1Bf1p/lbY/zPjsrdkfFZdLAC5qPtpArmw8eNvSwcV5s6BFK/Wilego9wtaDBl/dywY9m++ZH3Prk0YTq5F5FvO2/bzPVj7mEOdx0eB/jsul+OYP1Mmjo9FoGJ0daay9bCLLMnYhE+q3YbI2eIipkHm6/2jHRgNJDh8+7IyHOr8xZ06oNaTN66yjXBM+DnlpnxfH/7Y2D1WfrDmydfBQ6+mBDvf1Quf6dMCj1P0ja26qTSTmuabCAQ9tPYjftsM3Fu1H99FdIj3STxpojusWIbJ9Zkffp7rlCiUf6zxUPrNKVHbKeHmK4dVitLo8dASwhCs8+EQ545FnPu0IW3r4fKCwiYzFJ4xR1bg3NsLQwxaPqsatY4Z1wBYPhw8QdJ+kd8o0+pnmttP7326ldUkt7Xi2B81vPWex3Np4zKpQoVXDE3UZbYHhCQODu4c/32oxHoAdhHJewAP1o530IAPbKabmufuCEx6zqmbg0WiLnlSK0NXiPIJqSTYhuurUJKel3RW6HqgfQJEe1J0KWDBc3yjqOlK6hGjIujrP6kTK7sbD7XW78pSuOic8gMoI5byAB+oH9IDhNj0eEVGg4PkZv4/zPu3CA0D9QD2FHi2tR2gt63YyXIqscZ3tTEsMMnHCAwizfoAH6gf08AeNUcq1mr/xtKAijBzsuDJKd8mjjWGf/1xdPDQMVx21PAO2RpcCAAAAYRuutRYuGxxNi+nlv2nwUH/dxhsKDzbaqzxENJiqP8t4Q0Wo83ChBwDA+IoMLjR0Vs2ADE6mU/LraTEVpmyCv5+m3+LWpmujDYEHG20mD/5tGS5BAACA9kLpFm6yJcmmQiHL9vDfm2R6TDE8Jy3NUHiktGhzeZi2eH2tNNXOLe9m0sPBSlMzoPP6o4VXmirFo4VXmirFQwPxcot5C04clekTx/+OEx7GhptncFJwdXHrfrkvhSmiidALFaOxcuZD4VFgtNN4iChskyseAAAAzYrkfXSGn/PnShEtvWhrJT8q97KIlmh0zkPbcA0Mjvbt5tbcJqEXdUE0Gw/ZotA1WsFlO+GhYC4/ka0W0fw49YmM5sMN8hPZRYtl0v/yfa5sn3jkAT3C1AM8wKMItGDGc3x/FJz/US5vTEwFUljMvFYzz/jVHd1zKdj7ZMlyh7m8WngUGq4Fg4v33+rZaK3wsGC0VngooEgVT8i0OcPMl3Bay09kFNVmn6gWeYTK3Mj/28NsLj54QI8w9QAP8NA1+df4XnqJ890t0kMFjnA6LqJgAZuZN11zt8l0v8HDQFxu3C1cGw+dFu5p5TvdSFZIgxs1MLgrhij3qWowwfIQM2NU5vLg7zYMlyadHxP6QZO7+aKhVtg6EU1OL1vmbfy/n/HEA3qEqQd4gIeu0Z/gssc5vzOax06w2b3O/Hs5rxUaDwJxudRq3Vk3D9N3uPQi+X1pWnv5KUAUGZyj7o+geMikxUPoBXnWBXVrvC2i2KumoMr1roiiYpgsvzaPj6Myf8IV0wcP6BGmHuABHrp4nvMZ43xGS+RB19td/H8s5Tx/olHuYm6J1s7DZFrQTjYMMpLtIgqurgZYn+B9bpAG1+/Q5JqOh4heqtvk0cVdIAsq5LGA8+gyKPMYH0ddKgc98YAeYeoBHuChC+qiflRE7zvvL2lyMUY5j0nOc4lGufvYYGvnoW24ZF5sHjsUoyk0OOrmtdCNGxyPvr6+Qh4ZRkv7VOXxlEE3UNGT6lOa+1LLPQ7K/IxHHtAjTD3AAzx08XP+3Cv0u2+LWph7E3lnlUsjkvf44mG08AWZmEwDbCYxigwubvVZQyg8pOlSWTN4FBhtVR6Uzybl7yHuzugQ+VOM4t/vEtOHsOuMnFYfEmi03klPPKBHmHqAB3jogrpzV/L9cY+ynd5/Ujd1g1MW4t/fFdOn7sSv7FaKqRHWaeXSqOMLvniUWmlKNTUNg+sWdrtTg+ORyLfIaKvyWCOiUXUxHjR8OjvDx8SgvDYUHLNeKfNVjzygR5h6gAd46GI9f74hpo/mfcWw1b2Uj4lBeR1JlJFW7qBPHtqGS+bFo4Czfs8yuJ2JFmAlhMLj8OHDW2Xq1mgF2ebxQOLv8cQTV9ETmXpMjNUFZaq/v+ORB/QIUw/wAA9dxK9hjia2z0+0pIta2uoxImGm38kpd8QnD5NRymQamxIjg7Wm4vB+trwuKB5i+gjl2GhdjlRe5KKzoOD325Tv5zzygB5h6gEe4GFa/jkHPEZy/sd420c+eZgYrjoiV31R/pmodypOU/IQ9rqz5zv4X+YZlHnBIw/oEaYe4AEepvuOO+BxIYfPPOWe7I2HieHeIKYW4O9OtOhyDS6vC7gEmopHhtG6Wt6xLCbBAzzAAzyanEdX6DxMpgVNJKbkxNCZivOZtb6LQHjQCOXE1KBpPETxSOWycPFENmZQ5jyPPKBHmHqAB3iYtv5ctLR7EmWkldvtk4fxKGVlSk78d7/mCGGrCIUHm+qA8rfOlKAqPFy8cyjK8wPl+yKPPKBHmHqAB3iY7uviXXLetRhvW+iTh0m0oO6i96EugwZU5EFPYP9apn8v03/hffLMvJAHjVDmebh5KOSRF8c0I/4oTUNZm3iaonzjfyiLfEfKE1iMwYL/g36Ph7jTyLuTnni40oOecmmqw7D6tJ4Tc9eVHqk8svhkxOt1xiOrrgZUT2vVIyvmbkac3JbXI+uemrif0qj+lXz9HE+0knuU8rNu0I2clvVqpYwk4nIX83cvPExauJ9lTckpmorDXcC2YMrjPZluEdEyZP/FJg+aGpTRWk1r0dricTzRgn7RsFtkPh+jttCPaFyk8Vy19R55uNDjf5LpaxFNDxgzuGnZ1qMMj1D0CKWeQo/w9Yjnra9N3DsfEWbd3eN8jHrP3ZAoI63cNT55mBhuN5sHGd42xeRyjdbBKGFTHrQg9SXlaY4mKZ8XU/PKzvO2nrI8ZNqmbHfNg/LbnXia+lzoz6P7XEyfN5cVhipZ5k7+Tk+IvZ54uNBjhUz/ZHheXOhRhkcoeoRST6FH+HrQymxDfG/cnGitXyf0579el2jhx+EFh8RU7Nq0cleJaNyFFx5VghfE8B00IJeH/Pz/+HfqV6fIPg8kKkMPb6PfbnXBQ0TvdW3yoLm/Ixa0pDz2ae5LrwXiFWme88jDth5vljwvtvV4M5D68WaT11PoEb4eT/MnTadcYkEPyuOJRN5Z5XaJqWmctfOoErwg+bTvK3iBFg82QlqGbJIN8HpO/bxtrjBY4zgleMEMHiJ9AJUNHrTfuopdXGOch24g6bjMUTE9ykbdPGzrMVHyvNjWYyKQ+jHR5PUUeoSvhxpd61iJ3kWRMHjKYzbnOVLwoHKQDbbHB4+6gxcMWzJdbR4KVvHnABvimJgKQjyQ2EfXdE2CF9jmEcdvLBPl4owoF8uS3lfcxccn40jWycO2HmXPi209QqkfzV5PoUf4ejwppsePLhO9aCkf28N5PalxDO1DXb37ffCoK3gBGe0Kue9yYRGaPGLEL8YPpWQVb5tTkopO8AIXPKh1tULox9ud4H1XiPKxH8f5eGrZ07uaXk88bOlR9bzY0iOU+tEq9RR6hK0HtdDvE9G7Toqte0roT5mMx8+c4mOHOC+dVn9c7ly+L9fKw3XwgqtGK9OQjRpSgkcSFzS35aJE8AInPPjk0lPlzTI9LqLoF+rL+rO87XHeZ2fF7qi4TBp4caeI5rUt8MTDhh42zosNPUKpH61UT6FH2HrQSP972aBn8/3yY2590mhiNbzdYt62n/fZyscc4jwuGvzPcbk3ieh9c208dObhkmkuE2ZBA+iYflsmW5FHEg2bPIRe8AIXPNIq0Quc6sLFlCdcHzxs6tEIRI9GC+gRSj2FHuHqQe97aVrNyzLtEtG89sc45YHmuG4R02Pzlim3l9NQHTw6Go1ivaSZ9bLBLFO6FrpTvrsw2ko8lMnYuhWjo2jhC9myNeKROBnaPDIWFKgVOYs/OEfGwg6u/j/t8+KYkjYPF/ooi1s0VT11BWVxC209NjZaVg5R9n667fCNukXQ6Gea276K76OLlZY23VtplDTNby1c3WpH36cm5TrjofLRWmmKDXR5iuHFLTqnRuuIxz38+ZYpD3mDucIjxXin8dB86inNA3CKUM4LeKB+tJMeZGA7xdQ8d19wwsMkWlCa4Yk6jNYRj8qRJch4peku5y6JqzwMuzm6Qr6K6mhlBoquOjXJ6UkIPgIK6gdQpAe17gBDw00anm/yhjziNTJjnMjYpwxC4QGURyjnBTxQP6AHDLfpQS/EfyWy1w1Nromp28rV2k95N+aEBxBm/QAP1A/o4Q+htazbyXDjNTLBA0D9QD2FHtCjdmiNUgYAAAAAAC3ctoPtqTo6g4DqmB5UdjAS9JiOvBjLZVB22s8ByxOoyk63CYVHXgzuMtCJ2x0yjwpTdlKh031su0xTHp0CaCfQSML1AZTpgwf0CFMP8ACPtrluYbjtZbaviHqnM6SV6YMH9AhTD/AAj7a6bmG47YFrZPpbmb4vLEVsKlmmDx7QI0w9wAM82u66xTvciqj6vqyGZfGu4Scx6vr4QNiNNmJSpg8e0CNMPcADPNryukULtz1atvF7hsGay6Q1Rx/xxAN6hKkHeIBH2163Vlu4Iwc74ig6BFpq0Uv3Qyg8xFRUoSs8au6OiSvHA8q2oRrLpEpK4apGPPCAHmHqAR7g0dbXrRXDVQyuV9l8Wm4fqtPwQuGhGO00HnyC6jBeqjB/k6gcFPfyZE1lfiWiQMwjHnhAjzD1AA/waPvrtpLhphgcPQ3E8RQf4+3ODS8UHilGm8rDsfFShaEl1zYktg8JNwGsk2V+xU+EZzzwgB5h6gEe4IHrVpR8h0sGJ9MpNo9eNhYKY3SDNDMyNDKTG2Tawb/FhnfKttGGwIONNpUHG2sqDz7GRYX5UcpvQ44r6Y+4At6nVNI6eUCPMPUAD/DAdVumhZvTktwjzW0i5ZDJxN+9jlu0tfI4fPhwJg/+XgsPBS9mVA7CG44q6otKJb2XW+2/8sADeoSpB3iAB65bE8M1MTi5LwVgp+7TTSIKxh7v312n0brkYWi0zngkQJXjoYzfKHLHBw4qaVxm/EQ47IkH9AhTD/AAD1y3Cgq7lAu6bCdUg5Npq/z6GZtRt5jetVrVbIPgIc02lYeIuo0nEkbrjEfK09lDOb/P533mOyiTKul3uYvFBw/oEaYe4AEeuG5NDVfM7Pa8lGxJ5hlc0hAroCl4aBhtv0jvbq5SYX6ssR/t8x9kekpUXxYtLpP+93UiGq3ngwf0CFMP8AAPXLclDTdG3A1KJvKZNLdtNRlcU/CQaVvNRkv4pWblUB8GnpPpH2RaU7HMuJK+6YkH9AhTD/AAD1y3Fgz3BjaP2Gi26xocv0+1habikWG0tni8LtNHJY5bKNPaimXOFtG8tPmeeECPMPUAD/DAdVvVcMm8EtNsYuQanNL6tIJQePT19U3IlMkjx2ht8qClxf65TE8btp4PyfQTC2Wu526VW2X6ds08oEeYeoAHeOC6tdDCVQ1vQPm7yODiVh+N/Fph2Xi98+ATM6D8XWS0tnnQVKO9Mv0Fn/givCSidUFtlfkqd6v8TqZzNfOAHmHqAR7gges2BdrzcMm8it6FZkzFIWMhM7QyYbkkjzGZfsBc/hvvk2fmhTwOHz7cTa3cgt0KeeRFGzKMJDTOJ36NyB49R5XjYYsXiVomdavQ8md/7oGHVT3W/jo/4+M/rEePCjys6lEUEasJ6qlVHgc68jPe2BBtpUfevVT3ftou9zGThS9ogBLNM31Bc86rVaOtwOMI3RNk+pNtHvJGdIWH0Jt764qHitsKKscjjsukbprLnnhAjzD1AA/wwHXL0OlSXsHmOW1ksGJyqV2l0gyXWzbbUjxk+ivF5HpEFMvwvEwNTud5W09ZHiIaoRyjLh5pyBop9zJXjssOKqpa5pBHHjb0sHFebOgRSv1opXoKPaCH9/tYoeGSaZJ5Joxmu7KLa6O1xWORTO+LaERaT6LSPMC/3VrEo6+vb0gmbR4yLRfT1920wiMDvRmV42GHF61a5qBHHlX1sHVequoRSv1otXoKPaCH9/uYySjlpOHFcGq0FnmQEc4V0YtyGth0Pad+3jZXTMWuLUSK8U7jkWK0TngomJ1SQY46rqRqmbTU2agnHjb0sHFebOgRSv1opXoKPaBHEPcx4/B8bGbLRw529Cp/144SPFbxJ40o3q1s38kC7lL2McEQm2tvojuibh4ruZKoleOvHF+0apnDHnnY0MPGebGhRyj1o5XqKfSAHkHcxzrLHsgtTS9mW5JHPHgpbah3vG1OBSpDQi9kkysey5Tvr9Z00aplvuGRhw09bJwXG3qEUj9aqZ5CD+gRxH1slmg/XNDcpgXdKREpUyus8hBTL/ipcjxY00WrljnokYdNPaqcF5t6hFI/WqGeQg/oEcR9rB0Nt9GCPBaIaAj76zU+IaeV6YOHbT0agejRaHI9Qqmn0AN6BHMf6xRAK2AZVw56Epv0WKYPHtAjTD3AAzxw3cJwr+IeTq3A47KHiyWtzMsBXLS2eJieF1d6hFI/mrWeQg/oEcx9rB27lGN0tRCPox54Hw2Ehys9ugLRo6tJ9RCoH9AD97Hp6Gg0Qnml6QbKOp+0AkrR6ie01vH1hmt/akEZNKXNw3CNWqAElPWKtc+L4RrGTcUD9XQ6lHWTtfXY2MK31FDup82KdupSpqW4xnN+jxewbhceAOoH6in0gB41op26lGm493XgAaB+oJ5CD+jhAy3fpQwAAAAAQbVwi2JeukDaux/wCAf/4t+OeC3/7/7NEugRsB4A0AzYdvhGr+Xv6Pv06nfMwwUAAACAOlu4BrhJROGXaGFqWk9zMW8/K6JA7G+KaFj1J465txWPOlpXzdSCgh7TUUePjE4PjDKq1xl0RgGHwkMZ1esMOqOAQ+FRR2tTbVE2s+HS6hsUbqk3S2/+pCgLFCmCoi5QqCbbAQ7AAwAAAGg66HQp04Tm/TKdZnO5SA+QMq2T6U427Vn8fR3/dpEN6RQfa2NSNHhMgea/vSKiuXCNkuk859FjWOZ3PPOAHmHqAR7ggeu2gEeR4VIQ4d/K9JhMl0QU9/BmmX4q03HqqRDRMliX+ftx/u1m3vcSH/tbzqsswGMKi2R6X0Td2FUr+wOc160GZX7okQf0CFMP8AAPXLcaPPIMl4LvnuBWHE1iXiHTFhG9lyzCBO+7go/t5bxml/hHwGM6nq340JD2EPGsQZkTHnlAjzD1AA/wKMuDXrHdJVNHyXQX51H1uq2FR57hPi/TUhEtz0WZnSkh6hk+dozzer5EHuAxHauEfawq8bsPHtAjTD3AAzzKHvNgyXupek990MJ1WwuPLMOlAT+Piihawv0yjabs80vNFtoo5zHJeZoM/QSPmeh2cMHMKVGmDx7QI0w9wAM8yvIYt1D+uIXrthYeWYb7c/7cm+P6ZBY0cGiBpvvvTeStA/AAAAAAWgJphkvzSGkqC/Vx79Fo+f1OptUaZe3hPFeKqbmqeQAPAAAAoKUNdz1/viGi6SxFoJfENABoW8F+lNeRRBl5AA8AAACgpQ03np9kGoR3u0y/Efkj4AYTZeQBPAAAAICWNtxF/HmuRH5rZHpPZHeRjiTKyAN4AAAAAC1tuPP4s+yoLVpb+G2Zfpzy24VEGXkADwAAAKClDdcWrknZ1uXhfwQPAAAAIEjDjVtd80vmSfNMl8t0MOW3nkQZeQAPAAAAoKUNN35XWea9IoWi+7aYejeZhMn7UPAAAAAAWgZp4fneEdHcUJqqctwgrx0yDRTss1opowgueVB+VwNEJmOJJuJ+hsIDcAdaavNpEYVQHIs31hFzV4dHFh+H8XpTeWTF3G2DepqqR1bMXZ04ua2oR1bMXZ04ue1suK/KtFWmtSJa9qpocX6aT/qvRDRPNQ+U1waljCK44mGKUHgAbkC9C3cLvTnW4IH6AT2gR2mkdSmfFVHUAzKXzQXH0753aprLZs5ziI8TGnnb5pEW97AojmEoPAA36FduHj7PC3igfkCPNjRcwd0FhKdE9uL6h/hJ5xONciiPJxJ568Amj6y4hzpxDEPhAdjHm4GcF/BA/YAebWq49LKIRtXStJVjGU8rj4gooHoRejiP2ZynyYsxmzziuIeT/JR2Pad+3pYXxzAUHoQJB/Xgq4LfJwLh4UKPiRLnZSIQHqKFeTRz/YAe+nrYaAn3WLiP1cIjbx7ukyKKakOZ0MINS0sQWMrH9nBeT5bIwwYPQhyjkAYy7RTRy/4x/j6Q2CdkHicdPrWalOmDh0s9TM7LyUB4iDbg0Yz1A3ro6/GiKD/lUvCxL1q4j9XCI89wqbV2n4jeX1LIuVP8xKITT7Gb9z3Fxw5xXpdK/CNVeSS/H0rZL942pwl4qO9QbOAi5yk0y+z2yMOlHibnxaUeodSPZqyn0KP59KCZK5+LqXfApulzzqPqfawWHp0aJ/VeFpC6hGm07scy7RfROsHqGsGLedt+3mcrH3OI87hYsXKV5ZHEBc1tofL4UKbbRTR6ukrQ5HHO43bOU7fMWz3ycKmHyXlxqUco9aMZ6yn0gB5B38dmaWRE/fH0fvJlmXaJKLLNY5zyQPNXt3CL0AbK8kii0QI8qOvmL0W9SCvTBw/XejQC0aPRZHqEUk+hB/QI9j42y2BfMk4ahUuj02gRiFXcLI9bdTQlhl5Av8lO72r1JFMeohV4OFzkoClhSw8Pi1s4ga3FJ7IWt9BFKIs+2OKRtbiFLkJZ9MEWj6zFLXSxo+/Ttr5vzSpxDBnpTk4+UZXHPfz5VovwAOwilPMCHqgf0KPVDDeU5dls88h5Yu9qBh6t0IpsUnTVqUtOS7srdD1QP4CQ9QipVT2rjSoE9dOrc61OZOzTLjwA1A/UU+gBPWpEZxv9rzTQKW8U2jjv0y48ANQP1FPoAT3QwnWCQZmuAw8A9QP1FHpADx/oaDQQOgkAAAAA0MIFvMH3lJnQBm1BDwBoPmw7fKPX8tVBW504HQAAAACAFi5QY+uqmVpQ0GM6qi5YoQOdqXJVF4rQgc6iFqHwqLpQhA50FrUIhUcdrc2QF9dACxcAAAAAfLZwXT0hmi65FgoPVy2Ikgts0Py352RaJsrHcaQ5csMyPS305svFZe4T0TrZvnhAjzD1AA/wwHVbwAMt3OYDrd38vkwPiGpBk3s4D8rrVoMyP/TIA3qEqQd4gAeuWw0eOobbsJSqAjwiUAzeuRYNfC7nqVvmhEce0CNMPcADPMryoCAwd8nUUTLdxXlUvW5r4YFBU82HVR7yXBUID+gRph7gAR5lj3lQVItDe4bz+LzidVsLD9Mu5R0y3aC4+m7ltwPK9r/gfS87Mp125tFd8PtPZLpkmOecEmX64AE9wtQDPMCjLI8sk/ulTLM18xq3cN3WwsPEcCmY/IBMoxr7nuN9n3RgcuCRj4MyLdfkBR7gAR7gESKPR2U6LdOCVuKha7jDidabLl7gY20BPPRAk1S/LaL1Tn0CPMADPMCjLGgi/O9kWt0qPHQNd0uFMp6x3KoEDz1clOk+EXVl+wR4gAd4gEdZ0CAkCv23rRV46BhuR8VW2TucR1WARzlQV/Z3+QLyCfAAD/AAj7LYLtNvhN0R1rXzwDzc9sAbMt0p01nwAA/wAI8m5bFGpvdkWtysPGC47YNPZLpbpkPgAR7gAR5NyuMmmd6W6cfNyAOG2364DB7gAR7g0eQ8rmlGHlj4on1Aw9pfE9GIO/AAD/AAj2bkQdOV7hfRSOqm44EWbnuAVj75XQAXC3iAB3iAR1m8KaLpSiPNyqNtW7h5UYg2NurjkReFqGQkoSRoGPv2ACQPmQdF96AoH8NCifThOOauNo8sPpbi9WrzyKqrbVBPU/XIuodYun80hR4dnV1X9fh/XvxGagb/6yP/zQYPmp40EIAelXigS7l1QcPW/0ZEI+rAI5sHrQJGg0EugkdQPFA/AtZDGm1delA5/0pEI6V9wgqPdutSphBKr8h0XkxF7TnP23paiAcNV38vgIu2GXj0KzdTn+cFPFA/mkIPxWxd60HTkO4MwGyt8Wgnw82Ke1g1rmNoPGiYOg1Xv8mz3s3C481Azgt4oH5Ajykc4p6FTzzrYZVHOxluHPdwkp9ar+fUz9vKxnWsm8dEQf4vCv3oFjG+Kvh9IhAeLvSYKHFeJgLhIVqYRzPXj5bVQ7ZubeuR1RJ+ROhHLeqxcB+rhUdVw1XDEM0W/qDDI45RSC+8d4roxf8Yfx9I7BMyj5MO9Huz4PeTgfBwqYfJeTkZCA/RBjyasX5AD309yODnV+Axn/Ooeh+rhUdZw6U5WRtk+pGyjf7eKtPSGs3XhEe30kWQ1m2QNMxQeajvlGzgIucpNMvs9sjDpR4m58WlHqHUj2asp9Cj+fSgCDwUtL1RMn3OeVS9j9XCo4zhUuafyfS3YnpA3y7uQnhXpj/WYLZleVzQ3BYqjw9lul2mV0V20GQdjHMet3OeumXe6pGHSz1MzotLPUKpH81YT6EH9Aj6PlZmWlCdkW5c8Gi0AA/quvnLmvVOK9MHD9d6NALRo9FkeoRST6EH9Aj2PoZ5uE0CS4scQI8EHC9uURssLT6RuxCLDupcNKYOHgcqNi+WPBqGILZ4ZC1uoYsdfZ+29X1rVqtfODkXzD38+VYdN7ScG5kRD6A2hHJewAP1A3q0uuG2AbrAA63qMufFhS45LW3UU9w/oEeLtKrbyXCpn16da3UiY5924QGgfqCeQg/oUSPaaeELmsCcNwptnPdpFx4A6gfqKfSAHmjhOsGgTNeBB4D6gXoKPaCHD3Q0Gg2oAAAAAABo4QJJ2J7KojMIqI7pM2UHI0GP6ag6tSeJsiP0D1iesV92xkIoPEYO2iVSdqpPKDy2Hb7RKg+dwVG2yzTl0W7h+dodNJJwfQBl+uABPcLUAzzAo22uWxhue5ntK6Le4ftpZfrgAT3C1AM8wKOtrlsYbnvgGhGt9fx9mYY9lumDB/QIUw/wAI+2u24z3+EecLRisun7j1B42H4vFsPWknwFFeYV7vr4QKbRmippskwfPKBHmHqAB3i05XWLFm57tGzj9wyDNZdJwZ0f8cQDeoSpB3iAR9tetzqjlG3NG6raVgWPchXmAWXbUI1lUiW9V6YRDzygR5h6gAd4tPV1ixZu67Zs/yZROS7JdLKmMr+S6T6upHXzgB5h6gEe4NH2162p4e6Q6QZunVHarfx2QNn+F7zvZUeigEd+hfmVTBsS24e4krgu8yt+IjzjgQf0CFMP8AAPXLfCbOGLLQlDycM5mQZkuiDTfsuigEdxhflRym9DNZR5iZ8Iz3jgAT3C1AM8wAPXrWELd9jAXFS8IOwO3waPfLyYUTkIbzgu8xI/EQ574gE9wtQDPMAD162h4W6p8I88Y7lVCR7poCexhzJ+o8gdHzgsM34iHPbEA3qEqQd4gAeuW0PD7ajYKntH2BmRCx75T2cP5fw+n/eZ76BMqqTf5S4WHzygR5h6gAd44Lot2cIFwgWd+B9r7Ef7/AeZnhLVl0WLy6RKuk5Eo/V88IAeYeoBHuCB6xaG23L4pWbliNEt03My/YNMayqWGVfSNz3xgB5h6gEe4IHrFobbknhdpo9KHLdQprUVy5wtonlp8z3xgB5h6gEe4IHrFobbkqClxf65TE+LaEUUXRyS6ScWylzP3Sq3yvTtmnlAjzD1AA/wwHULw21ZTMq0V0SLaxzS2P8lEa0LaqvMV7lb5Xcimm9cJw/oEaYe4AEeuG5TMEu0KfKiEG1s1McjLwqRYSShcT7xa0T26DmqHA9bpK+WSd0qtPzZn3vgYVWPf/FvR3Iz/rt/s6QWPSrwsKpHUaSsJqinVnkURTAzvH80vR4jB/MFWfJoA/cxtHBbErcVVI5HHJdJ3TSXPfGAHmHqAR7ggeu2TQ23R0SxDM+LKOpPg7+/wr81O4+skXIvc+VwsZazWuaQRx429LBxXmzoEUr9aKV6Cj2gh/f72KwDHcI7auKwSKa3ZZqbUmlolNoqmZb/2UuHP3QUa96Ih0wflsi7N6NyPOzwolXLHPTIo6oets5LVT1CqR+tVk+hB/Twfh9La+F2iekTeZN/1wXbPJ7lykEvyvtlup5TP2+by/uEyqMIs1MqyFHHlVQtk5Y6G/XEw4YeNs6LDT1CqR+tVE+hB/QI4j42K8VcjvH3+/nzNf5cx0KqmJMgbdNsbfNYxZ8UtUcNPLCTBdyl7BMaDx2sTJRJleOvHF+0apnDHnnY0MPGebGhRyj1o5XqKfSAHkHcxzpTzGW1TItF9LK4h7+v5t/ilh2tsEHxAdVICvT3VpmWVjRfVzy6+TNtqPehFMMMhYculinfX63polXLfMMjDxt62DgvNvQIpX60Uj2FHtAjiPtYZ4q5UMzWe2T6RESrbtzD22KTIfOgScGLFNHjPKgL4V2Z/mjBbF3xuKCxLRQeJlijVI4Ha7po1TIHPfKwqUeV82JTj1DqRyvUU+gBPYK4j3VmmIv6ovvDhMm8xiZDXQkdOcmG2brg0chIofEwwQIRDWF/vcYn5LQyffCwrUfZ82Jbj1DqR7PXU+gBPYK5j5HhXpPYlpZ5Hf84eFTrEnmdn8QmPZbpgwf0CFMP8AAPXLcJ0KApipZwP7fUqMV2SqYVSqvuVt42j5vb9/MxtldkcsIjZ8rRPfz5li0eeSvu5KzWk8XDBJc9XCxpZV4O4KK1xcP0vLjSI5T60az1FHpAj2DuY50JkxlkIyHRbhLRMldvpZmLI9TJI296Tyg8dHHUw0WbVubRAG4etniYnhdXeoRSP5q1nkIP6BHMfWxWRsuOMM6fZ/nTtdm65jEmpq9+ciJjn9B4zIDhGrpW4KPMOrgp6xUbnRfbepTlkQbDtY2zemIq86hzTXJXPJQessp6GK4p7AxVeCjrJlfWY0ffp7X/7z7KTGvhJk0mNpPk33XBBY9HFNNMQ7yAdYg8APcI5byAB+oH9GhR/P8CDADf08qDYpVhFgAAAABJRU5ErkJggg==);
        background-size: 238px 204px; } }

.tsd-signature.tsd-kind-icon:before {
  background-position: 0 -153px; }

.tsd-kind-object-literal > .tsd-kind-icon:before {
  background-position: 0px -17px; }

.tsd-kind-object-literal.tsd-is-protected > .tsd-kind-icon:before {
  background-position: -17px -17px; }

.tsd-kind-object-literal.tsd-is-private > .tsd-kind-icon:before {
  background-position: -34px -17px; }

.tsd-kind-class > .tsd-kind-icon:before {
  background-position: 0px -34px; }

.tsd-kind-class.tsd-is-protected > .tsd-kind-icon:before {
  background-position: -17px -34px; }

.tsd-kind-class.tsd-is-private > .tsd-kind-icon:before {
  background-position: -34px -34px; }

.tsd-kind-class.tsd-has-type-parameter > .tsd-kind-icon:before {
  background-position: 0px -51px; }

.tsd-kind-class.tsd-has-type-parameter.tsd-is-protected > .tsd-kind-icon:before {
  background-position: -17px -51px; }

.tsd-kind-class.tsd-has-type-parameter.tsd-is-private > .tsd-kind-icon:before {
  background-position: -34px -51px; }

.tsd-kind-interface > .tsd-kind-icon:before {
  background-position: 0px -68px; }

.tsd-kind-interface.tsd-is-protected > .tsd-kind-icon:before {
  background-position: -17px -68px; }

.tsd-kind-interface.tsd-is-private > .tsd-kind-icon:before {
  background-position: -34px -68px; }

.tsd-kind-interface.tsd-has-type-parameter > .tsd-kind-icon:before {
  background-position: 0px -85px; }

.tsd-kind-interface.tsd-has-type-parameter.tsd-is-protected > .tsd-kind-icon:before {
  background-position: -17px -85px; }

.tsd-kind-interface.tsd-has-type-parameter.tsd-is-private > .tsd-kind-icon:before {
  background-position: -34px -85px; }

.tsd-kind-module > .tsd-kind-icon:before {
  background-position: 0px -102px; }

.tsd-kind-module.tsd-is-protected > .tsd-kind-icon:before {
  background-position: -17px -102px; }

.tsd-kind-module.tsd-is-private > .tsd-kind-icon:before {
  background-position: -34px -102px; }

.tsd-kind-external-module > .tsd-kind-icon:before {
  background-position: 0px -102px; }

.tsd-kind-external-module.tsd-is-protected > .tsd-kind-icon:before {
  background-position: -17px -102px; }

.tsd-kind-external-module.tsd-is-private > .tsd-kind-icon:before {
  background-position: -34px -102px; }

.tsd-kind-enum > .tsd-kind-icon:before {
  background-position: 0px -119px; }

.tsd-kind-enum.tsd-is-protected > .tsd-kind-icon:before {
  background-position: -17px -119px; }

.tsd-kind-enum.tsd-is-private > .tsd-kind-icon:before {
  background-position: -34px -119px; }

.tsd-kind-enum-member > .tsd-kind-icon:before {
  background-position: 0px -136px; }

.tsd-kind-enum-member.tsd-is-protected > .tsd-kind-icon:before {
  background-position: -17px -136px; }

.tsd-kind-enum-member.tsd-is-private > .tsd-kind-icon:before {
  background-position: -34px -136px; }

.tsd-kind-signature > .tsd-kind-icon:before {
  background-position: 0px -153px; }

.tsd-kind-signature.tsd-is-protected > .tsd-kind-icon:before {
  background-position: -17px -153px; }

.tsd-kind-signature.tsd-is-private > .tsd-kind-icon:before {
  background-position: -34px -153px; }

.tsd-kind-type-alias > .tsd-kind-icon:before {
  background-position: 0px -170px; }

.tsd-kind-type-alias.tsd-is-protected > .tsd-kind-icon:before {
  background-position: -17px -170px; }

.tsd-kind-type-alias.tsd-is-private > .tsd-kind-icon:before {
  background-position: -34px -170px; }

.tsd-kind-type-alias.tsd-has-type-parameter > .tsd-kind-icon:before {
  background-position: 0px -187px; }

.tsd-kind-type-alias.tsd-has-type-parameter.tsd-is-protected > .tsd-kind-icon:before {
  background-position: -17px -187px; }

.tsd-kind-type-alias.tsd-has-type-parameter.tsd-is-private > .tsd-kind-icon:before {
  background-position: -34px -187px; }

.tsd-kind-variable > .tsd-kind-icon:before {
  background-position: -136px -0px; }

.tsd-kind-variable.tsd-is-protected > .tsd-kind-icon:before {
  background-position: -153px -0px; }

.tsd-kind-variable.tsd-is-private > .tsd-kind-icon:before {
  background-position: -119px -0px; }

.tsd-kind-variable.tsd-parent-kind-class > .tsd-kind-icon:before {
  background-position: -51px -0px; }

.tsd-kind-variable.tsd-parent-kind-class.tsd-is-inherited > .tsd-kind-icon:before {
  background-position: -68px -0px; }

.tsd-kind-variable.tsd-parent-kind-class.tsd-is-protected > .tsd-kind-icon:before {
  background-position: -85px -0px; }

.tsd-kind-variable.tsd-parent-kind-class.tsd-is-protected.tsd-is-inherited > .tsd-kind-icon:before {
  background-position: -102px -0px; }

.tsd-kind-variable.tsd-parent-kind-class.tsd-is-private > .tsd-kind-icon:before {
  background-position: -119px -0px; }

.tsd-kind-variable.tsd-parent-kind-enum > .tsd-kind-icon:before {
  background-position: -170px -0px; }

.tsd-kind-variable.tsd-parent-kind-enum.tsd-is-protected > .tsd-kind-icon:before {
  background-position: -187px -0px; }

.tsd-kind-variable.tsd-parent-kind-enum.tsd-is-private > .tsd-kind-icon:before {
  background-position: -119px -0px; }

.tsd-kind-variable.tsd-parent-kind-interface > .tsd-kind-icon:before {
  background-position: -204px -0px; }

.tsd-kind-variable.tsd-parent-kind-interface.tsd-is-inherited > .tsd-kind-icon:before {
  background-position: -221px -0px; }

.tsd-kind-property > .tsd-kind-icon:before {
  background-position: -136px -0px; }

.tsd-kind-property.tsd-is-protected > .tsd-kind-icon:before {
  background-position: -153px -0px; }

.tsd-kind-property.tsd-is-private > .tsd-kind-icon:before {
  background-position: -119px -0px; }

.tsd-kind-property.tsd-parent-kind-class > .tsd-kind-icon:before {
  background-position: -51px -0px; }

.tsd-kind-property.tsd-parent-kind-class.tsd-is-inherited > .tsd-kind-icon:before {
  background-position: -68px -0px; }

.tsd-kind-property.tsd-parent-kind-class.tsd-is-protected > .tsd-kind-icon:before {
  background-position: -85px -0px; }

.tsd-kind-property.tsd-parent-kind-class.tsd-is-protected.tsd-is-inherited > .tsd-kind-icon:before {
  background-position: -102px -0px; }

.tsd-kind-property.tsd-parent-kind-class.tsd-is-private > .tsd-kind-icon:before {
  background-position: -119px -0px; }

.tsd-kind-property.tsd-parent-kind-enum > .tsd-kind-icon:before {
  background-position: -170px -0px; }

.tsd-kind-property.tsd-parent-kind-enum.tsd-is-protected > .tsd-kind-icon:before {
  background-position: -187px -0px; }

.tsd-kind-property.tsd-parent-kind-enum.tsd-is-private > .tsd-kind-icon:before {
  background-position: -119px -0px; }

.tsd-kind-property.tsd-parent-kind-interface > .tsd-kind-icon:before {
  background-position: -204px -0px; }

.tsd-kind-property.tsd-parent-kind-interface.tsd-is-inherited > .tsd-kind-icon:before {
  background-position: -221px -0px; }

.tsd-kind-get-signature > .tsd-kind-icon:before {
  background-position: -136px -17px; }

.tsd-kind-get-signature.tsd-is-protected > .tsd-kind-icon:before {
  background-position: -153px -17px; }

.tsd-kind-get-signature.tsd-is-private > .tsd-kind-icon:before {
  background-position: -119px -17px; }

.tsd-kind-get-signature.tsd-parent-kind-class > .tsd-kind-icon:before {
  background-position: -51px -17px; }

.tsd-kind-get-signature.tsd-parent-kind-class.tsd-is-inherited > .tsd-kind-icon:before {
  background-position: -68px -17px; }

.tsd-kind-get-signature.tsd-parent-kind-class.tsd-is-protected > .tsd-kind-icon:before {
  background-position: -85px -17px; }

.tsd-kind-get-signature.tsd-parent-kind-class.tsd-is-protected.tsd-is-inherited > .tsd-kind-icon:before {
  background-position: -102px -17px; }

.tsd-kind-get-signature.tsd-parent-kind-class.tsd-is-private > .tsd-kind-icon:before {
  background-position: -119px -17px; }

.tsd-kind-get-signature.tsd-parent-kind-enum > .tsd-kind-icon:before {
  background-position: -170px -17px; }

.tsd-kind-get-signature.tsd-parent-kind-enum.tsd-is-protected > .tsd-kind-icon:before {
  background-position: -187px -17px; }

.tsd-kind-get-signature.tsd-parent-kind-enum.tsd-is-private > .tsd-kind-icon:before {
  background-position: -119px -17px; }

.tsd-kind-get-signature.tsd-parent-kind-interface > .tsd-kind-icon:before {
  background-position: -204px -17px; }

.tsd-kind-get-signature.tsd-parent-kind-interface.tsd-is-inherited > .tsd-kind-icon:before {
  background-position: -221px -17px; }

.tsd-kind-set-signature > .tsd-kind-icon:before {
  background-position: -136px -34px; }

.tsd-kind-set-signature.tsd-is-protected > .tsd-kind-icon:before {
  background-position: -153px -34px; }

.tsd-kind-set-signature.tsd-is-private > .tsd-kind-icon:before {
  background-position: -119px -34px; }

.tsd-kind-set-signature.tsd-parent-kind-class > .tsd-kind-icon:before {
  background-position: -51px -34px; }

.tsd-kind-set-signature.tsd-parent-kind-class.tsd-is-inherited > .tsd-kind-icon:before {
  background-position: -68px -34px; }

.tsd-kind-set-signature.tsd-parent-kind-class.tsd-is-protected > .tsd-kind-icon:before {
  background-position: -85px -34px; }

.tsd-kind-set-signature.tsd-parent-kind-class.tsd-is-protected.tsd-is-inherited > .tsd-kind-icon:before {
  background-position: -102px -34px; }

.tsd-kind-set-signature.tsd-parent-kind-class.tsd-is-private > .tsd-kind-icon:before {
  background-position: -119px -34px; }

.tsd-kind-set-signature.tsd-parent-kind-enum > .tsd-kind-icon:before {
  background-position: -170px -34px; }

.tsd-kind-set-signature.tsd-parent-kind-enum.tsd-is-protected > .tsd-kind-icon:before {
  background-position: -187px -34px; }

.tsd-kind-set-signature.tsd-parent-kind-enum.tsd-is-private > .tsd-kind-icon:before {
  background-position: -119px -34px; }

.tsd-kind-set-signature.tsd-parent-kind-interface > .tsd-kind-icon:before {
  background-position: -204px -34px; }

.tsd-kind-set-signature.tsd-parent-kind-interface.tsd-is-inherited > .tsd-kind-icon:before {
  background-position: -221px -34px; }

.tsd-kind-accessor > .tsd-kind-icon:before {
  background-position: -136px -51px; }

.tsd-kind-accessor.tsd-is-protected > .tsd-kind-icon:before {
  background-position: -153px -51px; }

.tsd-kind-accessor.tsd-is-private > .tsd-kind-icon:before {
  background-position: -119px -51px; }

.tsd-kind-accessor.tsd-parent-kind-class > .tsd-kind-icon:before {
  background-position: -51px -51px; }

.tsd-kind-accessor.tsd-parent-kind-class.tsd-is-inherited > .tsd-kind-icon:before {
  background-position: -68px -51px; }

.tsd-kind-accessor.tsd-parent-kind-class.tsd-is-protected > .tsd-kind-icon:before {
  background-position: -85px -51px; }

.tsd-kind-accessor.tsd-parent-kind-class.tsd-is-protected.tsd-is-inherited > .tsd-kind-icon:before {
  background-position: -102px -51px; }

.tsd-kind-accessor.tsd-parent-kind-class.tsd-is-private > .tsd-kind-icon:before {
  background-position: -119px -51px; }

.tsd-kind-accessor.tsd-parent-kind-enum > .tsd-kind-icon:before {
  background-position: -170px -51px; }

.tsd-kind-accessor.tsd-parent-kind-enum.tsd-is-protected > .tsd-kind-icon:before {
  background-position: -187px -51px; }

.tsd-kind-accessor.tsd-parent-kind-enum.tsd-is-private > .tsd-kind-icon:before {
  background-position: -119px -51px; }

.tsd-kind-accessor.tsd-parent-kind-interface > .tsd-kind-icon:before {
  background-position: -204px -51px; }

.tsd-kind-accessor.tsd-parent-kind-interface.tsd-is-inherited > .tsd-kind-icon:before {
  background-position: -221px -51px; }

.tsd-kind-function > .tsd-kind-icon:before {
  background-position: -136px -68px; }

.tsd-kind-function.tsd-is-protected > .tsd-kind-icon:before {
  background-position: -153px -68px; }

.tsd-kind-function.tsd-is-private > .tsd-kind-icon:before {
  background-position: -119px -68px; }

.tsd-kind-function.tsd-parent-kind-class > .tsd-kind-icon:before {
  background-position: -51px -68px; }

.tsd-kind-function.tsd-parent-kind-class.tsd-is-inherited > .tsd-kind-icon:before {
  background-position: -68px -68px; }

.tsd-kind-function.tsd-parent-kind-class.tsd-is-protected > .tsd-kind-icon:before {
  background-position: -85px -68px; }

.tsd-kind-function.tsd-parent-kind-class.tsd-is-protected.tsd-is-inherited > .tsd-kind-icon:before {
  background-position: -102px -68px; }

.tsd-kind-function.tsd-parent-kind-class.tsd-is-private > .tsd-kind-icon:before {
  background-position: -119px -68px; }

.tsd-kind-function.tsd-parent-kind-enum > .tsd-kind-icon:before {
  background-position: -170px -68px; }

.tsd-kind-function.tsd-parent-kind-enum.tsd-is-protected > .tsd-kind-icon:before {
  background-position: -187px -68px; }

.tsd-kind-function.tsd-parent-kind-enum.tsd-is-private > .tsd-kind-icon:before {
  background-position: -119px -68px; }

.tsd-kind-function.tsd-parent-kind-interface > .tsd-kind-icon:before {
  background-position: -204px -68px; }

.tsd-kind-function.tsd-parent-kind-interface.tsd-is-inherited > .tsd-kind-icon:before {
  background-position: -221px -68px; }

.tsd-kind-method > .tsd-kind-icon:before {
  background-position: -136px -68px; }

.tsd-kind-method.tsd-is-protected > .tsd-kind-icon:before {
  background-position: -153px -68px; }

.tsd-kind-method.tsd-is-private > .tsd-kind-icon:before {
  background-position: -119px -68px; }

.tsd-kind-method.tsd-parent-kind-class > .tsd-kind-icon:before {
  background-position: -51px -68px; }

.tsd-kind-method.tsd-parent-kind-class.tsd-is-inherited > .tsd-kind-icon:before {
  background-position: -68px -68px; }

.tsd-kind-method.tsd-parent-kind-class.tsd-is-protected > .tsd-kind-icon:before {
  background-position: -85px -68px; }

.tsd-kind-method.tsd-parent-kind-class.tsd-is-protected.tsd-is-inherited > .tsd-kind-icon:before {
  background-position: -102px -68px; }

.tsd-kind-method.tsd-parent-kind-class.tsd-is-private > .tsd-kind-icon:before {
  background-position: -119px -68px; }

.tsd-kind-method.tsd-parent-kind-enum > .tsd-kind-icon:before {
  background-position: -170px -68px; }

.tsd-kind-method.tsd-parent-kind-enum.tsd-is-protected > .tsd-kind-icon:before {
  background-position: -187px -68px; }

.tsd-kind-method.tsd-parent-kind-enum.tsd-is-private > .tsd-kind-icon:before {
  background-position: -119px -68px; }

.tsd-kind-method.tsd-parent-kind-interface > .tsd-kind-icon:before {
  background-position: -204px -68px; }

.tsd-kind-method.tsd-parent-kind-interface.tsd-is-inherited > .tsd-kind-icon:before {
  background-position: -221px -68px; }

.tsd-kind-call-signature > .tsd-kind-icon:before {
  background-position: -136px -68px; }

.tsd-kind-call-signature.tsd-is-protected > .tsd-kind-icon:before {
  background-position: -153px -68px; }

.tsd-kind-call-signature.tsd-is-private > .tsd-kind-icon:before {
  background-position: -119px -68px; }

.tsd-kind-call-signature.tsd-parent-kind-class > .tsd-kind-icon:before {
  background-position: -51px -68px; }

.tsd-kind-call-signature.tsd-parent-kind-class.tsd-is-inherited > .tsd-kind-icon:before {
  background-position: -68px -68px; }

.tsd-kind-call-signature.tsd-parent-kind-class.tsd-is-protected > .tsd-kind-icon:before {
  background-position: -85px -68px; }

.tsd-kind-call-signature.tsd-parent-kind-class.tsd-is-protected.tsd-is-inherited > .tsd-kind-icon:before {
  background-position: -102px -68px; }

.tsd-kind-call-signature.tsd-parent-kind-class.tsd-is-private > .tsd-kind-icon:before {
  background-position: -119px -68px; }

.tsd-kind-call-signature.tsd-parent-kind-enum > .tsd-kind-icon:before {
  background-position: -170px -68px; }

.tsd-kind-call-signature.tsd-parent-kind-enum.tsd-is-protected > .tsd-kind-icon:before {
  background-position: -187px -68px; }

.tsd-kind-call-signature.tsd-parent-kind-enum.tsd-is-private > .tsd-kind-icon:before {
  background-position: -119px -68px; }

.tsd-kind-call-signature.tsd-parent-kind-interface > .tsd-kind-icon:before {
  background-position: -204px -68px; }

.tsd-kind-call-signature.tsd-parent-kind-interface.tsd-is-inherited > .tsd-kind-icon:before {
  background-position: -221px -68px; }

.tsd-kind-function.tsd-has-type-parameter > .tsd-kind-icon:before {
  background-position: -136px -85px; }

.tsd-kind-function.tsd-has-type-parameter.tsd-is-protected > .tsd-kind-icon:before {
  background-position: -153px -85px; }

.tsd-kind-function.tsd-has-type-parameter.tsd-is-private > .tsd-kind-icon:before {
  background-position: -119px -85px; }

.tsd-kind-function.tsd-has-type-parameter.tsd-parent-kind-class > .tsd-kind-icon:before {
  background-position: -51px -85px; }

.tsd-kind-function.tsd-has-type-parameter.tsd-parent-kind-class.tsd-is-inherited > .tsd-kind-icon:before {
  background-position: -68px -85px; }

.tsd-kind-function.tsd-has-type-parameter.tsd-parent-kind-class.tsd-is-protected > .tsd-kind-icon:before {
  background-position: -85px -85px; }

.tsd-kind-function.tsd-has-type-parameter.tsd-parent-kind-class.tsd-is-protected.tsd-is-inherited > .tsd-kind-icon:before {
  background-position: -102px -85px; }

.tsd-kind-function.tsd-has-type-parameter.tsd-parent-kind-class.tsd-is-private > .tsd-kind-icon:before {
  background-position: -119px -85px; }

.tsd-kind-function.tsd-has-type-parameter.tsd-parent-kind-enum > .tsd-kind-icon:before {
  background-position: -170px -85px; }

.tsd-kind-function.tsd-has-type-parameter.tsd-parent-kind-enum.tsd-is-protected > .tsd-kind-icon:before {
  background-position: -187px -85px; }

.tsd-kind-function.tsd-has-type-parameter.tsd-parent-kind-enum.tsd-is-private > .tsd-kind-icon:before {
  background-position: -119px -85px; }

.tsd-kind-function.tsd-has-type-parameter.tsd-parent-kind-interface > .tsd-kind-icon:before {
  background-position: -204px -85px; }

.tsd-kind-function.tsd-has-type-parameter.tsd-parent-kind-interface.tsd-is-inherited > .tsd-kind-icon:before {
  background-position: -221px -85px; }

.tsd-kind-method.tsd-has-type-parameter > .tsd-kind-icon:before {
  background-position: -136px -85px; }

.tsd-kind-method.tsd-has-type-parameter.tsd-is-protected > .tsd-kind-icon:before {
  background-position: -153px -85px; }

.tsd-kind-method.tsd-has-type-parameter.tsd-is-private > .tsd-kind-icon:before {
  background-position: -119px -85px; }

.tsd-kind-method.tsd-has-type-parameter.tsd-parent-kind-class > .tsd-kind-icon:before {
  background-position: -51px -85px; }

.tsd-kind-method.tsd-has-type-parameter.tsd-parent-kind-class.tsd-is-inherited > .tsd-kind-icon:before {
  background-position: -68px -85px; }

.tsd-kind-method.tsd-has-type-parameter.tsd-parent-kind-class.tsd-is-protected > .tsd-kind-icon:before {
  background-position: -85px -85px; }

.tsd-kind-method.tsd-has-type-parameter.tsd-parent-kind-class.tsd-is-protected.tsd-is-inherited > .tsd-kind-icon:before {
  background-position: -102px -85px; }

.tsd-kind-method.tsd-has-type-parameter.tsd-parent-kind-class.tsd-is-private > .tsd-kind-icon:before {
  background-position: -119px -85px; }

.tsd-kind-method.tsd-has-type-parameter.tsd-parent-kind-enum > .tsd-kind-icon:before {
  background-position: -170px -85px; }

.tsd-kind-method.tsd-has-type-parameter.tsd-parent-kind-enum.tsd-is-protected > .tsd-kind-icon:before {
  background-position: -187px -85px; }

.tsd-kind-method.tsd-has-type-parameter.tsd-parent-kind-enum.tsd-is-private > .tsd-kind-icon:before {
  background-position: -119px -85px; }

.tsd-kind-method.tsd-has-type-parameter.tsd-parent-kind-interface > .tsd-kind-icon:before {
  background-position: -204px -85px; }

.tsd-kind-method.tsd-has-type-parameter.tsd-parent-kind-interface.tsd-is-inherited > .tsd-kind-icon:before {
  background-position: -221px -85px; }

.tsd-kind-constructor > .tsd-kind-icon:before {
  background-position: -136px -102px; }

.tsd-kind-constructor.tsd-is-protected > .tsd-kind-icon:before {
  background-position: -153px -102px; }

.tsd-kind-constructor.tsd-is-private > .tsd-kind-icon:before {
  background-position: -119px -102px; }

.tsd-kind-constructor.tsd-parent-kind-class > .tsd-kind-icon:before {
  background-position: -51px -102px; }

.tsd-kind-constructor.tsd-parent-kind-class.tsd-is-inherited > .tsd-kind-icon:before {
  background-position: -68px -102px; }

.tsd-kind-constructor.tsd-parent-kind-class.tsd-is-protected > .tsd-kind-icon:before {
  background-position: -85px -102px; }

.tsd-kind-constructor.tsd-parent-kind-class.tsd-is-protected.tsd-is-inherited > .tsd-kind-icon:before {
  background-position: -102px -102px; }

.tsd-kind-constructor.tsd-parent-kind-class.tsd-is-private > .tsd-kind-icon:before {
  background-position: -119px -102px; }

.tsd-kind-constructor.tsd-parent-kind-enum > .tsd-kind-icon:before {
  background-position: -170px -102px; }

.tsd-kind-constructor.tsd-parent-kind-enum.tsd-is-protected > .tsd-kind-icon:before {
  background-position: -187px -102px; }

.tsd-kind-constructor.tsd-parent-kind-enum.tsd-is-private > .tsd-kind-icon:before {
  background-position: -119px -102px; }

.tsd-kind-constructor.tsd-parent-kind-interface > .tsd-kind-icon:before {
  background-position: -204px -102px; }

.tsd-kind-constructor.tsd-parent-kind-interface.tsd-is-inherited > .tsd-kind-icon:before {
  background-position: -221px -102px; }

.tsd-kind-constructor-signature > .tsd-kind-icon:before {
  background-position: -136px -102px; }

.tsd-kind-constructor-signature.tsd-is-protected > .tsd-kind-icon:before {
  background-position: -153px -102px; }

.tsd-kind-constructor-signature.tsd-is-private > .tsd-kind-icon:before {
  background-position: -119px -102px; }

.tsd-kind-constructor-signature.tsd-parent-kind-class > .tsd-kind-icon:before {
  background-position: -51px -102px; }

.tsd-kind-constructor-signature.tsd-parent-kind-class.tsd-is-inherited > .tsd-kind-icon:before {
  background-position: -68px -102px; }

.tsd-kind-constructor-signature.tsd-parent-kind-class.tsd-is-protected > .tsd-kind-icon:before {
  background-position: -85px -102px; }

.tsd-kind-constructor-signature.tsd-parent-kind-class.tsd-is-protected.tsd-is-inherited > .tsd-kind-icon:before {
  background-position: -102px -102px; }

.tsd-kind-constructor-signature.tsd-parent-kind-class.tsd-is-private > .tsd-kind-icon:before {
  background-position: -119px -102px; }

.tsd-kind-constructor-signature.tsd-parent-kind-enum > .tsd-kind-icon:before {
  background-position: -170px -102px; }

.tsd-kind-constructor-signature.tsd-parent-kind-enum.tsd-is-protected > .tsd-kind-icon:before {
  background-position: -187px -102px; }

.tsd-kind-constructor-signature.tsd-parent-kind-enum.tsd-is-private > .tsd-kind-icon:before {
  background-position: -119px -102px; }

.tsd-kind-constructor-signature.tsd-parent-kind-interface > .tsd-kind-icon:before {
  background-position: -204px -102px; }

.tsd-kind-constructor-signature.tsd-parent-kind-interface.tsd-is-inherited > .tsd-kind-icon:before {
  background-position: -221px -102px; }

.tsd-kind-index-signature > .tsd-kind-icon:before {
  background-position: -136px -119px; }

.tsd-kind-index-signature.tsd-is-protected > .tsd-kind-icon:before {
  background-position: -153px -119px; }

.tsd-kind-index-signature.tsd-is-private > .tsd-kind-icon:before {
  background-position: -119px -119px; }

.tsd-kind-index-signature.tsd-parent-kind-class > .tsd-kind-icon:before {
  background-position: -51px -119px; }

.tsd-kind-index-signature.tsd-parent-kind-class.tsd-is-inherited > .tsd-kind-icon:before {
  background-position: -68px -119px; }

.tsd-kind-index-signature.tsd-parent-kind-class.tsd-is-protected > .tsd-kind-icon:before {
  background-position: -85px -119px; }

.tsd-kind-index-signature.tsd-parent-kind-class.tsd-is-protected.tsd-is-inherited > .tsd-kind-icon:before {
  background-position: -102px -119px; }

.tsd-kind-index-signature.tsd-parent-kind-class.tsd-is-private > .tsd-kind-icon:before {
  background-position: -119px -119px; }

.tsd-kind-index-signature.tsd-parent-kind-enum > .tsd-kind-icon:before {
  background-position: -170px -119px; }

.tsd-kind-index-signature.tsd-parent-kind-enum.tsd-is-protected > .tsd-kind-icon:before {
  background-position: -187px -119px; }

.tsd-kind-index-signature.tsd-parent-kind-enum.tsd-is-private > .tsd-kind-icon:before {
  background-position: -119px -119px; }

.tsd-kind-index-signature.tsd-parent-kind-interface > .tsd-kind-icon:before {
  background-position: -204px -119px; }

.tsd-kind-index-signature.tsd-parent-kind-interface.tsd-is-inherited > .tsd-kind-icon:before {
  background-position: -221px -119px; }

.tsd-kind-event > .tsd-kind-icon:before {
  background-position: -136px -136px; }

.tsd-kind-event.tsd-is-protected > .tsd-kind-icon:before {
  background-position: -153px -136px; }

.tsd-kind-event.tsd-is-private > .tsd-kind-icon:before {
  background-position: -119px -136px; }

.tsd-kind-event.tsd-parent-kind-class > .tsd-kind-icon:before {
  background-position: -51px -136px; }

.tsd-kind-event.tsd-parent-kind-class.tsd-is-inherited > .tsd-kind-icon:before {
  background-position: -68px -136px; }

.tsd-kind-event.tsd-parent-kind-class.tsd-is-protected > .tsd-kind-icon:before {
  background-position: -85px -136px; }

.tsd-kind-event.tsd-parent-kind-class.tsd-is-protected.tsd-is-inherited > .tsd-kind-icon:before {
  background-position: -102px -136px; }

.tsd-kind-event.tsd-parent-kind-class.tsd-is-private > .tsd-kind-icon:before {
  background-position: -119px -136px; }

.tsd-kind-event.tsd-parent-kind-enum > .tsd-kind-icon:before {
  background-position: -170px -136px; }

.tsd-kind-event.tsd-parent-kind-enum.tsd-is-protected > .tsd-kind-icon:before {
  background-position: -187px -136px; }

.tsd-kind-event.tsd-parent-kind-enum.tsd-is-private > .tsd-kind-icon:before {
  background-position: -119px -136px; }

.tsd-kind-event.tsd-parent-kind-interface > .tsd-kind-icon:before {
  background-position: -204px -136px; }

.tsd-kind-event.tsd-parent-kind-interface.tsd-is-inherited > .tsd-kind-icon:before {
  background-position: -221px -136px; }

.tsd-is-static > .tsd-kind-icon:before {
  background-position: -136px -153px; }

.tsd-is-static.tsd-is-protected > .tsd-kind-icon:before {
  background-position: -153px -153px; }

.tsd-is-static.tsd-is-private > .tsd-kind-icon:before {
  background-position: -119px -153px; }

.tsd-is-static.tsd-parent-kind-class > .tsd-kind-icon:before {
  background-position: -51px -153px; }

.tsd-is-static.tsd-parent-kind-class.tsd-is-inherited > .tsd-kind-icon:before {
  background-position: -68px -153px; }

.tsd-is-static.tsd-parent-kind-class.tsd-is-protected > .tsd-kind-icon:before {
  background-position: -85px -153px; }

.tsd-is-static.tsd-parent-kind-class.tsd-is-protected.tsd-is-inherited > .tsd-kind-icon:before {
  background-position: -102px -153px; }

.tsd-is-static.tsd-parent-kind-class.tsd-is-private > .tsd-kind-icon:before {
  background-position: -119px -153px; }

.tsd-is-static.tsd-parent-kind-enum > .tsd-kind-icon:before {
  background-position: -170px -153px; }

.tsd-is-static.tsd-parent-kind-enum.tsd-is-protected > .tsd-kind-icon:before {
  background-position: -187px -153px; }

.tsd-is-static.tsd-parent-kind-enum.tsd-is-private > .tsd-kind-icon:before {
  background-position: -119px -153px; }

.tsd-is-static.tsd-parent-kind-interface > .tsd-kind-icon:before {
  background-position: -204px -153px; }

.tsd-is-static.tsd-parent-kind-interface.tsd-is-inherited > .tsd-kind-icon:before {
  background-position: -221px -153px; }

.tsd-is-static.tsd-kind-function > .tsd-kind-icon:before {
  background-position: -136px -170px; }

.tsd-is-static.tsd-kind-function.tsd-is-protected > .tsd-kind-icon:before {
  background-position: -153px -170px; }

.tsd-is-static.tsd-kind-function.tsd-is-private > .tsd-kind-icon:before {
  background-position: -119px -170px; }

.tsd-is-static.tsd-kind-function.tsd-parent-kind-class > .tsd-kind-icon:before {
  background-position: -51px -170px; }

.tsd-is-static.tsd-kind-function.tsd-parent-kind-class.tsd-is-inherited > .tsd-kind-icon:before {
  background-position: -68px -170px; }

.tsd-is-static.tsd-kind-function.tsd-parent-kind-class.tsd-is-protected > .tsd-kind-icon:before {
  background-position: -85px -170px; }

.tsd-is-static.tsd-kind-function.tsd-parent-kind-class.tsd-is-protected.tsd-is-inherited > .tsd-kind-icon:before {
  background-position: -102px -170px; }

.tsd-is-static.tsd-kind-function.tsd-parent-kind-class.tsd-is-private > .tsd-kind-icon:before {
  background-position: -119px -170px; }

.tsd-is-static.tsd-kind-function.tsd-parent-kind-enum > .tsd-kind-icon:before {
  background-position: -170px -170px; }

.tsd-is-static.tsd-kind-function.tsd-parent-kind-enum.tsd-is-protected > .tsd-kind-icon:before {
  background-position: -187px -170px; }

.tsd-is-static.tsd-kind-function.tsd-parent-kind-enum.tsd-is-private > .tsd-kind-icon:before {
  background-position: -119px -170px; }

.tsd-is-static.tsd-kind-function.tsd-parent-kind-interface > .tsd-kind-icon:before {
  background-position: -204px -170px; }

.tsd-is-static.tsd-kind-function.tsd-parent-kind-interface.tsd-is-inherited > .tsd-kind-icon:before {
  background-position: -221px -170px; }

.tsd-is-static.tsd-kind-method > .tsd-kind-icon:before {
  background-position: -136px -170px; }

.tsd-is-static.tsd-kind-method.tsd-is-protected > .tsd-kind-icon:before {
  background-position: -153px -170px; }

.tsd-is-static.tsd-kind-method.tsd-is-private > .tsd-kind-icon:before {
  background-position: -119px -170px; }

.tsd-is-static.tsd-kind-method.tsd-parent-kind-class > .tsd-kind-icon:before {
  background-position: -51px -170px; }

.tsd-is-static.tsd-kind-method.tsd-parent-kind-class.tsd-is-inherited > .tsd-kind-icon:before {
  background-position: -68px -170px; }

.tsd-is-static.tsd-kind-method.tsd-parent-kind-class.tsd-is-protected > .tsd-kind-icon:before {
  background-position: -85px -170px; }

.tsd-is-static.tsd-kind-method.tsd-parent-kind-class.tsd-is-protected.tsd-is-inherited > .tsd-kind-icon:before {
  background-position: -102px -170px; }

.tsd-is-static.tsd-kind-method.tsd-parent-kind-class.tsd-is-private > .tsd-kind-icon:before {
  background-position: -119px -170px; }

.tsd-is-static.tsd-kind-method.tsd-parent-kind-enum > .tsd-kind-icon:before {
  background-position: -170px -170px; }

.tsd-is-static.tsd-kind-method.tsd-parent-kind-enum.tsd-is-protected > .tsd-kind-icon:before {
  background-position: -187px -170px; }

.tsd-is-static.tsd-kind-method.tsd-parent-kind-enum.tsd-is-private > .tsd-kind-icon:before {
  background-position: -119px -170px; }

.tsd-is-static.tsd-kind-method.tsd-parent-kind-interface > .tsd-kind-icon:before {
  background-position: -204px -170px; }

.tsd-is-static.tsd-kind-method.tsd-parent-kind-interface.tsd-is-inherited > .tsd-kind-icon:before {
  background-position: -221px -170px; }

.tsd-is-static.tsd-kind-call-signature > .tsd-kind-icon:before {
  background-position: -136px -170px; }

.tsd-is-static.tsd-kind-call-signature.tsd-is-protected > .tsd-kind-icon:before {
  background-position: -153px -170px; }

.tsd-is-static.tsd-kind-call-signature.tsd-is-private > .tsd-kind-icon:before {
  background-position: -119px -170px; }

.tsd-is-static.tsd-kind-call-signature.tsd-parent-kind-class > .tsd-kind-icon:before {
  background-position: -51px -170px; }

.tsd-is-static.tsd-kind-call-signature.tsd-parent-kind-class.tsd-is-inherited > .tsd-kind-icon:before {
  background-position: -68px -170px; }

.tsd-is-static.tsd-kind-call-signature.tsd-parent-kind-class.tsd-is-protected > .tsd-kind-icon:before {
  background-position: -85px -170px; }

.tsd-is-static.tsd-kind-call-signature.tsd-parent-kind-class.tsd-is-protected.tsd-is-inherited > .tsd-kind-icon:before {
  background-position: -102px -170px; }

.tsd-is-static.tsd-kind-call-signature.tsd-parent-kind-class.tsd-is-private > .tsd-kind-icon:before {
  background-position: -119px -170px; }

.tsd-is-static.tsd-kind-call-signature.tsd-parent-kind-enum > .tsd-kind-icon:before {
  background-position: -170px -170px; }

.tsd-is-static.tsd-kind-call-signature.tsd-parent-kind-enum.tsd-is-protected > .tsd-kind-icon:before {
  background-position: -187px -170px; }

.tsd-is-static.tsd-kind-call-signature.tsd-parent-kind-enum.tsd-is-private > .tsd-kind-icon:before {
  background-position: -119px -170px; }

.tsd-is-static.tsd-kind-call-signature.tsd-parent-kind-interface > .tsd-kind-icon:before {
  background-position: -204px -170px; }

.tsd-is-static.tsd-kind-call-signature.tsd-parent-kind-interface.tsd-is-inherited > .tsd-kind-icon:before {
  background-position: -221px -170px; }

.tsd-is-static.tsd-kind-event > .tsd-kind-icon:before {
  background-position: -136px -187px; }

.tsd-is-static.tsd-kind-event.tsd-is-protected > .tsd-kind-icon:before {
  background-position: -153px -187px; }

.tsd-is-static.tsd-kind-event.tsd-is-private > .tsd-kind-icon:before {
  background-position: -119px -187px; }

.tsd-is-static.tsd-kind-event.tsd-parent-kind-class > .tsd-kind-icon:before {
  background-position: -51px -187px; }

.tsd-is-static.tsd-kind-event.tsd-parent-kind-class.tsd-is-inherited > .tsd-kind-icon:before {
  background-position: -68px -187px; }

.tsd-is-static.tsd-kind-event.tsd-parent-kind-class.tsd-is-protected > .tsd-kind-icon:before {
  background-position: -85px -187px; }

.tsd-is-static.tsd-kind-event.tsd-parent-kind-class.tsd-is-protected.tsd-is-inherited > .tsd-kind-icon:before {
  background-position: -102px -187px; }

.tsd-is-static.tsd-kind-event.tsd-parent-kind-class.tsd-is-private > .tsd-kind-icon:before {
  background-position: -119px -187px; }

.tsd-is-static.tsd-kind-event.tsd-parent-kind-enum > .tsd-kind-icon:before {
  background-position: -170px -187px; }

.tsd-is-static.tsd-kind-event.tsd-parent-kind-enum.tsd-is-protected > .tsd-kind-icon:before {
  background-position: -187px -187px; }

.tsd-is-static.tsd-kind-event.tsd-parent-kind-enum.tsd-is-private > .tsd-kind-icon:before {
  background-position: -119px -187px; }

.tsd-is-static.tsd-kind-event.tsd-parent-kind-interface > .tsd-kind-icon:before {
  background-position: -204px -187px; }

.tsd-is-static.tsd-kind-event.tsd-parent-kind-interface.tsd-is-inherited > .tsd-kind-icon:before {
  background-position: -221px -187px; }

.no-transition {
  transition: none !important; }

@keyframes fade-in {
  from {
    opacity: 0; }
  to {
    opacity: 1; } }

@keyframes fade-out {
  from {
    opacity: 1;
    visibility: visible; }
  to {
    opacity: 0; } }

@keyframes fade-in-delayed {
  0% {
    opacity: 0; }
  33% {
    opacity: 0; }
  100% {
    opacity: 1; } }

@keyframes fade-out-delayed {
  0% {
    opacity: 1;
    visibility: visible; }
  66% {
    opacity: 0; }
  100% {
    opacity: 0; } }

@keyframes shift-to-left {
  from {
    transform: translate(0, 0); }
  to {
    transform: translate(-25%, 0); } }

@keyframes unshift-to-left {
  from {
    transform: translate(-25%, 0); }
  to {
    transform: translate(0, 0); } }

@keyframes pop-in-from-right {
  from {
    transform: translate(100%, 0); }
  to {
    transform: translate(0, 0); } }

@keyframes pop-out-to-right {
  from {
    transform: translate(0, 0);
    visibility: visible; }
  to {
    transform: translate(100%, 0); } }

body {
  background: #fdfdfd;
  font-family: "Segoe UI", sans-serif;
  font-size: 16px;
  color: #222; }

a {
  color: #4da6ff;
  text-decoration: none; }
  a:hover {
    text-decoration: underline; }

code, pre {
  font-family: Menlo, Monaco, Consolas, "Courier New", monospace;
  padding: 0.2em;
  margin: 0;
  font-size: 14px;
  background-color: rgba(0, 0, 0, 0.04); }

pre {
  padding: 10px; }
  pre code {
    padding: 0;
    font-size: 100%;
    background-color: transparent; }

.tsd-typography {
  line-height: 1.333em; }
  .tsd-typography ul {
    list-style: square;
    padding: 0 0 0 20px;
    margin: 0; }
  .tsd-typography h4, .tsd-typography .tsd-index-panel h3, .tsd-index-panel .tsd-typography h3, .tsd-typography h5, .tsd-typography h6 {
    font-size: 1em;
    margin: 0; }
  .tsd-typography h5, .tsd-typography h6 {
    font-weight: normal; }
  .tsd-typography p, .tsd-typography ul, .tsd-typography ol {
    margin: 1em 0; }

@media (min-width: 901px) and (max-width: 1024px) {
  html.default .col-content {
    width: 72%; }
  html.default .col-menu {
    width: 28%; }
  html.default .tsd-navigation {
    padding-left: 10px; } }

@media (max-width: 900px) {
  html.default .col-content {
    float: none;
    width: 100%; }
  html.default .col-menu {
    position: fixed !important;
    overflow: auto;
    -webkit-overflow-scrolling: touch;
    overflow-scrolling: touch;
    z-index: 1024;
    top: 0 !important;
    bottom: 0 !important;
    left: auto !important;
    right: 0 !important;
    width: 100%;
    padding: 20px 20px 0 0;
    max-width: 450px;
    visibility: hidden;
    background-color: #fff;
    transform: translate(100%, 0); }
    html.default .col-menu > *:last-child {
      padding-bottom: 20px; }
  html.default .overlay {
    content: '';
    display: block;
    position: fixed;
    z-index: 1023;
    top: 0;
    left: 0;
    right: 0;
    bottom: 0;
    background-color: rgba(0, 0, 0, 0.75);
    visibility: hidden; }
  html.default.to-has-menu .overlay {
    animation: fade-in 0.4s; }
  html.default.to-has-menu header,
  html.default.to-has-menu footer,
  html.default.to-has-menu .col-content {
    animation: shift-to-left 0.4s; }
  html.default.to-has-menu .col-menu {
    animation: pop-in-from-right 0.4s; }
  html.default.from-has-menu .overlay {
    animation: fade-out 0.4s; }
  html.default.from-has-menu header,
  html.default.from-has-menu footer,
  html.default.from-has-menu .col-content {
    animation: unshift-to-left 0.4s; }
  html.default.from-has-menu .col-menu {
    animation: pop-out-to-right 0.4s; }
  html.default.has-menu body {
    overflow: hidden; }
  html.default.has-menu .overlay {
    visibility: visible; }
  html.default.has-menu header,
  html.default.has-menu footer,
  html.default.has-menu .col-content {
    transform: translate(-25%, 0); }
  html.default.has-menu .col-menu {
    visibility: visible;
    transform: translate(0, 0); } }

.tsd-page-title {
  padding: 70px 0 20px 0;
  margin: 0 0 40px 0;
  background: #fff;
  box-shadow: 0 0 5px rgba(0, 0, 0, 0.35); }
  .tsd-page-title h1 {
    margin: 0; }

.tsd-breadcrumb {
  margin: 0;
  padding: 0;
  color: #808080; }
  .tsd-breadcrumb a {
    color: #808080;
    text-decoration: none; }
    .tsd-breadcrumb a:hover {
      text-decoration: underline; }
  .tsd-breadcrumb li {
    display: inline; }
    .tsd-breadcrumb li:after {
      content: ' / '; }

html.minimal .container {
  margin: 0; }

html.minimal .container-main {
  padding-top: 50px;
  padding-bottom: 0; }

html.minimal .content-wrap {
  padding-left: 300px; }

html.minimal .tsd-navigation {
  position: fixed !important;
  overflow: auto;
  -webkit-overflow-scrolling: touch;
  overflow-scrolling: touch;
  box-sizing: border-box;
  z-index: 1;
  left: 0;
  top: 40px;
  bottom: 0;
  width: 300px;
  padding: 20px;
  margin: 0; }

html.minimal .tsd-member .tsd-member {
  margin-left: 0; }

html.minimal .tsd-page-toolbar {
  position: fixed;
  z-index: 2; }

html.minimal #tsd-filter .tsd-filter-group {
  right: 0;
  transform: none; }

html.minimal footer {
  background-color: transparent; }
  html.minimal footer .container {
    padding: 0; }

html.minimal .tsd-generator {
  padding: 0; }

@media (max-width: 900px) {
  html.minimal .tsd-navigation {
    display: none; }
  html.minimal .content-wrap {
    padding-left: 0; } }

dl.tsd-comment-tags {
  overflow: hidden; }
  dl.tsd-comment-tags dt {
    float: left;
    padding: 1px 5px;
    margin: 0 10px 0 0;
    border-radius: 4px;
    border: 1px solid #808080;
    color: #808080;
    font-size: 0.8em;
    font-weight: normal; }
  dl.tsd-comment-tags dd {
    margin: 0 0 10px 0; }
    dl.tsd-comment-tags dd:before, dl.tsd-comment-tags dd:after {
      display: table;
      content: " "; }
    dl.tsd-comment-tags dd pre, dl.tsd-comment-tags dd:after {
      clear: both; }
  dl.tsd-comment-tags p {
    margin: 0; }

.tsd-panel.tsd-comment .lead {
  font-size: 1.1em;
  line-height: 1.333em;
  margin-bottom: 2em; }
  .tsd-panel.tsd-comment .lead:last-child {
    margin-bottom: 0; }

.toggle-protected .tsd-is-private {
  display: none; }

.toggle-public .tsd-is-private,
.toggle-public .tsd-is-protected,
.toggle-public .tsd-is-private-protected {
  display: none; }

.toggle-inherited .tsd-is-inherited {
  display: none; }

.toggle-only-exported .tsd-is-not-exported {
  display: none; }

.toggle-externals .tsd-is-external {
  display: none; }

#tsd-filter {
  position: relative;
  display: inline-block;
  height: 40px;
  vertical-align: bottom; }
  .no-filter #tsd-filter {
    display: none; }
  #tsd-filter .tsd-filter-group {
    display: inline-block;
    height: 40px;
    vertical-align: bottom;
    white-space: nowrap; }
  #tsd-filter input {
    display: none; }
  @media (max-width: 900px) {
    #tsd-filter .tsd-filter-group {
      display: block;
      position: absolute;
      top: 40px;
      right: 20px;
      height: auto;
      background-color: #fff;
      visibility: hidden;
      transform: translate(50%, 0);
      box-shadow: 0 0 4px rgba(0, 0, 0, 0.25); }
      .has-options #tsd-filter .tsd-filter-group {
        visibility: visible; }
      .to-has-options #tsd-filter .tsd-filter-group {
        animation: fade-in 0.2s; }
      .from-has-options #tsd-filter .tsd-filter-group {
        animation: fade-out 0.2s; }
    #tsd-filter label,
    #tsd-filter .tsd-select {
      display: block;
      padding-right: 20px; } }

footer {
  border-top: 1px solid #eee;
  background-color: #fff; }
  footer.with-border-bottom {
    border-bottom: 1px solid #eee; }
  footer .tsd-legend-group {
    font-size: 0; }
  footer .tsd-legend {
    display: inline-block;
    width: 25%;
    padding: 0;
    font-size: 16px;
    list-style: none;
    line-height: 1.333em;
    vertical-align: top; }
    @media (max-width: 900px) {
      footer .tsd-legend {
        width: 50%; } }

.tsd-hierarchy {
  list-style: square;
  padding: 0 0 0 20px;
  margin: 0; }
  .tsd-hierarchy .target {
    font-weight: bold; }

.tsd-index-panel .tsd-index-content {
  margin-bottom: -30px !important; }

.tsd-index-panel .tsd-index-section {
  margin-bottom: 30px !important; }

.tsd-index-panel h3 {
  margin: 0 -20px 10px -20px;
  padding: 0 20px 10px 20px;
  border-bottom: 1px solid #eee; }

.tsd-index-panel ul.tsd-index-list {
  -moz-column-count: 3;
  -ms-column-count: 3;
  -o-column-count: 3;
  column-count: 3;
  -moz-column-gap: 20px;
  -ms-column-gap: 20px;
  -o-column-gap: 20px;
  column-gap: 20px;
  padding: 0;
  list-style: none;
  line-height: 1.333em; }
  @media (max-width: 900px) {
    .tsd-index-panel ul.tsd-index-list {
      -moz-column-count: 1;
      -ms-column-count: 1;
      -o-column-count: 1;
      column-count: 1; } }
  @media (min-width: 901px) and (max-width: 1024px) {
    .tsd-index-panel ul.tsd-index-list {
      -moz-column-count: 2;
      -ms-column-count: 2;
      -o-column-count: 2;
      column-count: 2; } }
  .tsd-index-panel ul.tsd-index-list li {
    -webkit-column-break-inside: avoid;
    -moz-column-break-inside: avoid;
    -ms-column-break-inside: avoid;
    -o-column-break-inside: avoid;
    column-break-inside: avoid;
    -webkit-page-break-inside: avoid;
    -moz-page-break-inside: avoid;
    -ms-page-break-inside: avoid;
    -o-page-break-inside: avoid;
    page-break-inside: avoid; }

.tsd-index-panel a,
.tsd-index-panel .tsd-parent-kind-module a {
  color: #9600ff; }

.tsd-index-panel .tsd-parent-kind-interface a {
  color: #7da01f; }

.tsd-index-panel .tsd-parent-kind-enum a {
  color: #cc9900; }

.tsd-index-panel .tsd-parent-kind-class a {
  color: #4da6ff; }

.tsd-index-panel .tsd-kind-module a {
  color: #9600ff; }

.tsd-index-panel .tsd-kind-interface a {
  color: #7da01f; }

.tsd-index-panel .tsd-kind-enum a {
  color: #cc9900; }

.tsd-index-panel .tsd-kind-class a {
  color: #4da6ff; }

.tsd-index-panel .tsd-is-private a {
  color: #808080; }

.tsd-flag {
  display: inline-block;
  padding: 1px 5px;
  border-radius: 4px;
  color: #fff;
  background-color: #808080;
  text-indent: 0;
  font-size: 14px;
  font-weight: normal; }

.tsd-anchor {
  position: absolute;
  top: -100px; }

.tsd-member {
  position: relative; }
  .tsd-member .tsd-anchor + h3 {
    margin-top: 0;
    margin-bottom: 0;
    border-bottom: none; }

.tsd-navigation {
  padding: 0 0 0 40px; }
  .tsd-navigation a {
    display: block;
    padding-top: 2px;
    padding-bottom: 2px;
    border-left: 2px solid transparent;
    color: #222;
    text-decoration: none;
    transition: border-left-color 0.1s; }
    .tsd-navigation a:hover {
      text-decoration: underline; }
  .tsd-navigation ul {
    margin: 0;
    padding: 0;
    list-style: none; }
  .tsd-navigation li {
    padding: 0; }

.tsd-navigation.primary {
  padding-bottom: 40px; }
  .tsd-navigation.primary a {
    display: block;
    padding-top: 6px;
    padding-bottom: 6px; }
  .tsd-navigation.primary ul li a {
    padding-left: 5px; }
  .tsd-navigation.primary ul li li a {
    padding-left: 25px; }
  .tsd-navigation.primary ul li li li a {
    padding-left: 45px; }
  .tsd-navigation.primary ul li li li li a {
    padding-left: 65px; }
  .tsd-navigation.primary ul li li li li li a {
    padding-left: 85px; }
  .tsd-navigation.primary ul li li li li li li a {
    padding-left: 105px; }
  .tsd-navigation.primary > ul {
    border-bottom: 1px solid #eee; }
  .tsd-navigation.primary li {
    border-top: 1px solid #eee; }
    .tsd-navigation.primary li.current > a {
      font-weight: bold; }
    .tsd-navigation.primary li.label span {
      display: block;
      padding: 20px 0 6px 5px;
      color: #808080; }
    .tsd-navigation.primary li.globals + li > span,
    .tsd-navigation.primary li.globals + li > a {
      padding-top: 20px; }

.tsd-navigation.secondary ul {
  transition: opacity 0.2s; }
  .tsd-navigation.secondary ul li a {
    padding-left: 25px; }
  .tsd-navigation.secondary ul li li a {
    padding-left: 45px; }
  .tsd-navigation.secondary ul li li li a {
    padding-left: 65px; }
  .tsd-navigation.secondary ul li li li li a {
    padding-left: 85px; }
  .tsd-navigation.secondary ul li li li li li a {
    padding-left: 105px; }
  .tsd-navigation.secondary ul li li li li li li a {
    padding-left: 125px; }
  .tsd-navigation.secondary ul.current a {
    border-left-color: #eee; }

.tsd-navigation.secondary li.focus > a,
.tsd-navigation.secondary ul.current li.focus > a {
  border-left-color: #000; }

.tsd-navigation.secondary li.current {
  margin-top: 20px;
  margin-bottom: 20px;
  border-left-color: #eee; }
  .tsd-navigation.secondary li.current > a {
    font-weight: bold; }

@media (min-width: 901px) {
  .menu-sticky-wrap {
    position: static; }
    .no-csspositionsticky .menu-sticky-wrap.sticky {
      position: fixed; }
    .no-csspositionsticky .menu-sticky-wrap.sticky-current {
      position: fixed; }
      .no-csspositionsticky .menu-sticky-wrap.sticky-current ul.before-current,
      .no-csspositionsticky .menu-sticky-wrap.sticky-current ul.after-current {
        opacity: 0; }
    .no-csspositionsticky .menu-sticky-wrap.sticky-bottom {
      position: absolute;
      top: auto !important;
      left: auto !important;
      bottom: 0;
      right: 0; }
    .csspositionsticky .menu-sticky-wrap.sticky {
      position: -webkit-sticky;
      position: sticky; }
    .csspositionsticky .menu-sticky-wrap.sticky-current {
      position: -webkit-sticky;
      position: sticky; } }

.tsd-panel {
  margin: 20px 0;
  padding: 20px;
  background-color: #fff;
  box-shadow: 0 0 4px rgba(0, 0, 0, 0.25); }
  .tsd-panel:empty {
    display: none; }
  .tsd-panel > h1, .tsd-panel > h2, .tsd-panel > h3 {
    margin: 1.5em -20px 10px -20px;
    padding: 0 20px 10px 20px;
    border-bottom: 1px solid #eee; }
    .tsd-panel > h1.tsd-before-signature, .tsd-panel > h2.tsd-before-signature, .tsd-panel > h3.tsd-before-signature {
      margin-bottom: 0;
      border-bottom: 0; }
  .tsd-panel table {
    display: block;
    width: 100%;
    overflow: auto;
    margin-top: 10px;
    word-break: normal;
    word-break: keep-all; }
    .tsd-panel table th {
      font-weight: bold; }
    .tsd-panel table th, .tsd-panel table td {
      padding: 6px 13px;
      border: 1px solid #ddd; }
    .tsd-panel table tr {
      background-color: #fff;
      border-top: 1px solid #ccc; }
      .tsd-panel table tr:nth-child(2n) {
        background-color: #f8f8f8; }

.tsd-panel-group {
  margin: 60px 0; }
  .tsd-panel-group > h1, .tsd-panel-group > h2, .tsd-panel-group > h3 {
    padding-left: 20px;
    padding-right: 20px; }

#tsd-search {
  transition: background-color 0.2s; }
  #tsd-search .title {
    position: relative;
    z-index: 2; }
  #tsd-search .field {
    position: absolute;
    left: 0;
    top: 0;
    right: 40px;
    height: 40px; }
    #tsd-search .field input {
      box-sizing: border-box;
      position: relative;
      top: -50px;
      z-index: 1;
      width: 100%;
      padding: 0 10px;
      opacity: 0;
      outline: 0;
      border: 0;
      background: transparent;
      color: #222; }
    #tsd-search .field label {
      position: absolute;
      overflow: hidden;
      right: -40px; }
  #tsd-search .field input,
  #tsd-search .title {
    transition: opacity 0.2s; }
  #tsd-search .results {
    position: absolute;
    visibility: hidden;
    top: 40px;
    width: 100%;
    margin: 0;
    padding: 0;
    list-style: none;
    box-shadow: 0 0 4px rgba(0, 0, 0, 0.25); }
    #tsd-search .results li {
      padding: 0 10px;
      background-color: #fdfdfd; }
    #tsd-search .results li:nth-child(even) {
      background-color: #fff; }
    #tsd-search .results li.state {
      display: none; }
    #tsd-search .results li.current,
    #tsd-search .results li:hover {
      background-color: #eee; }
    #tsd-search .results a {
      display: block; }
      #tsd-search .results a:before {
        top: 10px; }
    #tsd-search .results span.parent {
      color: #808080;
      font-weight: normal; }
  #tsd-search.has-focus {
    background-color: #eee; }
    #tsd-search.has-focus .field input {
      top: 0;
      opacity: 1; }
    #tsd-search.has-focus .title {
      z-index: 0;
      opacity: 0; }
    #tsd-search.has-focus .results {
      visibility: visible; }
  #tsd-search.loading .results li.state.loading {
    display: block; }
  #tsd-search.failure .results li.state.failure {
    display: block; }

.tsd-signature {
  margin: 0 0 1em 0;
  padding: 10px;
  border: 1px solid #eee;
  font-family: Menlo, Monaco, Consolas, "Courier New", monospace;
  font-size: 14px; }
  .tsd-signature.tsd-kind-icon {
    padding-left: 30px; }
    .tsd-signature.tsd-kind-icon:before {
      top: 10px;
      left: 10px; }
  .tsd-panel > .tsd-signature {
    margin-left: -20px;
    margin-right: -20px;
    border-width: 1px 0; }
    .tsd-panel > .tsd-signature.tsd-kind-icon {
      padding-left: 40px; }
      .tsd-panel > .tsd-signature.tsd-kind-icon:before {
        left: 20px; }

.tsd-signature-symbol {
  color: #808080;
  font-weight: normal; }

.tsd-signature-type {
  font-style: italic;
  font-weight: normal; }

.tsd-signatures {
  padding: 0;
  margin: 0 0 1em 0;
  border: 1px solid #eee; }
  .tsd-signatures .tsd-signature {
    margin: 0;
    border-width: 1px 0 0 0;
    transition: background-color 0.1s; }
    .tsd-signatures .tsd-signature:first-child {
      border-top-width: 0; }
    .tsd-signatures .tsd-signature.current {
      background-color: #eee; }
  .tsd-signatures.active > .tsd-signature {
    cursor: pointer; }
  .tsd-panel > .tsd-signatures {
    margin-left: -20px;
    margin-right: -20px;
    border-width: 1px 0; }
    .tsd-panel > .tsd-signatures .tsd-signature.tsd-kind-icon {
      padding-left: 40px; }
      .tsd-panel > .tsd-signatures .tsd-signature.tsd-kind-icon:before {
        left: 20px; }
  .tsd-panel > a.anchor + .tsd-signatures {
    border-top-width: 0;
    margin-top: -20px; }

ul.tsd-descriptions {
  position: relative;
  overflow: hidden;
  transition: height 0.3s;
  padding: 0;
  list-style: none; }
  ul.tsd-descriptions.active > .tsd-description {
    display: none; }
    ul.tsd-descriptions.active > .tsd-description.current {
      display: block; }
    ul.tsd-descriptions.active > .tsd-description.fade-in {
      animation: fade-in-delayed 0.3s; }
    ul.tsd-descriptions.active > .tsd-description.fade-out {
      animation: fade-out-delayed 0.3s;
      position: absolute;
      display: block;
      top: 0;
      left: 0;
      right: 0;
      opacity: 0;
      visibility: hidden; }
  ul.tsd-descriptions h4, ul.tsd-descriptions .tsd-index-panel h3, .tsd-index-panel ul.tsd-descriptions h3 {
    font-size: 16px;
    margin: 1em 0 0.5em 0; }

ul.tsd-parameters,
ul.tsd-type-parameters {
  list-style: square;
  margin: 0;
  padding-left: 20px; }
  ul.tsd-parameters > li.tsd-parameter-siganture,
  ul.tsd-type-parameters > li.tsd-parameter-siganture {
    list-style: none;
    margin-left: -20px; }
  ul.tsd-parameters h5,
  ul.tsd-type-parameters h5 {
    font-size: 16px;
    margin: 1em 0 0.5em 0; }
  ul.tsd-parameters .tsd-comment,
  ul.tsd-type-parameters .tsd-comment {
    margin-top: -0.5em; }

.tsd-sources {
  font-size: 14px;
  color: #808080;
  margin: 0 0 1em 0; }
  .tsd-sources a {
    color: #808080;
    text-decoration: underline; }
  .tsd-sources ul, .tsd-sources p {
    margin: 0 !important; }
  .tsd-sources ul {
    list-style: none;
    padding: 0; }

.tsd-page-toolbar {
  position: absolute;
  z-index: 1;
  top: 0;
  left: 0;
  width: 100%;
  height: 40px;
  color: #333;
  background: #fff;
  border-bottom: 1px solid #eee; }
  .tsd-page-toolbar a {
    color: #333;
    text-decoration: none; }
    .tsd-page-toolbar a.title {
      font-weight: bold; }
    .tsd-page-toolbar a.title:hover {
      text-decoration: underline; }
  .tsd-page-toolbar .table-wrap {
    display: table;
    width: 100%;
    height: 40px; }
  .tsd-page-toolbar .table-cell {
    display: table-cell;
    position: relative;
    white-space: nowrap;
    line-height: 40px; }
    .tsd-page-toolbar .table-cell:first-child {
      width: 100%; }

.tsd-widget:before, .tsd-select .tsd-select-label:before, .tsd-select .tsd-select-list li:before {
  content: '';
  display: inline-block;
  width: 40px;
  height: 40px;
  margin: 0 -8px 0 0;
  background-image: url(data:image/png;base64,iVBORw0KGgoAAAANSUhEUgAAAUAAAAAoCAQAAAAlSeuiAAABp0lEQVR4Ae3aUa3jQAyF4QNhIBTCQiiEQlgIhRAGhTAQBkIgBEIgDITZZGXNjZTePiSWYqn/54dGfbAq+SiTutWXAgAAAAAAAAAAAAA8NCz1UFSD2lKDS5d3NVzZj/BVNasaLoRZRUmj2lLrVVHWMUntQ13Wj/i1pWa9lprX6xMRnH4dx6Rjsn26+v+12ms+EcB37P0r+qH+DNQGXgMFcHzbregQ78B8eQCTJk0e979ZW7PdA2O49ceDsYexKgUNoI3EKYDWL3D8miaPh/uXtl6BHqEHFQvgXau/FsCiIWAAbST2fpQRT0sl70j3z5ZiBdD7CG5WZX8kxwmgjbiP5GQA9/3O2XaxnnHi53AEE0AbRh+JQwC3/fzC4hcb6xPvS4i3QaMdwX+0utsRPEY6gm2wNhKHAG77eUi7SIcK4G4NY4GMIan2u2Cxqzncl5DUn7Q8ArjvZ8JFOsl/Ed0jyBom+BomQKSto+9PcblHMM4iuu4X0QQw5hrGQY/gUxFkjZuf4m4alXVU+1De/VhEn5CvDSB/RsBzqWgAAAAAAAAAAAAAAACAfyyYJ5nhVuwIAAAAAElFTkSuQmCC);
  background-repeat: no-repeat;
  text-indent: -1024px;
  vertical-align: bottom; }
  @media (-webkit-min-device-pixel-ratio: 1.5), (min-device-pixel-ratio: 1.5), (min-resolution: 144dpi) {
    .tsd-widget:before, .tsd-select .tsd-select-label:before, .tsd-select .tsd-select-list li:before {
      background-image: url(data:image/png;base64,iVBORw0KGgoAAAANSUhEUgAAAoAAAABQCAMAAAC+sjQXAAAAM1BMVEUAAAAAAAAAAAAAAAAAAAAAAAAAAAAAAAAAAAAAAAAAAAAAAAAAAAAAAAAAAAAAAAAAAACjBUbJAAAAEXRSTlMA3/+/UCBw7xCPYIBAMM+vn1qYQ7QAAALCSURBVHgB7MGBAAAAAICg/akXqQIAAAAAAAAAAAAAAAAAAJids9mdE4bhoDNZCITP93/aSmhV/9uwPWyi8jtkblws2IxsYpz9LwSAaJW8AreE16PxOsMYE6Q4DiYKF7X+8ZHXc/E608xv5snEyIuZrVwMZjbnujR6T3gsXmcLOIRNzD+Ig2UuVtt2+NbAiX/wVLzOlviD9L2BOfGBlL/3D1I+uDjGBJArBPxU3x+K15kCQFo2s21JAOHrKpz4SPrWv4IKA+uFaR6vMwMcb+emA2DWEfDglrkLqEBOKVslA8Dx14oPMiV4CtywWxdQgAwkq2QE0uTXUwJGk2G9s3mTFNBzAkC7HKPsX72AEVjMnAWIpsPCRRjXdQxcjCYpoOcEgHY5Rtk/slWSgM3M2aSeeVgjAOeVpKcdgGMdNAXMuIAqOcZzqF8L+WcAsi8wkTeheCWMegL6mgCorHHyEJ5TVfxrLWDrTUjZdhnhjYqAnlN8TaoELOLVC0gucmoz/3RKcPs2jAs4+J5ET8AEZF+TSgGLeC1V8YuGQQU2IV1Asq9JCwE9XitZVPxr34bpJRj8PqsFLOK108W9aVrWZRrR7Sm2HL4JCToCujHZ6gUs4jUz0P1TEvD+U5wMa363YeziBODIq1YbJrsv9QKW8Ry1nNp+GAHvuingRTfmYcjBf0QpAS37bdUL6PFKtHJq63EsZ5cxcKMkDVIClu1dAK1PcJ5TFQ0M9wZKDCPs3BD7MIJGTs3WfiTfDVQYx5q5ZekCauTU3P5Q0ukGCgh49oFURdobWBY9N/CxEuwGjpGLuPhTdwH1x7HqDDxNgRP2zQ8lraFyF/yJ9vH6QGqtgSbBOU8/j2VORz+Wqfle2d5Ae4R+ML0z7Y+W4P7XHN3AU+tzyK/24EAGAAAAYJC/9T2+CgAAAAAAAAAAAAAAAAAAAADgJpfzHyIKFFBKAAAAAElFTkSuQmCC);
      background-size: 320px 40px; } }

.tsd-widget {
  display: inline-block;
  overflow: hidden;
  opacity: 0.6;
  height: 40px;
  transition: opacity 0.1s, background-color 0.2s;
  vertical-align: bottom;
  cursor: pointer; }
  .tsd-widget:hover {
    opacity: 0.8; }
  .tsd-widget.active {
    opacity: 1;
    background-color: #eee; }
  .tsd-widget.no-caption {
    width: 40px; }
    .tsd-widget.no-caption:before {
      margin: 0; }
  .tsd-widget.search:before {
    background-position: 0 0; }
  .tsd-widget.menu:before {
    background-position: -40px 0; }
  .tsd-widget.options:before {
    background-position: -80px 0; }
  .tsd-widget.options, .tsd-widget.menu {
    display: none; }
    @media (max-width: 900px) {
      .tsd-widget.options, .tsd-widget.menu {
        display: inline-block; } }
  input[type=checkbox] + .tsd-widget:before {
    background-position: -120px 0; }
  input[type=checkbox]:checked + .tsd-widget:before {
    background-position: -160px 0; }

.tsd-select {
  position: relative;
  display: inline-block;
  height: 40px;
  transition: opacity 0.1s, background-color 0.2s;
  vertical-align: bottom;
  cursor: pointer; }
  .tsd-select .tsd-select-label {
    opacity: 0.6;
    transition: opacity 0.2s; }
    .tsd-select .tsd-select-label:before {
      background-position: -240px 0; }
  .tsd-select.active .tsd-select-label {
    opacity: 0.8; }
  .tsd-select.active .tsd-select-list {
    visibility: visible;
    opacity: 1;
    transition-delay: 0s; }
  .tsd-select .tsd-select-list {
    position: absolute;
    visibility: hidden;
    top: 40px;
    left: 0;
    margin: 0;
    padding: 0;
    opacity: 0;
    list-style: none;
    box-shadow: 0 0 4px rgba(0, 0, 0, 0.25);
    transition: visibility 0s 0.2s, opacity 0.2s; }
    .tsd-select .tsd-select-list li {
      padding: 0 20px 0 0;
      background-color: #fdfdfd; }
      .tsd-select .tsd-select-list li:before {
        background-position: 40px 0; }
      .tsd-select .tsd-select-list li:nth-child(even) {
        background-color: #fff; }
      .tsd-select .tsd-select-list li:hover {
        background-color: #eee; }
      .tsd-select .tsd-select-list li.selected:before {
        background-position: -200px 0; }
  @media (max-width: 900px) {
    .tsd-select .tsd-select-list {
      top: 0;
      left: auto;
      right: 100%;
      margin-right: -5px; }
    .tsd-select .tsd-select-label:before {
      background-position: -280px 0; } }

img {
  max-width: 100%; }
</style>
</head>
<body>
<header>
	<div class="tsd-page-toolbar">
		<div class="container">
			<div class="table-wrap">
				<div class="table-cell">
					<strong><a href="../index.html">@auth0/auth0-spa-js</a></strong>
				</div>
				<div class="table-cell" id="tsd-widgets">
					<div id="tsd-filter">
						<a href="#" class="tsd-widget options no-caption" data-toggle="options">Options</a>
						<div class="tsd-filter-group">
							<div class="tsd-select" id="tsd-filter-visibility">
								<span class="tsd-select-label">All</span>
								<ul class="tsd-select-list">
									<li data-value="public">Public</li>
									<li data-value="protected">Public/Protected</li>
									<li data-value="private" class="selected">All</li>
								</ul>
							</div>
							<input type="checkbox" id="tsd-filter-inherited" checked />
							<label class="tsd-widget" for="tsd-filter-inherited">Inherited</label>
							<input type="checkbox" id="tsd-filter-only-exported" />
							<label class="tsd-widget" for="tsd-filter-only-exported">Only exported</label>
						</div>
					</div>
					<a href="#typedoc-main-index" class="tsd-widget menu no-caption">Menu</a>
				</div>
			</div>
		</div>
	</div>
</header>
<nav class="tsd-navigation secondary">
	<ul>
		<li class=" tsd-kind-class">
			<a href="../classes/auth0client.html" class="tsd-kind-icon">Auth0<wbr>Client</a>
		</li>
		<li class=" tsd-kind-class">
			<a href="../classes/authenticationerror.html" class="tsd-kind-icon">Authentication<wbr>Error</a>
		</li>
		<li class=" tsd-kind-class">
			<a href="../classes/genericerror.html" class="tsd-kind-icon">Generic<wbr>Error</a>
		</li>
		<li class=" tsd-kind-interface">
			<a href="auth0clientoptions.html" class="tsd-kind-icon">Auth0<wbr>Client<wbr>Options</a>
		</li>
		<li class=" tsd-kind-interface">
			<a href="getidtokenclaimsoptions.html" class="tsd-kind-icon">Get<wbr>IdToken<wbr>Claims<wbr>Options</a>
		</li>
		<li class=" tsd-kind-interface">
			<a href="gettokensilentlyoptions.html" class="tsd-kind-icon">Get<wbr>Token<wbr>Silently<wbr>Options</a>
		</li>
		<li class="current tsd-kind-interface">
			<a href="gettokenwithpopupoptions.html" class="tsd-kind-icon">Get<wbr>Token<wbr>With<wbr>Popup<wbr>Options</a>
			<ul>
				<li class=" tsd-kind-property tsd-parent-kind-interface tsd-is-inherited">
					<a href="gettokenwithpopupoptions.html#acr_values" class="tsd-kind-icon">acr_<wbr>values</a>
				</li>
				<li class=" tsd-kind-property tsd-parent-kind-interface tsd-is-inherited">
					<a href="gettokenwithpopupoptions.html#audience" class="tsd-kind-icon">audience</a>
				</li>
				<li class=" tsd-kind-property tsd-parent-kind-interface tsd-is-inherited">
					<a href="gettokenwithpopupoptions.html#connection" class="tsd-kind-icon">connection</a>
				</li>
				<li class=" tsd-kind-property tsd-parent-kind-interface tsd-is-inherited">
					<a href="gettokenwithpopupoptions.html#display" class="tsd-kind-icon">display</a>
				</li>
				<li class=" tsd-kind-property tsd-parent-kind-interface tsd-is-inherited">
					<a href="gettokenwithpopupoptions.html#id_token_hint" class="tsd-kind-icon">id_<wbr>token_<wbr>hint</a>
				</li>
				<li class=" tsd-kind-property tsd-parent-kind-interface tsd-is-inherited">
					<a href="gettokenwithpopupoptions.html#login_hint" class="tsd-kind-icon">login_<wbr>hint</a>
				</li>
				<li class=" tsd-kind-property tsd-parent-kind-interface tsd-is-inherited">
					<a href="gettokenwithpopupoptions.html#max_age" class="tsd-kind-icon">max_<wbr>age</a>
				</li>
				<li class=" tsd-kind-property tsd-parent-kind-interface tsd-is-inherited">
					<a href="gettokenwithpopupoptions.html#prompt" class="tsd-kind-icon">prompt</a>
				</li>
				<li class=" tsd-kind-property tsd-parent-kind-interface tsd-is-inherited">
					<a href="gettokenwithpopupoptions.html#scope" class="tsd-kind-icon">scope</a>
				</li>
				<li class=" tsd-kind-property tsd-parent-kind-interface tsd-is-inherited">
					<a href="gettokenwithpopupoptions.html#ui_locales" class="tsd-kind-icon">ui_<wbr>locales</a>
				</li>
			</ul>
		</li>
		<li class=" tsd-kind-interface">
			<a href="getuseroptions.html" class="tsd-kind-icon">Get<wbr>User<wbr>Options</a>
		</li>
		<li class=" tsd-kind-interface">
			<a href="logoutoptions.html" class="tsd-kind-icon">Logout<wbr>Options</a>
		</li>
		<li class=" tsd-kind-interface">
			<a href="popupconfigoptions.html" class="tsd-kind-icon">Popup<wbr>Config<wbr>Options</a>
		</li>
		<li class=" tsd-kind-interface">
			<a href="popuploginoptions.html" class="tsd-kind-icon">Popup<wbr>Login<wbr>Options</a>
		</li>
		<li class=" tsd-kind-interface">
			<a href="redirectloginoptions.html" class="tsd-kind-icon">Redirect<wbr>Login<wbr>Options</a>
		</li>
		<li class=" tsd-kind-interface">
			<a href="redirectloginresult.html" class="tsd-kind-icon">Redirect<wbr>Login<wbr>Result</a>
		</li>
		<li class=" tsd-kind-type-alias">
			<a href="../globals.html#getidtokenclaimsoptions" class="tsd-kind-icon">get<wbr>IdToken<wbr>Claims<wbr>Options</a>
		</li>
		<li class=" tsd-kind-function">
			<a href="../globals.html#createauth0client" class="tsd-kind-icon">create<wbr>Auth0<wbr>Client</a>
		</li>
	</ul>
</nav>
<div class="container container-main">
	<div class="content-wrap">
		<section class="tsd-panel tsd-hierarchy">
			<h3>Hierarchy</h3>
			<ul class="tsd-hierarchy">
				<li>
					<a href="popuploginoptions.html" class="tsd-signature-type">PopupLoginOptions</a>
					<ul class="tsd-hierarchy">
						<li>
							<span class="target">GetTokenWithPopupOptions</span>
						</li>
					</ul>
				</li>
			</ul>
		</section>
		<section class="tsd-panel tsd-kind-interface">
			<h3 class="tsd-before-signature">Indexable</h3>
			<div class="tsd-signature tsd-kind-icon"><span class="tsd-signature-symbol">[</span>key: <span class="tsd-signature-type">string</span><span class="tsd-signature-symbol">]: </span><span class="tsd-signature-type">any</span></div>
			<div class="tsd-comment tsd-typography">
				<div class="lead">
					<p>If you need to send custom parameters to the Authorization Server,
					make sure to use the original parameter name.</p>
				</div>
			</div>
		</section>
		<section class="tsd-panel-group tsd-index-group">
			<h2>Index</h2>
			<section class="tsd-panel tsd-index-panel">
				<div class="tsd-index-content">
					<section class="tsd-index-section tsd-is-inherited">
						<h3>Properties</h3>
						<ul class="tsd-index-list">
							<li class="tsd-kind-property tsd-parent-kind-interface tsd-is-inherited"><a href="gettokenwithpopupoptions.html#acr_values" class="tsd-kind-icon">acr_<wbr>values</a></li>
							<li class="tsd-kind-property tsd-parent-kind-interface tsd-is-inherited"><a href="gettokenwithpopupoptions.html#audience" class="tsd-kind-icon">audience</a></li>
							<li class="tsd-kind-property tsd-parent-kind-interface tsd-is-inherited"><a href="gettokenwithpopupoptions.html#connection" class="tsd-kind-icon">connection</a></li>
							<li class="tsd-kind-property tsd-parent-kind-interface tsd-is-inherited"><a href="gettokenwithpopupoptions.html#display" class="tsd-kind-icon">display</a></li>
							<li class="tsd-kind-property tsd-parent-kind-interface tsd-is-inherited"><a href="gettokenwithpopupoptions.html#id_token_hint" class="tsd-kind-icon">id_<wbr>token_<wbr>hint</a></li>
							<li class="tsd-kind-property tsd-parent-kind-interface tsd-is-inherited"><a href="gettokenwithpopupoptions.html#login_hint" class="tsd-kind-icon">login_<wbr>hint</a></li>
							<li class="tsd-kind-property tsd-parent-kind-interface tsd-is-inherited"><a href="gettokenwithpopupoptions.html#max_age" class="tsd-kind-icon">max_<wbr>age</a></li>
							<li class="tsd-kind-property tsd-parent-kind-interface tsd-is-inherited"><a href="gettokenwithpopupoptions.html#prompt" class="tsd-kind-icon">prompt</a></li>
							<li class="tsd-kind-property tsd-parent-kind-interface tsd-is-inherited"><a href="gettokenwithpopupoptions.html#scope" class="tsd-kind-icon">scope</a></li>
							<li class="tsd-kind-property tsd-parent-kind-interface tsd-is-inherited"><a href="gettokenwithpopupoptions.html#ui_locales" class="tsd-kind-icon">ui_<wbr>locales</a></li>
						</ul>
					</section>
				</div>
			</section>
		</section>
		<section class="tsd-panel-group tsd-member-group tsd-is-inherited">
			<h2>Properties</h2>
			<section class="tsd-panel tsd-member tsd-kind-property tsd-parent-kind-interface tsd-is-inherited">
				<a name="acr_values" class="tsd-anchor"></a>
				<h3><span class="tsd-flag ts-flagOptional">Optional</span> acr_<wbr>values</h3>
				<div class="tsd-signature tsd-kind-icon">acr_<wbr>values<span class="tsd-signature-symbol">:</span> <span class="tsd-signature-type">string</span></div>
				<aside class="tsd-sources">
					<p>Inherited from BaseLoginOptions.acr_values</p>
					<ul>
<<<<<<< HEAD
						<li>Defined in <a href="https://github.com/auth0/auth0-spa-js/blob/53509dc/src/global.ts#L40">global.ts:40</a></li>
=======
						<li>Defined in <a href="https://github.com/auth0/auth0-spa-js/blob/fb984a6/src/global.ts#L40">src/global.ts:40</a></li>
>>>>>>> 3cc274a4
					</ul>
				</aside>
			</section>
			<section class="tsd-panel tsd-member tsd-kind-property tsd-parent-kind-interface tsd-is-inherited">
				<a name="audience" class="tsd-anchor"></a>
				<h3><span class="tsd-flag ts-flagOptional">Optional</span> audience</h3>
				<div class="tsd-signature tsd-kind-icon">audience<span class="tsd-signature-symbol">:</span> <span class="tsd-signature-type">string</span></div>
				<aside class="tsd-sources">
					<p>Inherited from BaseLoginOptions.audience</p>
					<ul>
<<<<<<< HEAD
						<li>Defined in <a href="https://github.com/auth0/auth0-spa-js/blob/53509dc/src/global.ts#L49">global.ts:49</a></li>
=======
						<li>Defined in <a href="https://github.com/auth0/auth0-spa-js/blob/fb984a6/src/global.ts#L49">src/global.ts:49</a></li>
>>>>>>> 3cc274a4
					</ul>
				</aside>
				<div class="tsd-comment tsd-typography">
					<div class="lead">
						<p>The default audience to be used for requesting API access.</p>
					</div>
				</div>
			</section>
			<section class="tsd-panel tsd-member tsd-kind-property tsd-parent-kind-interface tsd-is-inherited">
				<a name="connection" class="tsd-anchor"></a>
				<h3><span class="tsd-flag ts-flagOptional">Optional</span> connection</h3>
				<div class="tsd-signature tsd-kind-icon">connection<span class="tsd-signature-symbol">:</span> <span class="tsd-signature-type">string</span></div>
				<aside class="tsd-sources">
					<p>Inherited from BaseLoginOptions.connection</p>
					<ul>
<<<<<<< HEAD
						<li>Defined in <a href="https://github.com/auth0/auth0-spa-js/blob/53509dc/src/global.ts#L55">global.ts:55</a></li>
=======
						<li>Defined in <a href="https://github.com/auth0/auth0-spa-js/blob/fb984a6/src/global.ts#L55">src/global.ts:55</a></li>
>>>>>>> 3cc274a4
					</ul>
				</aside>
				<div class="tsd-comment tsd-typography">
					<div class="lead">
						<p>The name of the connection configured for your application.
							If null, it will redirect to the Auth0 Login Page and show
						the Login Widget.</p>
					</div>
				</div>
			</section>
			<section class="tsd-panel tsd-member tsd-kind-property tsd-parent-kind-interface tsd-is-inherited">
				<a name="display" class="tsd-anchor"></a>
				<h3><span class="tsd-flag ts-flagOptional">Optional</span> display</h3>
				<div class="tsd-signature tsd-kind-icon">display<span class="tsd-signature-symbol">:</span> <span class="tsd-signature-type">"page"</span><span class="tsd-signature-symbol"> | </span><span class="tsd-signature-type">"popup"</span><span class="tsd-signature-symbol"> | </span><span class="tsd-signature-type">"touch"</span><span class="tsd-signature-symbol"> | </span><span class="tsd-signature-type">"wap"</span></div>
				<aside class="tsd-sources">
					<p>Inherited from BaseLoginOptions.display</p>
					<ul>
<<<<<<< HEAD
						<li>Defined in <a href="https://github.com/auth0/auth0-spa-js/blob/53509dc/src/global.ts#L11">global.ts:11</a></li>
=======
						<li>Defined in <a href="https://github.com/auth0/auth0-spa-js/blob/fb984a6/src/global.ts#L11">src/global.ts:11</a></li>
>>>>>>> 3cc274a4
					</ul>
				</aside>
				<div class="tsd-comment tsd-typography">
					<div class="lead">
						<ul>
							<li><code>&#39;page&#39;</code>: displays the UI with a full page view</li>
							<li><code>&#39;popup&#39;</code>: displays the UI with a popup window</li>
							<li><code>&#39;touch&#39;</code>: displays the UI in a way that leverages a touch interface</li>
							<li><code>&#39;wap&#39;</code>: displays the UI with a &quot;feature phone&quot; type interface</li>
						</ul>
					</div>
				</div>
			</section>
			<section class="tsd-panel tsd-member tsd-kind-property tsd-parent-kind-interface tsd-is-inherited">
				<a name="id_token_hint" class="tsd-anchor"></a>
				<h3><span class="tsd-flag ts-flagOptional">Optional</span> id_<wbr>token_<wbr>hint</h3>
				<div class="tsd-signature tsd-kind-icon">id_<wbr>token_<wbr>hint<span class="tsd-signature-symbol">:</span> <span class="tsd-signature-type">string</span></div>
				<aside class="tsd-sources">
					<p>Inherited from BaseLoginOptions.id_token_hint</p>
					<ul>
<<<<<<< HEAD
						<li>Defined in <a href="https://github.com/auth0/auth0-spa-js/blob/53509dc/src/global.ts#L33">global.ts:33</a></li>
=======
						<li>Defined in <a href="https://github.com/auth0/auth0-spa-js/blob/fb984a6/src/global.ts#L33">src/global.ts:33</a></li>
>>>>>>> 3cc274a4
					</ul>
				</aside>
				<div class="tsd-comment tsd-typography">
					<div class="lead">
						<p>Previously issued ID Token.</p>
					</div>
				</div>
			</section>
			<section class="tsd-panel tsd-member tsd-kind-property tsd-parent-kind-interface tsd-is-inherited">
				<a name="login_hint" class="tsd-anchor"></a>
				<h3><span class="tsd-flag ts-flagOptional">Optional</span> login_<wbr>hint</h3>
				<div class="tsd-signature tsd-kind-icon">login_<wbr>hint<span class="tsd-signature-symbol">:</span> <span class="tsd-signature-type">string</span></div>
				<aside class="tsd-sources">
					<p>Inherited from BaseLoginOptions.login_hint</p>
					<ul>
<<<<<<< HEAD
						<li>Defined in <a href="https://github.com/auth0/auth0-spa-js/blob/53509dc/src/global.ts#L39">global.ts:39</a></li>
=======
						<li>Defined in <a href="https://github.com/auth0/auth0-spa-js/blob/fb984a6/src/global.ts#L39">src/global.ts:39</a></li>
>>>>>>> 3cc274a4
					</ul>
				</aside>
				<div class="tsd-comment tsd-typography">
					<div class="lead">
						<p>The user&#39;s email address or other identifier. When your app knows
							which user is trying to authenticate, you can provide this parameter
						to pre-fill the email box or select the right session for sign-in.</p>
					</div>
				</div>
			</section>
			<section class="tsd-panel tsd-member tsd-kind-property tsd-parent-kind-interface tsd-is-inherited">
				<a name="max_age" class="tsd-anchor"></a>
				<h3><span class="tsd-flag ts-flagOptional">Optional</span> max_<wbr>age</h3>
				<div class="tsd-signature tsd-kind-icon">max_<wbr>age<span class="tsd-signature-symbol">:</span> <span class="tsd-signature-type">string</span><span class="tsd-signature-symbol"> | </span><span class="tsd-signature-type">number</span></div>
				<aside class="tsd-sources">
					<p>Inherited from BaseLoginOptions.max_age</p>
					<ul>
<<<<<<< HEAD
						<li>Defined in <a href="https://github.com/auth0/auth0-spa-js/blob/53509dc/src/global.ts#L24">global.ts:24</a></li>
=======
						<li>Defined in <a href="https://github.com/auth0/auth0-spa-js/blob/fb984a6/src/global.ts#L24">src/global.ts:24</a></li>
>>>>>>> 3cc274a4
					</ul>
				</aside>
				<div class="tsd-comment tsd-typography">
					<div class="lead">
						<p>Maximum allowable elasped time (in seconds) since authentication.
							If the last time the user authenticated is greater than this value,
						the user must be reauthenticated.</p>
					</div>
				</div>
			</section>
			<section class="tsd-panel tsd-member tsd-kind-property tsd-parent-kind-interface tsd-is-inherited">
				<a name="prompt" class="tsd-anchor"></a>
				<h3><span class="tsd-flag ts-flagOptional">Optional</span> prompt</h3>
				<div class="tsd-signature tsd-kind-icon">prompt<span class="tsd-signature-symbol">:</span> <span class="tsd-signature-type">"none"</span><span class="tsd-signature-symbol"> | </span><span class="tsd-signature-type">"login"</span><span class="tsd-signature-symbol"> | </span><span class="tsd-signature-type">"consent"</span><span class="tsd-signature-symbol"> | </span><span class="tsd-signature-type">"select_account"</span></div>
				<aside class="tsd-sources">
					<p>Inherited from BaseLoginOptions.prompt</p>
					<ul>
<<<<<<< HEAD
						<li>Defined in <a href="https://github.com/auth0/auth0-spa-js/blob/53509dc/src/global.ts#L18">global.ts:18</a></li>
=======
						<li>Defined in <a href="https://github.com/auth0/auth0-spa-js/blob/fb984a6/src/global.ts#L18">src/global.ts:18</a></li>
>>>>>>> 3cc274a4
					</ul>
				</aside>
				<div class="tsd-comment tsd-typography">
					<div class="lead">
						<ul>
							<li><code>&#39;none&#39;</code>: do not prompt user for login or consent on reauthentication</li>
							<li><code>&#39;login&#39;</code>: prompt user for reauthentication</li>
							<li><code>&#39;consent&#39;</code>: prompt user for consent before processing request</li>
							<li><code>&#39;select_account&#39;</code>: prompt user to select an account</li>
						</ul>
					</div>
				</div>
			</section>
			<section class="tsd-panel tsd-member tsd-kind-property tsd-parent-kind-interface tsd-is-inherited">
				<a name="scope" class="tsd-anchor"></a>
				<h3><span class="tsd-flag ts-flagOptional">Optional</span> scope</h3>
				<div class="tsd-signature tsd-kind-icon">scope<span class="tsd-signature-symbol">:</span> <span class="tsd-signature-type">string</span></div>
				<aside class="tsd-sources">
					<p>Inherited from BaseLoginOptions.scope</p>
					<ul>
<<<<<<< HEAD
						<li>Defined in <a href="https://github.com/auth0/auth0-spa-js/blob/53509dc/src/global.ts#L45">global.ts:45</a></li>
=======
						<li>Defined in <a href="https://github.com/auth0/auth0-spa-js/blob/fb984a6/src/global.ts#L45">src/global.ts:45</a></li>
>>>>>>> 3cc274a4
					</ul>
				</aside>
				<div class="tsd-comment tsd-typography">
					<div class="lead">
						<p>The default scope to be used on authentication requests.
						<code>openid profile email</code> is always added to all requests.</p>
					</div>
				</div>
			</section>
			<section class="tsd-panel tsd-member tsd-kind-property tsd-parent-kind-interface tsd-is-inherited">
				<a name="ui_locales" class="tsd-anchor"></a>
				<h3><span class="tsd-flag ts-flagOptional">Optional</span> ui_<wbr>locales</h3>
				<div class="tsd-signature tsd-kind-icon">ui_<wbr>locales<span class="tsd-signature-symbol">:</span> <span class="tsd-signature-type">string</span></div>
				<aside class="tsd-sources">
					<p>Inherited from BaseLoginOptions.ui_locales</p>
					<ul>
<<<<<<< HEAD
						<li>Defined in <a href="https://github.com/auth0/auth0-spa-js/blob/53509dc/src/global.ts#L29">global.ts:29</a></li>
=======
						<li>Defined in <a href="https://github.com/auth0/auth0-spa-js/blob/fb984a6/src/global.ts#L29">src/global.ts:29</a></li>
>>>>>>> 3cc274a4
					</ul>
				</aside>
				<div class="tsd-comment tsd-typography">
					<div class="lead">
						<p>The space-separated list of language tags, ordered by preference.
						For example: <code>&#39;fr-CA fr en&#39;</code>.</p>
					</div>
				</div>
			</section>
		</section>
		<footer>
			<div class="container">
				<h2>Legend</h2>
				<div class="tsd-legend-group">
					<ul class="tsd-legend">
						<li class="tsd-kind-module"><span class="tsd-kind-icon">Module</span></li>
						<li class="tsd-kind-object-literal"><span class="tsd-kind-icon">Object literal</span></li>
						<li class="tsd-kind-variable"><span class="tsd-kind-icon">Variable</span></li>
						<li class="tsd-kind-function"><span class="tsd-kind-icon">Function</span></li>
						<li class="tsd-kind-function tsd-has-type-parameter"><span class="tsd-kind-icon">Function with type parameter</span></li>
						<li class="tsd-kind-index-signature"><span class="tsd-kind-icon">Index signature</span></li>
						<li class="tsd-kind-type-alias"><span class="tsd-kind-icon">Type alias</span></li>
						<li class="tsd-kind-type-alias tsd-has-type-parameter"><span class="tsd-kind-icon">Type alias with type parameter</span></li>
					</ul>
					<ul class="tsd-legend">
						<li class="tsd-kind-enum"><span class="tsd-kind-icon">Enumeration</span></li>
						<li class="tsd-kind-enum-member"><span class="tsd-kind-icon">Enumeration member</span></li>
						<li class="tsd-kind-property tsd-parent-kind-enum"><span class="tsd-kind-icon">Property</span></li>
						<li class="tsd-kind-method tsd-parent-kind-enum"><span class="tsd-kind-icon">Method</span></li>
					</ul>
					<ul class="tsd-legend">
						<li class="tsd-kind-interface"><span class="tsd-kind-icon">Interface</span></li>
						<li class="tsd-kind-interface tsd-has-type-parameter"><span class="tsd-kind-icon">Interface with type parameter</span></li>
						<li class="tsd-kind-constructor tsd-parent-kind-interface"><span class="tsd-kind-icon">Constructor</span></li>
						<li class="tsd-kind-property tsd-parent-kind-interface"><span class="tsd-kind-icon">Property</span></li>
						<li class="tsd-kind-method tsd-parent-kind-interface"><span class="tsd-kind-icon">Method</span></li>
						<li class="tsd-kind-index-signature tsd-parent-kind-interface"><span class="tsd-kind-icon">Index signature</span></li>
					</ul>
					<ul class="tsd-legend">
						<li class="tsd-kind-class"><span class="tsd-kind-icon">Class</span></li>
						<li class="tsd-kind-class tsd-has-type-parameter"><span class="tsd-kind-icon">Class with type parameter</span></li>
						<li class="tsd-kind-constructor tsd-parent-kind-class"><span class="tsd-kind-icon">Constructor</span></li>
						<li class="tsd-kind-property tsd-parent-kind-class"><span class="tsd-kind-icon">Property</span></li>
						<li class="tsd-kind-method tsd-parent-kind-class"><span class="tsd-kind-icon">Method</span></li>
						<li class="tsd-kind-accessor tsd-parent-kind-class"><span class="tsd-kind-icon">Accessor</span></li>
						<li class="tsd-kind-index-signature tsd-parent-kind-class"><span class="tsd-kind-icon">Index signature</span></li>
					</ul>
					<ul class="tsd-legend">
						<li class="tsd-kind-constructor tsd-parent-kind-class tsd-is-inherited"><span class="tsd-kind-icon">Inherited constructor</span></li>
						<li class="tsd-kind-property tsd-parent-kind-class tsd-is-inherited"><span class="tsd-kind-icon">Inherited property</span></li>
						<li class="tsd-kind-method tsd-parent-kind-class tsd-is-inherited"><span class="tsd-kind-icon">Inherited method</span></li>
						<li class="tsd-kind-accessor tsd-parent-kind-class tsd-is-inherited"><span class="tsd-kind-icon">Inherited accessor</span></li>
					</ul>
					<ul class="tsd-legend">
						<li class="tsd-kind-property tsd-parent-kind-class tsd-is-protected"><span class="tsd-kind-icon">Protected property</span></li>
						<li class="tsd-kind-method tsd-parent-kind-class tsd-is-protected"><span class="tsd-kind-icon">Protected method</span></li>
						<li class="tsd-kind-accessor tsd-parent-kind-class tsd-is-protected"><span class="tsd-kind-icon">Protected accessor</span></li>
					</ul>
					<ul class="tsd-legend">
						<li class="tsd-kind-property tsd-parent-kind-class tsd-is-private"><span class="tsd-kind-icon">Private property</span></li>
						<li class="tsd-kind-method tsd-parent-kind-class tsd-is-private"><span class="tsd-kind-icon">Private method</span></li>
						<li class="tsd-kind-accessor tsd-parent-kind-class tsd-is-private"><span class="tsd-kind-icon">Private accessor</span></li>
					</ul>
					<ul class="tsd-legend">
						<li class="tsd-kind-property tsd-parent-kind-class tsd-is-static"><span class="tsd-kind-icon">Static property</span></li>
						<li class="tsd-kind-call-signature tsd-parent-kind-class tsd-is-static"><span class="tsd-kind-icon">Static method</span></li>
					</ul>
				</div>
			</div>
		</footer>
	</div>
</div>
<script type="text/javascript">
!function(e,t){"use strict";"object"==typeof module&&"object"==typeof module.exports?module.exports=e.document?t(e,!0):function(e){if(!e.document)throw new Error("jQuery requires a window with a document");return t(e)}:t(e)}("undefined"!=typeof window?window:this,function(C,e){"use strict";function x(e){return null!=e&&e===e.window}var t=[],E=C.document,r=Object.getPrototypeOf,s=t.slice,g=t.concat,u=t.push,i=t.indexOf,n={},o=n.toString,v=n.hasOwnProperty,a=v.toString,l=a.call(Object),y={},m=function(e){return"function"==typeof e&&"number"!=typeof e.nodeType},c={type:!0,src:!0,nonce:!0,noModule:!0};function b(e,t,n){var r,i,o=(n=n||E).createElement("script");if(o.text=e,t)for(r in c)(i=t[r]||t.getAttribute&&t.getAttribute(r))&&o.setAttribute(r,i);n.head.appendChild(o).parentNode.removeChild(o)}function w(e){return null==e?e+"":"object"==typeof e||"function"==typeof e?n[o.call(e)]||"object":typeof e}var f="3.4.1",k=function(e,t){return new k.fn.init(e,t)},p=/^[\s\uFEFF\xA0]+|[\s\uFEFF\xA0]+$/g;function d(e){var t=!!e&&"length"in e&&e.length,n=w(e);return!m(e)&&!x(e)&&("array"===n||0===t||"number"==typeof t&&0<t&&t-1 in e)}k.fn=k.prototype={jquery:f,constructor:k,length:0,toArray:function(){return s.call(this)},get:function(e){return null==e?s.call(this):e<0?this[e+this.length]:this[e]},pushStack:function(e){var t=k.merge(this.constructor(),e);return t.prevObject=this,t},each:function(e){return k.each(this,e)},map:function(n){return this.pushStack(k.map(this,function(e,t){return n.call(e,t,e)}))},slice:function(){return this.pushStack(s.apply(this,arguments))},first:function(){return this.eq(0)},last:function(){return this.eq(-1)},eq:function(e){var t=this.length,n=+e+(e<0?t:0);return this.pushStack(0<=n&&n<t?[this[n]]:[])},end:function(){return this.prevObject||this.constructor()},push:u,sort:t.sort,splice:t.splice},k.extend=k.fn.extend=function(){var e,t,n,r,i,o,a=arguments[0]||{},s=1,u=arguments.length,l=!1;for("boolean"==typeof a&&(l=a,a=arguments[s]||{},s++),"object"==typeof a||m(a)||(a={}),s===u&&(a=this,s--);s<u;s++)if(null!=(e=arguments[s]))for(t in e)r=e[t],"__proto__"!==t&&a!==r&&(l&&r&&(k.isPlainObject(r)||(i=Array.isArray(r)))?(n=a[t],o=i&&!Array.isArray(n)?[]:i||k.isPlainObject(n)?n:{},i=!1,a[t]=k.extend(l,o,r)):void 0!==r&&(a[t]=r));return a},k.extend({expando:"jQuery"+(f+Math.random()).replace(/\D/g,""),isReady:!0,error:function(e){throw new Error(e)},noop:function(){},isPlainObject:function(e){var t,n;return!(!e||"[object Object]"!==o.call(e)||(t=r(e))&&("function"!=typeof(n=v.call(t,"constructor")&&t.constructor)||a.call(n)!==l))},isEmptyObject:function(e){var t;for(t in e)return!1;return!0},globalEval:function(e,t){b(e,{nonce:t&&t.nonce})},each:function(e,t){var n,r=0;if(d(e))for(n=e.length;r<n&&!1!==t.call(e[r],r,e[r]);r++);else for(r in e)if(!1===t.call(e[r],r,e[r]))break;return e},trim:function(e){return null==e?"":(e+"").replace(p,"")},makeArray:function(e,t){var n=t||[];return null!=e&&(d(Object(e))?k.merge(n,"string"==typeof e?[e]:e):u.call(n,e)),n},inArray:function(e,t,n){return null==t?-1:i.call(t,e,n)},merge:function(e,t){for(var n=+t.length,r=0,i=e.length;r<n;r++)e[i++]=t[r];return e.length=i,e},grep:function(e,t,n){for(var r=[],i=0,o=e.length,a=!n;i<o;i++)!t(e[i],i)!=a&&r.push(e[i]);return r},map:function(e,t,n){var r,i,o=0,a=[];if(d(e))for(r=e.length;o<r;o++)null!=(i=t(e[o],o,n))&&a.push(i);else for(o in e)null!=(i=t(e[o],o,n))&&a.push(i);return g.apply([],a)},guid:1,support:y}),"function"==typeof Symbol&&(k.fn[Symbol.iterator]=t[Symbol.iterator]),k.each("Boolean Number String Function Array Date RegExp Object Error Symbol".split(" "),function(e,t){n["[object "+t+"]"]=t.toLowerCase()});var h=function(n){function ne(e,t,n){var r="0x"+t-65536;return r!=r||n?t:r<0?String.fromCharCode(65536+r):String.fromCharCode(r>>10|55296,1023&r|56320)}function oe(){T()}var e,d,b,o,i,h,f,g,w,u,l,T,C,a,E,v,s,c,y,k="sizzle"+1*new Date,m=n.document,S=0,r=0,p=ue(),x=ue(),N=ue(),A=ue(),D=function(e,t){return e===t&&(l=!0),0},j={}.hasOwnProperty,t=[],q=t.pop,L=t.push,H=t.push,O=t.slice,P=function(e,t){for(var n=0,r=e.length;n<r;n++)if(e[n]===t)return n;return-1},R="checked|selected|async|autofocus|autoplay|controls|defer|disabled|hidden|ismap|loop|multiple|open|readonly|required|scoped",M="[\\x20\\t\\r\\n\\f]",I="(?:\\\\.|[\\w-]|[^\0-\\xa0])+",W="\\["+M+"*("+I+")(?:"+M+"*([*^$|!~]?=)"+M+"*(?:'((?:\\\\.|[^\\\\'])*)'|\"((?:\\\\.|[^\\\\\"])*)\"|("+I+"))|)"+M+"*\\]",$=":("+I+")(?:\\((('((?:\\\\.|[^\\\\'])*)'|\"((?:\\\\.|[^\\\\\"])*)\")|((?:\\\\.|[^\\\\()[\\]]|"+W+")*)|.*)\\)|)",F=new RegExp(M+"+","g"),B=new RegExp("^"+M+"+|((?:^|[^\\\\])(?:\\\\.)*)"+M+"+$","g"),_=new RegExp("^"+M+"*,"+M+"*"),z=new RegExp("^"+M+"*([>+~]|"+M+")"+M+"*"),U=new RegExp(M+"|>"),X=new RegExp($),V=new RegExp("^"+I+"$"),G={ID:new RegExp("^#("+I+")"),CLASS:new RegExp("^\\.("+I+")"),TAG:new RegExp("^("+I+"|[*])"),ATTR:new RegExp("^"+W),PSEUDO:new RegExp("^"+$),CHILD:new RegExp("^:(only|first|last|nth|nth-last)-(child|of-type)(?:\\("+M+"*(even|odd|(([+-]|)(\\d*)n|)"+M+"*(?:([+-]|)"+M+"*(\\d+)|))"+M+"*\\)|)","i"),bool:new RegExp("^(?:"+R+")$","i"),needsContext:new RegExp("^"+M+"*[>+~]|:(even|odd|eq|gt|lt|nth|first|last)(?:\\("+M+"*((?:-\\d)?\\d*)"+M+"*\\)|)(?=[^-]|$)","i")},Y=/HTML$/i,Q=/^(?:input|select|textarea|button)$/i,J=/^h\d$/i,K=/^[^{]+\{\s*\[native \w/,Z=/^(?:#([\w-]+)|(\w+)|\.([\w-]+))$/,ee=/[+~]/,te=new RegExp("\\\\([\\da-f]{1,6}"+M+"?|("+M+")|.)","ig"),re=/([\0-\x1f\x7f]|^-?\d)|^-$|[^\0-\x1f\x7f-\uFFFF\w-]/g,ie=function(e,t){return t?"\0"===e?"�":e.slice(0,-1)+"\\"+e.charCodeAt(e.length-1).toString(16)+" ":"\\"+e},ae=be(function(e){return!0===e.disabled&&"fieldset"===e.nodeName.toLowerCase()},{dir:"parentNode",next:"legend"});try{H.apply(t=O.call(m.childNodes),m.childNodes),t[m.childNodes.length].nodeType}catch(e){H={apply:t.length?function(e,t){L.apply(e,O.call(t))}:function(e,t){for(var n=e.length,r=0;e[n++]=t[r++];);e.length=n-1}}}function se(t,e,n,r){var i,o,a,s,u,l,c,f=e&&e.ownerDocument,p=e?e.nodeType:9;if(n=n||[],"string"!=typeof t||!t||1!==p&&9!==p&&11!==p)return n;if(!r&&((e?e.ownerDocument||e:m)!==C&&T(e),e=e||C,E)){if(11!==p&&(u=Z.exec(t)))if(i=u[1]){if(9===p){if(!(a=e.getElementById(i)))return n;if(a.id===i)return n.push(a),n}else if(f&&(a=f.getElementById(i))&&y(e,a)&&a.id===i)return n.push(a),n}else{if(u[2])return H.apply(n,e.getElementsByTagName(t)),n;if((i=u[3])&&d.getElementsByClassName&&e.getElementsByClassName)return H.apply(n,e.getElementsByClassName(i)),n}if(d.qsa&&!A[t+" "]&&(!v||!v.test(t))&&(1!==p||"object"!==e.nodeName.toLowerCase())){if(c=t,f=e,1===p&&U.test(t)){for((s=e.getAttribute("id"))?s=s.replace(re,ie):e.setAttribute("id",s=k),o=(l=h(t)).length;o--;)l[o]="#"+s+" "+xe(l[o]);c=l.join(","),f=ee.test(t)&&ye(e.parentNode)||e}try{return H.apply(n,f.querySelectorAll(c)),n}catch(e){A(t,!0)}finally{s===k&&e.removeAttribute("id")}}}return g(t.replace(B,"$1"),e,n,r)}function ue(){var r=[];return function e(t,n){return r.push(t+" ")>b.cacheLength&&delete e[r.shift()],e[t+" "]=n}}function le(e){return e[k]=!0,e}function ce(e){var t=C.createElement("fieldset");try{return!!e(t)}catch(e){return!1}finally{t.parentNode&&t.parentNode.removeChild(t),t=null}}function fe(e,t){for(var n=e.split("|"),r=n.length;r--;)b.attrHandle[n[r]]=t}function pe(e,t){var n=t&&e,r=n&&1===e.nodeType&&1===t.nodeType&&e.sourceIndex-t.sourceIndex;if(r)return r;if(n)for(;n=n.nextSibling;)if(n===t)return-1;return e?1:-1}function de(t){return function(e){return"input"===e.nodeName.toLowerCase()&&e.type===t}}function he(n){return function(e){var t=e.nodeName.toLowerCase();return("input"===t||"button"===t)&&e.type===n}}function ge(t){return function(e){return"form"in e?e.parentNode&&!1===e.disabled?"label"in e?"label"in e.parentNode?e.parentNode.disabled===t:e.disabled===t:e.isDisabled===t||e.isDisabled!==!t&&ae(e)===t:e.disabled===t:"label"in e&&e.disabled===t}}function ve(a){return le(function(o){return o=+o,le(function(e,t){for(var n,r=a([],e.length,o),i=r.length;i--;)e[n=r[i]]&&(e[n]=!(t[n]=e[n]))})})}function ye(e){return e&&void 0!==e.getElementsByTagName&&e}for(e in d=se.support={},i=se.isXML=function(e){var t=e.namespaceURI,n=(e.ownerDocument||e).documentElement;return!Y.test(t||n&&n.nodeName||"HTML")},T=se.setDocument=function(e){var t,n,r=e?e.ownerDocument||e:m;return r!==C&&9===r.nodeType&&r.documentElement&&(a=(C=r).documentElement,E=!i(C),m!==C&&(n=C.defaultView)&&n.top!==n&&(n.addEventListener?n.addEventListener("unload",oe,!1):n.attachEvent&&n.attachEvent("onunload",oe)),d.attributes=ce(function(e){return e.className="i",!e.getAttribute("className")}),d.getElementsByTagName=ce(function(e){return e.appendChild(C.createComment("")),!e.getElementsByTagName("*").length}),d.getElementsByClassName=K.test(C.getElementsByClassName),d.getById=ce(function(e){return a.appendChild(e).id=k,!C.getElementsByName||!C.getElementsByName(k).length}),d.getById?(b.filter.ID=function(e){var t=e.replace(te,ne);return function(e){return e.getAttribute("id")===t}},b.find.ID=function(e,t){if(void 0!==t.getElementById&&E){var n=t.getElementById(e);return n?[n]:[]}}):(b.filter.ID=function(e){var n=e.replace(te,ne);return function(e){var t=void 0!==e.getAttributeNode&&e.getAttributeNode("id");return t&&t.value===n}},b.find.ID=function(e,t){if(void 0!==t.getElementById&&E){var n,r,i,o=t.getElementById(e);if(o){if((n=o.getAttributeNode("id"))&&n.value===e)return[o];for(i=t.getElementsByName(e),r=0;o=i[r++];)if((n=o.getAttributeNode("id"))&&n.value===e)return[o]}return[]}}),b.find.TAG=d.getElementsByTagName?function(e,t){return void 0!==t.getElementsByTagName?t.getElementsByTagName(e):d.qsa?t.querySelectorAll(e):void 0}:function(e,t){var n,r=[],i=0,o=t.getElementsByTagName(e);if("*"!==e)return o;for(;n=o[i++];)1===n.nodeType&&r.push(n);return r},b.find.CLASS=d.getElementsByClassName&&function(e,t){if(void 0!==t.getElementsByClassName&&E)return t.getElementsByClassName(e)},s=[],v=[],(d.qsa=K.test(C.querySelectorAll))&&(ce(function(e){a.appendChild(e).innerHTML="<a id='"+k+"'></a><select id='"+k+"-\r\\' msallowcapture=''><option selected=''></option></select>",e.querySelectorAll("[msallowcapture^='']").length&&v.push("[*^$]="+M+"*(?:''|\"\")"),e.querySelectorAll("[selected]").length||v.push("\\["+M+"*(?:value|"+R+")"),e.querySelectorAll("[id~="+k+"-]").length||v.push("~="),e.querySelectorAll(":checked").length||v.push(":checked"),e.querySelectorAll("a#"+k+"+*").length||v.push(".#.+[+~]")}),ce(function(e){e.innerHTML="<a href='' disabled='disabled'></a><select disabled='disabled'><option/></select>";var t=C.createElement("input");t.setAttribute("type","hidden"),e.appendChild(t).setAttribute("name","D"),e.querySelectorAll("[name=d]").length&&v.push("name"+M+"*[*^$|!~]?="),2!==e.querySelectorAll(":enabled").length&&v.push(":enabled",":disabled"),a.appendChild(e).disabled=!0,2!==e.querySelectorAll(":disabled").length&&v.push(":enabled",":disabled"),e.querySelectorAll("*,:x"),v.push(",.*:")})),(d.matchesSelector=K.test(c=a.matches||a.webkitMatchesSelector||a.mozMatchesSelector||a.oMatchesSelector||a.msMatchesSelector))&&ce(function(e){d.disconnectedMatch=c.call(e,"*"),c.call(e,"[s!='']:x"),s.push("!=",$)}),v=v.length&&new RegExp(v.join("|")),s=s.length&&new RegExp(s.join("|")),t=K.test(a.compareDocumentPosition),y=t||K.test(a.contains)?function(e,t){var n=9===e.nodeType?e.documentElement:e,r=t&&t.parentNode;return e===r||!(!r||1!==r.nodeType||!(n.contains?n.contains(r):e.compareDocumentPosition&&16&e.compareDocumentPosition(r)))}:function(e,t){if(t)for(;t=t.parentNode;)if(t===e)return!0;return!1},D=t?function(e,t){if(e===t)return l=!0,0;var n=!e.compareDocumentPosition-!t.compareDocumentPosition;return n||(1&(n=(e.ownerDocument||e)===(t.ownerDocument||t)?e.compareDocumentPosition(t):1)||!d.sortDetached&&t.compareDocumentPosition(e)===n?e===C||e.ownerDocument===m&&y(m,e)?-1:t===C||t.ownerDocument===m&&y(m,t)?1:u?P(u,e)-P(u,t):0:4&n?-1:1)}:function(e,t){if(e===t)return l=!0,0;var n,r=0,i=e.parentNode,o=t.parentNode,a=[e],s=[t];if(!i||!o)return e===C?-1:t===C?1:i?-1:o?1:u?P(u,e)-P(u,t):0;if(i===o)return pe(e,t);for(n=e;n=n.parentNode;)a.unshift(n);for(n=t;n=n.parentNode;)s.unshift(n);for(;a[r]===s[r];)r++;return r?pe(a[r],s[r]):a[r]===m?-1:s[r]===m?1:0}),C},se.matches=function(e,t){return se(e,null,null,t)},se.matchesSelector=function(e,t){if((e.ownerDocument||e)!==C&&T(e),d.matchesSelector&&E&&!A[t+" "]&&(!s||!s.test(t))&&(!v||!v.test(t)))try{var n=c.call(e,t);if(n||d.disconnectedMatch||e.document&&11!==e.document.nodeType)return n}catch(e){A(t,!0)}return 0<se(t,C,null,[e]).length},se.contains=function(e,t){return(e.ownerDocument||e)!==C&&T(e),y(e,t)},se.attr=function(e,t){(e.ownerDocument||e)!==C&&T(e);var n=b.attrHandle[t.toLowerCase()],r=n&&j.call(b.attrHandle,t.toLowerCase())?n(e,t,!E):void 0;return void 0!==r?r:d.attributes||!E?e.getAttribute(t):(r=e.getAttributeNode(t))&&r.specified?r.value:null},se.escape=function(e){return(e+"").replace(re,ie)},se.error=function(e){throw new Error("Syntax error, unrecognized expression: "+e)},se.uniqueSort=function(e){var t,n=[],r=0,i=0;if(l=!d.detectDuplicates,u=!d.sortStable&&e.slice(0),e.sort(D),l){for(;t=e[i++];)t===e[i]&&(r=n.push(i));for(;r--;)e.splice(n[r],1)}return u=null,e},o=se.getText=function(e){var t,n="",r=0,i=e.nodeType;if(i){if(1===i||9===i||11===i){if("string"==typeof e.textContent)return e.textContent;for(e=e.firstChild;e;e=e.nextSibling)n+=o(e)}else if(3===i||4===i)return e.nodeValue}else for(;t=e[r++];)n+=o(t);return n},(b=se.selectors={cacheLength:50,createPseudo:le,match:G,attrHandle:{},find:{},relative:{">":{dir:"parentNode",first:!0}," ":{dir:"parentNode"},"+":{dir:"previousSibling",first:!0},"~":{dir:"previousSibling"}},preFilter:{ATTR:function(e){return e[1]=e[1].replace(te,ne),e[3]=(e[3]||e[4]||e[5]||"").replace(te,ne),"~="===e[2]&&(e[3]=" "+e[3]+" "),e.slice(0,4)},CHILD:function(e){return e[1]=e[1].toLowerCase(),"nth"===e[1].slice(0,3)?(e[3]||se.error(e[0]),e[4]=+(e[4]?e[5]+(e[6]||1):2*("even"===e[3]||"odd"===e[3])),e[5]=+(e[7]+e[8]||"odd"===e[3])):e[3]&&se.error(e[0]),e},PSEUDO:function(e){var t,n=!e[6]&&e[2];return G.CHILD.test(e[0])?null:(e[3]?e[2]=e[4]||e[5]||"":n&&X.test(n)&&(t=h(n,!0))&&(t=n.indexOf(")",n.length-t)-n.length)&&(e[0]=e[0].slice(0,t),e[2]=n.slice(0,t)),e.slice(0,3))}},filter:{TAG:function(e){var t=e.replace(te,ne).toLowerCase();return"*"===e?function(){return!0}:function(e){return e.nodeName&&e.nodeName.toLowerCase()===t}},CLASS:function(e){var t=p[e+" "];return t||(t=new RegExp("(^|"+M+")"+e+"("+M+"|$)"))&&p(e,function(e){return t.test("string"==typeof e.className&&e.className||void 0!==e.getAttribute&&e.getAttribute("class")||"")})},ATTR:function(n,r,i){return function(e){var t=se.attr(e,n);return null==t?"!="===r:!r||(t+="","="===r?t===i:"!="===r?t!==i:"^="===r?i&&0===t.indexOf(i):"*="===r?i&&-1<t.indexOf(i):"$="===r?i&&t.slice(-i.length)===i:"~="===r?-1<(" "+t.replace(F," ")+" ").indexOf(i):"|="===r&&(t===i||t.slice(0,i.length+1)===i+"-"))}},CHILD:function(h,e,t,g,v){var y="nth"!==h.slice(0,3),m="last"!==h.slice(-4),x="of-type"===e;return 1===g&&0===v?function(e){return!!e.parentNode}:function(e,t,n){var r,i,o,a,s,u,l=y!=m?"nextSibling":"previousSibling",c=e.parentNode,f=x&&e.nodeName.toLowerCase(),p=!n&&!x,d=!1;if(c){if(y){for(;l;){for(a=e;a=a[l];)if(x?a.nodeName.toLowerCase()===f:1===a.nodeType)return!1;u=l="only"===h&&!u&&"nextSibling"}return!0}if(u=[m?c.firstChild:c.lastChild],m&&p){for(d=(s=(r=(i=(o=(a=c)[k]||(a[k]={}))[a.uniqueID]||(o[a.uniqueID]={}))[h]||[])[0]===S&&r[1])&&r[2],a=s&&c.childNodes[s];a=++s&&a&&a[l]||(d=s=0)||u.pop();)if(1===a.nodeType&&++d&&a===e){i[h]=[S,s,d];break}}else if(p&&(d=s=(r=(i=(o=(a=e)[k]||(a[k]={}))[a.uniqueID]||(o[a.uniqueID]={}))[h]||[])[0]===S&&r[1]),!1===d)for(;(a=++s&&a&&a[l]||(d=s=0)||u.pop())&&((x?a.nodeName.toLowerCase()!==f:1!==a.nodeType)||!++d||(p&&((i=(o=a[k]||(a[k]={}))[a.uniqueID]||(o[a.uniqueID]={}))[h]=[S,d]),a!==e)););return(d-=v)===g||d%g==0&&0<=d/g}}},PSEUDO:function(e,o){var t,a=b.pseudos[e]||b.setFilters[e.toLowerCase()]||se.error("unsupported pseudo: "+e);return a[k]?a(o):1<a.length?(t=[e,e,"",o],b.setFilters.hasOwnProperty(e.toLowerCase())?le(function(e,t){for(var n,r=a(e,o),i=r.length;i--;)e[n=P(e,r[i])]=!(t[n]=r[i])}):function(e){return a(e,0,t)}):a}},pseudos:{not:le(function(e){var r=[],i=[],s=f(e.replace(B,"$1"));return s[k]?le(function(e,t,n,r){for(var i,o=s(e,null,r,[]),a=e.length;a--;)(i=o[a])&&(e[a]=!(t[a]=i))}):function(e,t,n){return r[0]=e,s(r,null,n,i),r[0]=null,!i.pop()}}),has:le(function(t){return function(e){return 0<se(t,e).length}}),contains:le(function(t){return t=t.replace(te,ne),function(e){return-1<(e.textContent||o(e)).indexOf(t)}}),lang:le(function(n){return V.test(n||"")||se.error("unsupported lang: "+n),n=n.replace(te,ne).toLowerCase(),function(e){var t;do{if(t=E?e.lang:e.getAttribute("xml:lang")||e.getAttribute("lang"))return(t=t.toLowerCase())===n||0===t.indexOf(n+"-")}while((e=e.parentNode)&&1===e.nodeType);return!1}}),target:function(e){var t=n.location&&n.location.hash;return t&&t.slice(1)===e.id},root:function(e){return e===a},focus:function(e){return e===C.activeElement&&(!C.hasFocus||C.hasFocus())&&!!(e.type||e.href||~e.tabIndex)},enabled:ge(!1),disabled:ge(!0),checked:function(e){var t=e.nodeName.toLowerCase();return"input"===t&&!!e.checked||"option"===t&&!!e.selected},selected:function(e){return e.parentNode&&e.parentNode.selectedIndex,!0===e.selected},empty:function(e){for(e=e.firstChild;e;e=e.nextSibling)if(e.nodeType<6)return!1;return!0},parent:function(e){return!b.pseudos.empty(e)},header:function(e){return J.test(e.nodeName)},input:function(e){return Q.test(e.nodeName)},button:function(e){var t=e.nodeName.toLowerCase();return"input"===t&&"button"===e.type||"button"===t},text:function(e){var t;return"input"===e.nodeName.toLowerCase()&&"text"===e.type&&(null==(t=e.getAttribute("type"))||"text"===t.toLowerCase())},first:ve(function(){return[0]}),last:ve(function(e,t){return[t-1]}),eq:ve(function(e,t,n){return[n<0?n+t:n]}),even:ve(function(e,t){for(var n=0;n<t;n+=2)e.push(n);return e}),odd:ve(function(e,t){for(var n=1;n<t;n+=2)e.push(n);return e}),lt:ve(function(e,t,n){for(var r=n<0?n+t:t<n?t:n;0<=--r;)e.push(r);return e}),gt:ve(function(e,t,n){for(var r=n<0?n+t:n;++r<t;)e.push(r);return e})}}).pseudos.nth=b.pseudos.eq,{radio:!0,checkbox:!0,file:!0,password:!0,image:!0})b.pseudos[e]=de(e);for(e in{submit:!0,reset:!0})b.pseudos[e]=he(e);function me(){}function xe(e){for(var t=0,n=e.length,r="";t<n;t++)r+=e[t].value;return r}function be(s,e,t){var u=e.dir,l=e.next,c=l||u,f=t&&"parentNode"===c,p=r++;return e.first?function(e,t,n){for(;e=e[u];)if(1===e.nodeType||f)return s(e,t,n);return!1}:function(e,t,n){var r,i,o,a=[S,p];if(n){for(;e=e[u];)if((1===e.nodeType||f)&&s(e,t,n))return!0}else for(;e=e[u];)if(1===e.nodeType||f)if(i=(o=e[k]||(e[k]={}))[e.uniqueID]||(o[e.uniqueID]={}),l&&l===e.nodeName.toLowerCase())e=e[u]||e;else{if((r=i[c])&&r[0]===S&&r[1]===p)return a[2]=r[2];if((i[c]=a)[2]=s(e,t,n))return!0}return!1}}function we(i){return 1<i.length?function(e,t,n){for(var r=i.length;r--;)if(!i[r](e,t,n))return!1;return!0}:i[0]}function Te(e,t,n,r,i){for(var o,a=[],s=0,u=e.length,l=null!=t;s<u;s++)(o=e[s])&&(n&&!n(o,r,i)||(a.push(o),l&&t.push(s)));return a}function Ce(d,h,g,v,y,e){return v&&!v[k]&&(v=Ce(v)),y&&!y[k]&&(y=Ce(y,e)),le(function(e,t,n,r){var i,o,a,s=[],u=[],l=t.length,c=e||function(e,t,n){for(var r=0,i=t.length;r<i;r++)se(e,t[r],n);return n}(h||"*",n.nodeType?[n]:n,[]),f=!d||!e&&h?c:Te(c,s,d,n,r),p=g?y||(e?d:l||v)?[]:t:f;if(g&&g(f,p,n,r),v)for(i=Te(p,u),v(i,[],n,r),o=i.length;o--;)(a=i[o])&&(p[u[o]]=!(f[u[o]]=a));if(e){if(y||d){if(y){for(i=[],o=p.length;o--;)(a=p[o])&&i.push(f[o]=a);y(null,p=[],i,r)}for(o=p.length;o--;)(a=p[o])&&-1<(i=y?P(e,a):s[o])&&(e[i]=!(t[i]=a))}}else p=Te(p===t?p.splice(l,p.length):p),y?y(null,t,p,r):H.apply(t,p)})}function Ee(e){for(var i,t,n,r=e.length,o=b.relative[e[0].type],a=o||b.relative[" "],s=o?1:0,u=be(function(e){return e===i},a,!0),l=be(function(e){return-1<P(i,e)},a,!0),c=[function(e,t,n){var r=!o&&(n||t!==w)||((i=t).nodeType?u(e,t,n):l(e,t,n));return i=null,r}];s<r;s++)if(t=b.relative[e[s].type])c=[be(we(c),t)];else{if((t=b.filter[e[s].type].apply(null,e[s].matches))[k]){for(n=++s;n<r&&!b.relative[e[n].type];n++);return Ce(1<s&&we(c),1<s&&xe(e.slice(0,s-1).concat({value:" "===e[s-2].type?"*":""})).replace(B,"$1"),t,s<n&&Ee(e.slice(s,n)),n<r&&Ee(e=e.slice(n)),n<r&&xe(e))}c.push(t)}return we(c)}return me.prototype=b.filters=b.pseudos,b.setFilters=new me,h=se.tokenize=function(e,t){var n,r,i,o,a,s,u,l=x[e+" "];if(l)return t?0:l.slice(0);for(a=e,s=[],u=b.preFilter;a;){for(o in n&&!(r=_.exec(a))||(r&&(a=a.slice(r[0].length)||a),s.push(i=[])),n=!1,(r=z.exec(a))&&(n=r.shift(),i.push({value:n,type:r[0].replace(B," ")}),a=a.slice(n.length)),b.filter)!(r=G[o].exec(a))||u[o]&&!(r=u[o](r))||(n=r.shift(),i.push({value:n,type:o,matches:r}),a=a.slice(n.length));if(!n)break}return t?a.length:a?se.error(e):x(e,s).slice(0)},f=se.compile=function(e,t){var n,v,y,m,x,r,i=[],o=[],a=N[e+" "];if(!a){for(t||(t=h(e)),n=t.length;n--;)(a=Ee(t[n]))[k]?i.push(a):o.push(a);(a=N(e,(v=o,m=0<(y=i).length,x=0<v.length,r=function(e,t,n,r,i){var o,a,s,u=0,l="0",c=e&&[],f=[],p=w,d=e||x&&b.find.TAG("*",i),h=S+=null==p?1:Math.random()||.1,g=d.length;for(i&&(w=t===C||t||i);l!==g&&null!=(o=d[l]);l++){if(x&&o){for(a=0,t||o.ownerDocument===C||(T(o),n=!E);s=v[a++];)if(s(o,t||C,n)){r.push(o);break}i&&(S=h)}m&&((o=!s&&o)&&u--,e&&c.push(o))}if(u+=l,m&&l!==u){for(a=0;s=y[a++];)s(c,f,t,n);if(e){if(0<u)for(;l--;)c[l]||f[l]||(f[l]=q.call(r));f=Te(f)}H.apply(r,f),i&&!e&&0<f.length&&1<u+y.length&&se.uniqueSort(r)}return i&&(S=h,w=p),c},m?le(r):r))).selector=e}return a},g=se.select=function(e,t,n,r){var i,o,a,s,u,l="function"==typeof e&&e,c=!r&&h(e=l.selector||e);if(n=n||[],1===c.length){if(2<(o=c[0]=c[0].slice(0)).length&&"ID"===(a=o[0]).type&&9===t.nodeType&&E&&b.relative[o[1].type]){if(!(t=(b.find.ID(a.matches[0].replace(te,ne),t)||[])[0]))return n;l&&(t=t.parentNode),e=e.slice(o.shift().value.length)}for(i=G.needsContext.test(e)?0:o.length;i--&&(a=o[i],!b.relative[s=a.type]);)if((u=b.find[s])&&(r=u(a.matches[0].replace(te,ne),ee.test(o[0].type)&&ye(t.parentNode)||t))){if(o.splice(i,1),!(e=r.length&&xe(o)))return H.apply(n,r),n;break}}return(l||f(e,c))(r,t,!E,n,!t||ee.test(e)&&ye(t.parentNode)||t),n},d.sortStable=k.split("").sort(D).join("")===k,d.detectDuplicates=!!l,T(),d.sortDetached=ce(function(e){return 1&e.compareDocumentPosition(C.createElement("fieldset"))}),ce(function(e){return e.innerHTML="<a href='#'></a>","#"===e.firstChild.getAttribute("href")})||fe("type|href|height|width",function(e,t,n){if(!n)return e.getAttribute(t,"type"===t.toLowerCase()?1:2)}),d.attributes&&ce(function(e){return e.innerHTML="<input/>",e.firstChild.setAttribute("value",""),""===e.firstChild.getAttribute("value")})||fe("value",function(e,t,n){if(!n&&"input"===e.nodeName.toLowerCase())return e.defaultValue}),ce(function(e){return null==e.getAttribute("disabled")})||fe(R,function(e,t,n){var r;if(!n)return!0===e[t]?t.toLowerCase():(r=e.getAttributeNode(t))&&r.specified?r.value:null}),se}(C);k.find=h,k.expr=h.selectors,k.expr[":"]=k.expr.pseudos,k.uniqueSort=k.unique=h.uniqueSort,k.text=h.getText,k.isXMLDoc=h.isXML,k.contains=h.contains,k.escapeSelector=h.escape;function T(e,t,n){for(var r=[],i=void 0!==n;(e=e[t])&&9!==e.nodeType;)if(1===e.nodeType){if(i&&k(e).is(n))break;r.push(e)}return r}function S(e,t){for(var n=[];e;e=e.nextSibling)1===e.nodeType&&e!==t&&n.push(e);return n}var N=k.expr.match.needsContext;function A(e,t){return e.nodeName&&e.nodeName.toLowerCase()===t.toLowerCase()}var D=/^<([a-z][^\/\0>:\x20\t\r\n\f]*)[\x20\t\r\n\f]*\/?>(?:<\/\1>|)$/i;function j(e,n,r){return m(n)?k.grep(e,function(e,t){return!!n.call(e,t,e)!==r}):n.nodeType?k.grep(e,function(e){return e===n!==r}):"string"!=typeof n?k.grep(e,function(e){return-1<i.call(n,e)!==r}):k.filter(n,e,r)}k.filter=function(e,t,n){var r=t[0];return n&&(e=":not("+e+")"),1===t.length&&1===r.nodeType?k.find.matchesSelector(r,e)?[r]:[]:k.find.matches(e,k.grep(t,function(e){return 1===e.nodeType}))},k.fn.extend({find:function(e){var t,n,r=this.length,i=this;if("string"!=typeof e)return this.pushStack(k(e).filter(function(){for(t=0;t<r;t++)if(k.contains(i[t],this))return!0}));for(n=this.pushStack([]),t=0;t<r;t++)k.find(e,i[t],n);return 1<r?k.uniqueSort(n):n},filter:function(e){return this.pushStack(j(this,e||[],!1))},not:function(e){return this.pushStack(j(this,e||[],!0))},is:function(e){return!!j(this,"string"==typeof e&&N.test(e)?k(e):e||[],!1).length}});var q,L=/^(?:\s*(<[\w\W]+>)[^>]*|#([\w-]+))$/;(k.fn.init=function(e,t,n){var r,i;if(!e)return this;if(n=n||q,"string"!=typeof e)return e.nodeType?(this[0]=e,this.length=1,this):m(e)?void 0!==n.ready?n.ready(e):e(k):k.makeArray(e,this);if(!(r="<"===e[0]&&">"===e[e.length-1]&&3<=e.length?[null,e,null]:L.exec(e))||!r[1]&&t)return!t||t.jquery?(t||n).find(e):this.constructor(t).find(e);if(r[1]){if(t=t instanceof k?t[0]:t,k.merge(this,k.parseHTML(r[1],t&&t.nodeType?t.ownerDocument||t:E,!0)),D.test(r[1])&&k.isPlainObject(t))for(r in t)m(this[r])?this[r](t[r]):this.attr(r,t[r]);return this}return(i=E.getElementById(r[2]))&&(this[0]=i,this.length=1),this}).prototype=k.fn,q=k(E);var H=/^(?:parents|prev(?:Until|All))/,O={children:!0,contents:!0,next:!0,prev:!0};function P(e,t){for(;(e=e[t])&&1!==e.nodeType;);return e}k.fn.extend({has:function(e){var t=k(e,this),n=t.length;return this.filter(function(){for(var e=0;e<n;e++)if(k.contains(this,t[e]))return!0})},closest:function(e,t){var n,r=0,i=this.length,o=[],a="string"!=typeof e&&k(e);if(!N.test(e))for(;r<i;r++)for(n=this[r];n&&n!==t;n=n.parentNode)if(n.nodeType<11&&(a?-1<a.index(n):1===n.nodeType&&k.find.matchesSelector(n,e))){o.push(n);break}return this.pushStack(1<o.length?k.uniqueSort(o):o)},index:function(e){return e?"string"==typeof e?i.call(k(e),this[0]):i.call(this,e.jquery?e[0]:e):this[0]&&this[0].parentNode?this.first().prevAll().length:-1},add:function(e,t){return this.pushStack(k.uniqueSort(k.merge(this.get(),k(e,t))))},addBack:function(e){return this.add(null==e?this.prevObject:this.prevObject.filter(e))}}),k.each({parent:function(e){var t=e.parentNode;return t&&11!==t.nodeType?t:null},parents:function(e){return T(e,"parentNode")},parentsUntil:function(e,t,n){return T(e,"parentNode",n)},next:function(e){return P(e,"nextSibling")},prev:function(e){return P(e,"previousSibling")},nextAll:function(e){return T(e,"nextSibling")},prevAll:function(e){return T(e,"previousSibling")},nextUntil:function(e,t,n){return T(e,"nextSibling",n)},prevUntil:function(e,t,n){return T(e,"previousSibling",n)},siblings:function(e){return S((e.parentNode||{}).firstChild,e)},children:function(e){return S(e.firstChild)},contents:function(e){return void 0!==e.contentDocument?e.contentDocument:(A(e,"template")&&(e=e.content||e),k.merge([],e.childNodes))}},function(r,i){k.fn[r]=function(e,t){var n=k.map(this,i,e);return"Until"!==r.slice(-5)&&(t=e),t&&"string"==typeof t&&(n=k.filter(t,n)),1<this.length&&(O[r]||k.uniqueSort(n),H.test(r)&&n.reverse()),this.pushStack(n)}});var R=/[^\x20\t\r\n\f]+/g;function M(e){return e}function I(e){throw e}function W(e,t,n,r){var i;try{e&&m(i=e.promise)?i.call(e).done(t).fail(n):e&&m(i=e.then)?i.call(e,t,n):t.apply(void 0,[e].slice(r))}catch(e){n.apply(void 0,[e])}}k.Callbacks=function(r){var e,n;r="string"==typeof r?(e=r,n={},k.each(e.match(R)||[],function(e,t){n[t]=!0}),n):k.extend({},r);function c(){for(a=a||r.once,o=i=!0;u.length;l=-1)for(t=u.shift();++l<s.length;)!1===s[l].apply(t[0],t[1])&&r.stopOnFalse&&(l=s.length,t=!1);r.memory||(t=!1),i=!1,a&&(s=t?[]:"")}var i,t,o,a,s=[],u=[],l=-1,f={add:function(){return s&&(t&&!i&&(l=s.length-1,u.push(t)),function n(e){k.each(e,function(e,t){m(t)?r.unique&&f.has(t)||s.push(t):t&&t.length&&"string"!==w(t)&&n(t)})}(arguments),t&&!i&&c()),this},remove:function(){return k.each(arguments,function(e,t){for(var n;-1<(n=k.inArray(t,s,n));)s.splice(n,1),n<=l&&l--}),this},has:function(e){return e?-1<k.inArray(e,s):0<s.length},empty:function(){return s&&(s=[]),this},disable:function(){return a=u=[],s=t="",this},disabled:function(){return!s},lock:function(){return a=u=[],t||i||(s=t=""),this},locked:function(){return!!a},fireWith:function(e,t){return a||(t=[e,(t=t||[]).slice?t.slice():t],u.push(t),i||c()),this},fire:function(){return f.fireWith(this,arguments),this},fired:function(){return!!o}};return f},k.extend({Deferred:function(e){var o=[["notify","progress",k.Callbacks("memory"),k.Callbacks("memory"),2],["resolve","done",k.Callbacks("once memory"),k.Callbacks("once memory"),0,"resolved"],["reject","fail",k.Callbacks("once memory"),k.Callbacks("once memory"),1,"rejected"]],i="pending",a={state:function(){return i},always:function(){return s.done(arguments).fail(arguments),this},catch:function(e){return a.then(null,e)},pipe:function(){var i=arguments;return k.Deferred(function(r){k.each(o,function(e,t){var n=m(i[t[4]])&&i[t[4]];s[t[1]](function(){var e=n&&n.apply(this,arguments);e&&m(e.promise)?e.promise().progress(r.notify).done(r.resolve).fail(r.reject):r[t[0]+"With"](this,n?[e]:arguments)})}),i=null}).promise()},then:function(t,n,r){var u=0;function l(i,o,a,s){return function(){var n=this,r=arguments,e=function(){var e,t;if(!(i<u)){if((e=a.apply(n,r))===o.promise())throw new TypeError("Thenable self-resolution");t=e&&("object"==typeof e||"function"==typeof e)&&e.then,m(t)?s?t.call(e,l(u,o,M,s),l(u,o,I,s)):(u++,t.call(e,l(u,o,M,s),l(u,o,I,s),l(u,o,M,o.notifyWith))):(a!==M&&(n=void 0,r=[e]),(s||o.resolveWith)(n,r))}},t=s?e:function(){try{e()}catch(e){k.Deferred.exceptionHook&&k.Deferred.exceptionHook(e,t.stackTrace),u<=i+1&&(a!==I&&(n=void 0,r=[e]),o.rejectWith(n,r))}};i?t():(k.Deferred.getStackHook&&(t.stackTrace=k.Deferred.getStackHook()),C.setTimeout(t))}}return k.Deferred(function(e){o[0][3].add(l(0,e,m(r)?r:M,e.notifyWith)),o[1][3].add(l(0,e,m(t)?t:M)),o[2][3].add(l(0,e,m(n)?n:I))}).promise()},promise:function(e){return null!=e?k.extend(e,a):a}},s={};return k.each(o,function(e,t){var n=t[2],r=t[5];a[t[1]]=n.add,r&&n.add(function(){i=r},o[3-e][2].disable,o[3-e][3].disable,o[0][2].lock,o[0][3].lock),n.add(t[3].fire),s[t[0]]=function(){return s[t[0]+"With"](this===s?void 0:this,arguments),this},s[t[0]+"With"]=n.fireWith}),a.promise(s),e&&e.call(s,s),s},when:function(e){function a(t){return function(e){r[t]=this,i[t]=1<arguments.length?s.call(arguments):e,--n||o.resolveWith(r,i)}}var n=arguments.length,t=n,r=Array(t),i=s.call(arguments),o=k.Deferred();if(n<=1&&(W(e,o.done(a(t)).resolve,o.reject,!n),"pending"===o.state()||m(i[t]&&i[t].then)))return o.then();for(;t--;)W(i[t],a(t),o.reject);return o.promise()}});var $=/^(Eval|Internal|Range|Reference|Syntax|Type|URI)Error$/;k.Deferred.exceptionHook=function(e,t){C.console&&C.console.warn&&e&&$.test(e.name)&&C.console.warn("jQuery.Deferred exception: "+e.message,e.stack,t)},k.readyException=function(e){C.setTimeout(function(){throw e})};var F=k.Deferred();function B(){E.removeEventListener("DOMContentLoaded",B),C.removeEventListener("load",B),k.ready()}k.fn.ready=function(e){return F.then(e).catch(function(e){k.readyException(e)}),this},k.extend({isReady:!1,readyWait:1,ready:function(e){(!0===e?--k.readyWait:k.isReady)||(k.isReady=!0)!==e&&0<--k.readyWait||F.resolveWith(E,[k])}}),k.ready.then=F.then,"complete"===E.readyState||"loading"!==E.readyState&&!E.documentElement.doScroll?C.setTimeout(k.ready):(E.addEventListener("DOMContentLoaded",B),C.addEventListener("load",B));var _=function(e,t,n,r,i,o,a){var s=0,u=e.length,l=null==n;if("object"===w(n))for(s in i=!0,n)_(e,t,s,n[s],!0,o,a);else if(void 0!==r&&(i=!0,m(r)||(a=!0),l&&(t=a?(t.call(e,r),null):(l=t,function(e,t,n){return l.call(k(e),n)})),t))for(;s<u;s++)t(e[s],n,a?r:r.call(e[s],s,t(e[s],n)));return i?e:l?t.call(e):u?t(e[0],n):o},z=/^-ms-/,U=/-([a-z])/g;function X(e,t){return t.toUpperCase()}function V(e){return e.replace(z,"ms-").replace(U,X)}function G(e){return 1===e.nodeType||9===e.nodeType||!+e.nodeType}function Y(){this.expando=k.expando+Y.uid++}Y.uid=1,Y.prototype={cache:function(e){var t=e[this.expando];return t||(t={},G(e)&&(e.nodeType?e[this.expando]=t:Object.defineProperty(e,this.expando,{value:t,configurable:!0}))),t},set:function(e,t,n){var r,i=this.cache(e);if("string"==typeof t)i[V(t)]=n;else for(r in t)i[V(r)]=t[r];return i},get:function(e,t){return void 0===t?this.cache(e):e[this.expando]&&e[this.expando][V(t)]},access:function(e,t,n){return void 0===t||t&&"string"==typeof t&&void 0===n?this.get(e,t):(this.set(e,t,n),void 0!==n?n:t)},remove:function(e,t){var n,r=e[this.expando];if(void 0!==r){if(void 0!==t){n=(t=Array.isArray(t)?t.map(V):(t=V(t))in r?[t]:t.match(R)||[]).length;for(;n--;)delete r[t[n]]}void 0!==t&&!k.isEmptyObject(r)||(e.nodeType?e[this.expando]=void 0:delete e[this.expando])}},hasData:function(e){var t=e[this.expando];return void 0!==t&&!k.isEmptyObject(t)}};var Q=new Y,J=new Y,K=/^(?:\{[\w\W]*\}|\[[\w\W]*\])$/,Z=/[A-Z]/g;function ee(e,t,n){var r,i;if(void 0===n&&1===e.nodeType)if(r="data-"+t.replace(Z,"-$&").toLowerCase(),"string"==typeof(n=e.getAttribute(r))){try{n="true"===(i=n)||"false"!==i&&("null"===i?null:i===+i+""?+i:K.test(i)?JSON.parse(i):i)}catch(e){}J.set(e,t,n)}else n=void 0;return n}k.extend({hasData:function(e){return J.hasData(e)||Q.hasData(e)},data:function(e,t,n){return J.access(e,t,n)},removeData:function(e,t){J.remove(e,t)},_data:function(e,t,n){return Q.access(e,t,n)},_removeData:function(e,t){Q.remove(e,t)}}),k.fn.extend({data:function(n,e){var t,r,i,o=this[0],a=o&&o.attributes;if(void 0!==n)return"object"==typeof n?this.each(function(){J.set(this,n)}):_(this,function(e){var t;if(o&&void 0===e)return void 0!==(t=J.get(o,n))?t:void 0!==(t=ee(o,n))?t:void 0;this.each(function(){J.set(this,n,e)})},null,e,1<arguments.length,null,!0);if(this.length&&(i=J.get(o),1===o.nodeType&&!Q.get(o,"hasDataAttrs"))){for(t=a.length;t--;)a[t]&&0===(r=a[t].name).indexOf("data-")&&(r=V(r.slice(5)),ee(o,r,i[r]));Q.set(o,"hasDataAttrs",!0)}return i},removeData:function(e){return this.each(function(){J.remove(this,e)})}}),k.extend({queue:function(e,t,n){var r;if(e)return t=(t||"fx")+"queue",r=Q.get(e,t),n&&(!r||Array.isArray(n)?r=Q.access(e,t,k.makeArray(n)):r.push(n)),r||[]},dequeue:function(e,t){t=t||"fx";var n=k.queue(e,t),r=n.length,i=n.shift(),o=k._queueHooks(e,t);"inprogress"===i&&(i=n.shift(),r--),i&&("fx"===t&&n.unshift("inprogress"),delete o.stop,i.call(e,function(){k.dequeue(e,t)},o)),!r&&o&&o.empty.fire()},_queueHooks:function(e,t){var n=t+"queueHooks";return Q.get(e,n)||Q.access(e,n,{empty:k.Callbacks("once memory").add(function(){Q.remove(e,[t+"queue",n])})})}}),k.fn.extend({queue:function(t,n){var e=2;return"string"!=typeof t&&(n=t,t="fx",e--),arguments.length<e?k.queue(this[0],t):void 0===n?this:this.each(function(){var e=k.queue(this,t,n);k._queueHooks(this,t),"fx"===t&&"inprogress"!==e[0]&&k.dequeue(this,t)})},dequeue:function(e){return this.each(function(){k.dequeue(this,e)})},clearQueue:function(e){return this.queue(e||"fx",[])},promise:function(e,t){function s(){--r||i.resolveWith(o,[o])}var n,r=1,i=k.Deferred(),o=this,a=this.length;for("string"!=typeof e&&(t=e,e=void 0),e=e||"fx";a--;)(n=Q.get(o[a],e+"queueHooks"))&&n.empty&&(r++,n.empty.add(s));return s(),i.promise(t)}});var te=/[+-]?(?:\d*\.|)\d+(?:[eE][+-]?\d+|)/.source,ne=new RegExp("^(?:([+-])=|)("+te+")([a-z%]*)$","i"),re=["Top","Right","Bottom","Left"],ie=E.documentElement,oe=function(e){return k.contains(e.ownerDocument,e)},ae={composed:!0};ie.getRootNode&&(oe=function(e){return k.contains(e.ownerDocument,e)||e.getRootNode(ae)===e.ownerDocument});function se(e,t){return"none"===(e=t||e).style.display||""===e.style.display&&oe(e)&&"none"===k.css(e,"display")}function ue(e,t,n,r){var i,o,a={};for(o in t)a[o]=e.style[o],e.style[o]=t[o];for(o in i=n.apply(e,r||[]),t)e.style[o]=a[o];return i}function le(e,t,n,r){var i,o,a=20,s=r?function(){return r.cur()}:function(){return k.css(e,t,"")},u=s(),l=n&&n[3]||(k.cssNumber[t]?"":"px"),c=e.nodeType&&(k.cssNumber[t]||"px"!==l&&+u)&&ne.exec(k.css(e,t));if(c&&c[3]!==l){for(u/=2,l=l||c[3],c=+u||1;a--;)k.style(e,t,c+l),(1-o)*(1-(o=s()/u||.5))<=0&&(a=0),c/=o;c*=2,k.style(e,t,c+l),n=n||[]}return n&&(c=+c||+u||0,i=n[1]?c+(n[1]+1)*n[2]:+n[2],r&&(r.unit=l,r.start=c,r.end=i)),i}var ce={};function fe(e,t){for(var n,r,i,o,a,s,u,l=[],c=0,f=e.length;c<f;c++)(r=e[c]).style&&(n=r.style.display,t?("none"===n&&(l[c]=Q.get(r,"display")||null,l[c]||(r.style.display="")),""===r.style.display&&se(r)&&(l[c]=(u=a=o=void 0,a=(i=r).ownerDocument,s=i.nodeName,(u=ce[s])||(o=a.body.appendChild(a.createElement(s)),u=k.css(o,"display"),o.parentNode.removeChild(o),"none"===u&&(u="block"),ce[s]=u)))):"none"!==n&&(l[c]="none",Q.set(r,"display",n)));for(c=0;c<f;c++)null!=l[c]&&(e[c].style.display=l[c]);return e}k.fn.extend({show:function(){return fe(this,!0)},hide:function(){return fe(this)},toggle:function(e){return"boolean"==typeof e?e?this.show():this.hide():this.each(function(){se(this)?k(this).show():k(this).hide()})}});var pe=/^(?:checkbox|radio)$/i,de=/<([a-z][^\/\0>\x20\t\r\n\f]*)/i,he=/^$|^module$|\/(?:java|ecma)script/i,ge={option:[1,"<select multiple='multiple'>","</select>"],thead:[1,"<table>","</table>"],col:[2,"<table><colgroup>","</colgroup></table>"],tr:[2,"<table><tbody>","</tbody></table>"],td:[3,"<table><tbody><tr>","</tr></tbody></table>"],_default:[0,"",""]};function ve(e,t){var n;return n=void 0!==e.getElementsByTagName?e.getElementsByTagName(t||"*"):void 0!==e.querySelectorAll?e.querySelectorAll(t||"*"):[],void 0===t||t&&A(e,t)?k.merge([e],n):n}function ye(e,t){for(var n=0,r=e.length;n<r;n++)Q.set(e[n],"globalEval",!t||Q.get(t[n],"globalEval"))}ge.optgroup=ge.option,ge.tbody=ge.tfoot=ge.colgroup=ge.caption=ge.thead,ge.th=ge.td;var me,xe,be=/<|&#?\w+;/;function we(e,t,n,r,i){for(var o,a,s,u,l,c,f=t.createDocumentFragment(),p=[],d=0,h=e.length;d<h;d++)if((o=e[d])||0===o)if("object"===w(o))k.merge(p,o.nodeType?[o]:o);else if(be.test(o)){for(a=a||f.appendChild(t.createElement("div")),s=(de.exec(o)||["",""])[1].toLowerCase(),u=ge[s]||ge._default,a.innerHTML=u[1]+k.htmlPrefilter(o)+u[2],c=u[0];c--;)a=a.lastChild;k.merge(p,a.childNodes),(a=f.firstChild).textContent=""}else p.push(t.createTextNode(o));for(f.textContent="",d=0;o=p[d++];)if(r&&-1<k.inArray(o,r))i&&i.push(o);else if(l=oe(o),a=ve(f.appendChild(o),"script"),l&&ye(a),n)for(c=0;o=a[c++];)he.test(o.type||"")&&n.push(o);return f}me=E.createDocumentFragment().appendChild(E.createElement("div")),(xe=E.createElement("input")).setAttribute("type","radio"),xe.setAttribute("checked","checked"),xe.setAttribute("name","t"),me.appendChild(xe),y.checkClone=me.cloneNode(!0).cloneNode(!0).lastChild.checked,me.innerHTML="<textarea>x</textarea>",y.noCloneChecked=!!me.cloneNode(!0).lastChild.defaultValue;var Te=/^key/,Ce=/^(?:mouse|pointer|contextmenu|drag|drop)|click/,Ee=/^([^.]*)(?:\.(.+)|)/;function ke(){return!0}function Se(){return!1}function Ne(e,t){return e===function(){try{return E.activeElement}catch(e){}}()==("focus"===t)}function Ae(e,t,n,r,i,o){var a,s;if("object"==typeof t){for(s in"string"!=typeof n&&(r=r||n,n=void 0),t)Ae(e,s,n,r,t[s],o);return e}if(null==r&&null==i?(i=n,r=n=void 0):null==i&&("string"==typeof n?(i=r,r=void 0):(i=r,r=n,n=void 0)),!1===i)i=Se;else if(!i)return e;return 1===o&&(a=i,(i=function(e){return k().off(e),a.apply(this,arguments)}).guid=a.guid||(a.guid=k.guid++)),e.each(function(){k.event.add(this,t,i,r,n)})}function De(e,i,o){o?(Q.set(e,i,!1),k.event.add(e,i,{namespace:!1,handler:function(e){var t,n,r=Q.get(this,i);if(1&e.isTrigger&&this[i]){if(r.length)(k.event.special[i]||{}).delegateType&&e.stopPropagation();else if(r=s.call(arguments),Q.set(this,i,r),t=o(this,i),this[i](),r!==(n=Q.get(this,i))||t?Q.set(this,i,!1):n={},r!==n)return e.stopImmediatePropagation(),e.preventDefault(),n.value}else r.length&&(Q.set(this,i,{value:k.event.trigger(k.extend(r[0],k.Event.prototype),r.slice(1),this)}),e.stopImmediatePropagation())}})):void 0===Q.get(e,i)&&k.event.add(e,i,ke)}k.event={global:{},add:function(t,e,n,r,i){var o,a,s,u,l,c,f,p,d,h,g,v=Q.get(t);if(v)for(n.handler&&(n=(o=n).handler,i=o.selector),i&&k.find.matchesSelector(ie,i),n.guid||(n.guid=k.guid++),(u=v.events)||(u=v.events={}),(a=v.handle)||(a=v.handle=function(e){return void 0!==k&&k.event.triggered!==e.type?k.event.dispatch.apply(t,arguments):void 0}),l=(e=(e||"").match(R)||[""]).length;l--;)d=g=(s=Ee.exec(e[l])||[])[1],h=(s[2]||"").split(".").sort(),d&&(f=k.event.special[d]||{},d=(i?f.delegateType:f.bindType)||d,f=k.event.special[d]||{},c=k.extend({type:d,origType:g,data:r,handler:n,guid:n.guid,selector:i,needsContext:i&&k.expr.match.needsContext.test(i),namespace:h.join(".")},o),(p=u[d])||((p=u[d]=[]).delegateCount=0,f.setup&&!1!==f.setup.call(t,r,h,a)||t.addEventListener&&t.addEventListener(d,a)),f.add&&(f.add.call(t,c),c.handler.guid||(c.handler.guid=n.guid)),i?p.splice(p.delegateCount++,0,c):p.push(c),k.event.global[d]=!0)},remove:function(e,t,n,r,i){var o,a,s,u,l,c,f,p,d,h,g,v=Q.hasData(e)&&Q.get(e);if(v&&(u=v.events)){for(l=(t=(t||"").match(R)||[""]).length;l--;)if(d=g=(s=Ee.exec(t[l])||[])[1],h=(s[2]||"").split(".").sort(),d){for(f=k.event.special[d]||{},p=u[d=(r?f.delegateType:f.bindType)||d]||[],s=s[2]&&new RegExp("(^|\\.)"+h.join("\\.(?:.*\\.|)")+"(\\.|$)"),a=o=p.length;o--;)c=p[o],!i&&g!==c.origType||n&&n.guid!==c.guid||s&&!s.test(c.namespace)||r&&r!==c.selector&&("**"!==r||!c.selector)||(p.splice(o,1),c.selector&&p.delegateCount--,f.remove&&f.remove.call(e,c));a&&!p.length&&(f.teardown&&!1!==f.teardown.call(e,h,v.handle)||k.removeEvent(e,d,v.handle),delete u[d])}else for(d in u)k.event.remove(e,d+t[l],n,r,!0);k.isEmptyObject(u)&&Q.remove(e,"handle events")}},dispatch:function(e){var t,n,r,i,o,a,s=k.event.fix(e),u=new Array(arguments.length),l=(Q.get(this,"events")||{})[s.type]||[],c=k.event.special[s.type]||{};for(u[0]=s,t=1;t<arguments.length;t++)u[t]=arguments[t];if(s.delegateTarget=this,!c.preDispatch||!1!==c.preDispatch.call(this,s)){for(a=k.event.handlers.call(this,s,l),t=0;(i=a[t++])&&!s.isPropagationStopped();)for(s.currentTarget=i.elem,n=0;(o=i.handlers[n++])&&!s.isImmediatePropagationStopped();)s.rnamespace&&!1!==o.namespace&&!s.rnamespace.test(o.namespace)||(s.handleObj=o,s.data=o.data,void 0!==(r=((k.event.special[o.origType]||{}).handle||o.handler).apply(i.elem,u))&&!1===(s.result=r)&&(s.preventDefault(),s.stopPropagation()));return c.postDispatch&&c.postDispatch.call(this,s),s.result}},handlers:function(e,t){var n,r,i,o,a,s=[],u=t.delegateCount,l=e.target;if(u&&l.nodeType&&!("click"===e.type&&1<=e.button))for(;l!==this;l=l.parentNode||this)if(1===l.nodeType&&("click"!==e.type||!0!==l.disabled)){for(o=[],a={},n=0;n<u;n++)void 0===a[i=(r=t[n]).selector+" "]&&(a[i]=r.needsContext?-1<k(i,this).index(l):k.find(i,this,null,[l]).length),a[i]&&o.push(r);o.length&&s.push({elem:l,handlers:o})}return l=this,u<t.length&&s.push({elem:l,handlers:t.slice(u)}),s},addProp:function(t,e){Object.defineProperty(k.Event.prototype,t,{enumerable:!0,configurable:!0,get:m(e)?function(){if(this.originalEvent)return e(this.originalEvent)}:function(){if(this.originalEvent)return this.originalEvent[t]},set:function(e){Object.defineProperty(this,t,{enumerable:!0,configurable:!0,writable:!0,value:e})}})},fix:function(e){return e[k.expando]?e:new k.Event(e)},special:{load:{noBubble:!0},click:{setup:function(e){var t=this||e;return pe.test(t.type)&&t.click&&A(t,"input")&&De(t,"click",ke),!1},trigger:function(e){var t=this||e;return pe.test(t.type)&&t.click&&A(t,"input")&&De(t,"click"),!0},_default:function(e){var t=e.target;return pe.test(t.type)&&t.click&&A(t,"input")&&Q.get(t,"click")||A(t,"a")}},beforeunload:{postDispatch:function(e){void 0!==e.result&&e.originalEvent&&(e.originalEvent.returnValue=e.result)}}}},k.removeEvent=function(e,t,n){e.removeEventListener&&e.removeEventListener(t,n)},k.Event=function(e,t){if(!(this instanceof k.Event))return new k.Event(e,t);e&&e.type?(this.originalEvent=e,this.type=e.type,this.isDefaultPrevented=e.defaultPrevented||void 0===e.defaultPrevented&&!1===e.returnValue?ke:Se,this.target=e.target&&3===e.target.nodeType?e.target.parentNode:e.target,this.currentTarget=e.currentTarget,this.relatedTarget=e.relatedTarget):this.type=e,t&&k.extend(this,t),this.timeStamp=e&&e.timeStamp||Date.now(),this[k.expando]=!0},k.Event.prototype={constructor:k.Event,isDefaultPrevented:Se,isPropagationStopped:Se,isImmediatePropagationStopped:Se,isSimulated:!1,preventDefault:function(){var e=this.originalEvent;this.isDefaultPrevented=ke,e&&!this.isSimulated&&e.preventDefault()},stopPropagation:function(){var e=this.originalEvent;this.isPropagationStopped=ke,e&&!this.isSimulated&&e.stopPropagation()},stopImmediatePropagation:function(){var e=this.originalEvent;this.isImmediatePropagationStopped=ke,e&&!this.isSimulated&&e.stopImmediatePropagation(),this.stopPropagation()}},k.each({altKey:!0,bubbles:!0,cancelable:!0,changedTouches:!0,ctrlKey:!0,detail:!0,eventPhase:!0,metaKey:!0,pageX:!0,pageY:!0,shiftKey:!0,view:!0,char:!0,code:!0,charCode:!0,key:!0,keyCode:!0,button:!0,buttons:!0,clientX:!0,clientY:!0,offsetX:!0,offsetY:!0,pointerId:!0,pointerType:!0,screenX:!0,screenY:!0,targetTouches:!0,toElement:!0,touches:!0,which:function(e){var t=e.button;return null==e.which&&Te.test(e.type)?null!=e.charCode?e.charCode:e.keyCode:!e.which&&void 0!==t&&Ce.test(e.type)?1&t?1:2&t?3:4&t?2:0:e.which}},k.event.addProp),k.each({focus:"focusin",blur:"focusout"},function(e,t){k.event.special[e]={setup:function(){return De(this,e,Ne),!1},trigger:function(){return De(this,e),!0},delegateType:t}}),k.each({mouseenter:"mouseover",mouseleave:"mouseout",pointerenter:"pointerover",pointerleave:"pointerout"},function(e,i){k.event.special[e]={delegateType:i,bindType:i,handle:function(e){var t,n=e.relatedTarget,r=e.handleObj;return n&&(n===this||k.contains(this,n))||(e.type=r.origType,t=r.handler.apply(this,arguments),e.type=i),t}}}),k.fn.extend({on:function(e,t,n,r){return Ae(this,e,t,n,r)},one:function(e,t,n,r){return Ae(this,e,t,n,r,1)},off:function(e,t,n){var r,i;if(e&&e.preventDefault&&e.handleObj)return r=e.handleObj,k(e.delegateTarget).off(r.namespace?r.origType+"."+r.namespace:r.origType,r.selector,r.handler),this;if("object"!=typeof e)return!1!==t&&"function"!=typeof t||(n=t,t=void 0),!1===n&&(n=Se),this.each(function(){k.event.remove(this,e,n,t)});for(i in e)this.off(i,t,e[i]);return this}});var je=/<(?!area|br|col|embed|hr|img|input|link|meta|param)(([a-z][^\/\0>\x20\t\r\n\f]*)[^>]*)\/>/gi,qe=/<script|<style|<link/i,Le=/checked\s*(?:[^=]|=\s*.checked.)/i,He=/^\s*<!(?:\[CDATA\[|--)|(?:\]\]|--)>\s*$/g;function Oe(e,t){return A(e,"table")&&A(11!==t.nodeType?t:t.firstChild,"tr")&&k(e).children("tbody")[0]||e}function Pe(e){return e.type=(null!==e.getAttribute("type"))+"/"+e.type,e}function Re(e){return"true/"===(e.type||"").slice(0,5)?e.type=e.type.slice(5):e.removeAttribute("type"),e}function Me(e,t){var n,r,i,o,a,s,u,l;if(1===t.nodeType){if(Q.hasData(e)&&(o=Q.access(e),a=Q.set(t,o),l=o.events))for(i in delete a.handle,a.events={},l)for(n=0,r=l[i].length;n<r;n++)k.event.add(t,i,l[i][n]);J.hasData(e)&&(s=J.access(e),u=k.extend({},s),J.set(t,u))}}function Ie(n,r,i,o){r=g.apply([],r);var e,t,a,s,u,l,c=0,f=n.length,p=f-1,d=r[0],h=m(d);if(h||1<f&&"string"==typeof d&&!y.checkClone&&Le.test(d))return n.each(function(e){var t=n.eq(e);h&&(r[0]=d.call(this,e,t.html())),Ie(t,r,i,o)});if(f&&(t=(e=we(r,n[0].ownerDocument,!1,n,o)).firstChild,1===e.childNodes.length&&(e=t),t||o)){for(s=(a=k.map(ve(e,"script"),Pe)).length;c<f;c++)u=e,c!==p&&(u=k.clone(u,!0,!0),s&&k.merge(a,ve(u,"script"))),i.call(n[c],u,c);if(s)for(l=a[a.length-1].ownerDocument,k.map(a,Re),c=0;c<s;c++)u=a[c],he.test(u.type||"")&&!Q.access(u,"globalEval")&&k.contains(l,u)&&(u.src&&"module"!==(u.type||"").toLowerCase()?k._evalUrl&&!u.noModule&&k._evalUrl(u.src,{nonce:u.nonce||u.getAttribute("nonce")}):b(u.textContent.replace(He,""),u,l))}return n}function We(e,t,n){for(var r,i=t?k.filter(t,e):e,o=0;null!=(r=i[o]);o++)n||1!==r.nodeType||k.cleanData(ve(r)),r.parentNode&&(n&&oe(r)&&ye(ve(r,"script")),r.parentNode.removeChild(r));return e}k.extend({htmlPrefilter:function(e){return e.replace(je,"<$1></$2>")},clone:function(e,t,n){var r,i,o,a,s,u,l,c=e.cloneNode(!0),f=oe(e);if(!(y.noCloneChecked||1!==e.nodeType&&11!==e.nodeType||k.isXMLDoc(e)))for(a=ve(c),r=0,i=(o=ve(e)).length;r<i;r++)s=o[r],"input"===(l=(u=a[r]).nodeName.toLowerCase())&&pe.test(s.type)?u.checked=s.checked:"input"!==l&&"textarea"!==l||(u.defaultValue=s.defaultValue);if(t)if(n)for(o=o||ve(e),a=a||ve(c),r=0,i=o.length;r<i;r++)Me(o[r],a[r]);else Me(e,c);return 0<(a=ve(c,"script")).length&&ye(a,!f&&ve(e,"script")),c},cleanData:function(e){for(var t,n,r,i=k.event.special,o=0;void 0!==(n=e[o]);o++)if(G(n)){if(t=n[Q.expando]){if(t.events)for(r in t.events)i[r]?k.event.remove(n,r):k.removeEvent(n,r,t.handle);n[Q.expando]=void 0}n[J.expando]&&(n[J.expando]=void 0)}}}),k.fn.extend({detach:function(e){return We(this,e,!0)},remove:function(e){return We(this,e)},text:function(e){return _(this,function(e){return void 0===e?k.text(this):this.empty().each(function(){1!==this.nodeType&&11!==this.nodeType&&9!==this.nodeType||(this.textContent=e)})},null,e,arguments.length)},append:function(){return Ie(this,arguments,function(e){1!==this.nodeType&&11!==this.nodeType&&9!==this.nodeType||Oe(this,e).appendChild(e)})},prepend:function(){return Ie(this,arguments,function(e){if(1===this.nodeType||11===this.nodeType||9===this.nodeType){var t=Oe(this,e);t.insertBefore(e,t.firstChild)}})},before:function(){return Ie(this,arguments,function(e){this.parentNode&&this.parentNode.insertBefore(e,this)})},after:function(){return Ie(this,arguments,function(e){this.parentNode&&this.parentNode.insertBefore(e,this.nextSibling)})},empty:function(){for(var e,t=0;null!=(e=this[t]);t++)1===e.nodeType&&(k.cleanData(ve(e,!1)),e.textContent="");return this},clone:function(e,t){return e=null!=e&&e,t=null==t?e:t,this.map(function(){return k.clone(this,e,t)})},html:function(e){return _(this,function(e){var t=this[0]||{},n=0,r=this.length;if(void 0===e&&1===t.nodeType)return t.innerHTML;if("string"==typeof e&&!qe.test(e)&&!ge[(de.exec(e)||["",""])[1].toLowerCase()]){e=k.htmlPrefilter(e);try{for(;n<r;n++)1===(t=this[n]||{}).nodeType&&(k.cleanData(ve(t,!1)),t.innerHTML=e);t=0}catch(e){}}t&&this.empty().append(e)},null,e,arguments.length)},replaceWith:function(){var n=[];return Ie(this,arguments,function(e){var t=this.parentNode;k.inArray(this,n)<0&&(k.cleanData(ve(this)),t&&t.replaceChild(e,this))},n)}}),k.each({appendTo:"append",prependTo:"prepend",insertBefore:"before",insertAfter:"after",replaceAll:"replaceWith"},function(e,a){k.fn[e]=function(e){for(var t,n=[],r=k(e),i=r.length-1,o=0;o<=i;o++)t=o===i?this:this.clone(!0),k(r[o])[a](t),u.apply(n,t.get());return this.pushStack(n)}});var $e=new RegExp("^("+te+")(?!px)[a-z%]+$","i"),Fe=function(e){var t=e.ownerDocument.defaultView;return t&&t.opener||(t=C),t.getComputedStyle(e)},Be=new RegExp(re.join("|"),"i");function _e(e,t,n){var r,i,o,a,s=e.style;return(n=n||Fe(e))&&(""!==(a=n.getPropertyValue(t)||n[t])||oe(e)||(a=k.style(e,t)),!y.pixelBoxStyles()&&$e.test(a)&&Be.test(t)&&(r=s.width,i=s.minWidth,o=s.maxWidth,s.minWidth=s.maxWidth=s.width=a,a=n.width,s.width=r,s.minWidth=i,s.maxWidth=o)),void 0!==a?a+"":a}function ze(e,t){return{get:function(){if(!e())return(this.get=t).apply(this,arguments);delete this.get}}}!function(){function e(){if(u){s.style.cssText="position:absolute;left:-11111px;width:60px;margin-top:1px;padding:0;border:0",u.style.cssText="position:relative;display:block;box-sizing:border-box;overflow:scroll;margin:auto;border:1px;padding:1px;width:60%;top:1%",ie.appendChild(s).appendChild(u);var e=C.getComputedStyle(u);n="1%"!==e.top,a=12===t(e.marginLeft),u.style.right="60%",o=36===t(e.right),r=36===t(e.width),u.style.position="absolute",i=12===t(u.offsetWidth/3),ie.removeChild(s),u=null}}function t(e){return Math.round(parseFloat(e))}var n,r,i,o,a,s=E.createElement("div"),u=E.createElement("div");u.style&&(u.style.backgroundClip="content-box",u.cloneNode(!0).style.backgroundClip="",y.clearCloneStyle="content-box"===u.style.backgroundClip,k.extend(y,{boxSizingReliable:function(){return e(),r},pixelBoxStyles:function(){return e(),o},pixelPosition:function(){return e(),n},reliableMarginLeft:function(){return e(),a},scrollboxSize:function(){return e(),i}}))}();var Ue=["Webkit","Moz","ms"],Xe=E.createElement("div").style,Ve={};function Ge(e){return k.cssProps[e]||Ve[e]||(e in Xe?e:Ve[e]=function(e){for(var t=e[0].toUpperCase()+e.slice(1),n=Ue.length;n--;)if((e=Ue[n]+t)in Xe)return e}(e)||e)}var Ye=/^(none|table(?!-c[ea]).+)/,Qe=/^--/,Je={position:"absolute",visibility:"hidden",display:"block"},Ke={letterSpacing:"0",fontWeight:"400"};function Ze(e,t,n){var r=ne.exec(t);return r?Math.max(0,r[2]-(n||0))+(r[3]||"px"):t}function et(e,t,n,r,i,o){var a="width"===t?1:0,s=0,u=0;if(n===(r?"border":"content"))return 0;for(;a<4;a+=2)"margin"===n&&(u+=k.css(e,n+re[a],!0,i)),r?("content"===n&&(u-=k.css(e,"padding"+re[a],!0,i)),"margin"!==n&&(u-=k.css(e,"border"+re[a]+"Width",!0,i))):(u+=k.css(e,"padding"+re[a],!0,i),"padding"!==n?u+=k.css(e,"border"+re[a]+"Width",!0,i):s+=k.css(e,"border"+re[a]+"Width",!0,i));return!r&&0<=o&&(u+=Math.max(0,Math.ceil(e["offset"+t[0].toUpperCase()+t.slice(1)]-o-u-s-.5))||0),u}function tt(e,t,n){var r=Fe(e),i=(!y.boxSizingReliable()||n)&&"border-box"===k.css(e,"boxSizing",!1,r),o=i,a=_e(e,t,r),s="offset"+t[0].toUpperCase()+t.slice(1);if($e.test(a)){if(!n)return a;a="auto"}return(!y.boxSizingReliable()&&i||"auto"===a||!parseFloat(a)&&"inline"===k.css(e,"display",!1,r))&&e.getClientRects().length&&(i="border-box"===k.css(e,"boxSizing",!1,r),(o=s in e)&&(a=e[s])),(a=parseFloat(a)||0)+et(e,t,n||(i?"border":"content"),o,r,a)+"px"}function nt(e,t,n,r,i){return new nt.prototype.init(e,t,n,r,i)}k.extend({cssHooks:{opacity:{get:function(e,t){if(t){var n=_e(e,"opacity");return""===n?"1":n}}}},cssNumber:{animationIterationCount:!0,columnCount:!0,fillOpacity:!0,flexGrow:!0,flexShrink:!0,fontWeight:!0,gridArea:!0,gridColumn:!0,gridColumnEnd:!0,gridColumnStart:!0,gridRow:!0,gridRowEnd:!0,gridRowStart:!0,lineHeight:!0,opacity:!0,order:!0,orphans:!0,widows:!0,zIndex:!0,zoom:!0},cssProps:{},style:function(e,t,n,r){if(e&&3!==e.nodeType&&8!==e.nodeType&&e.style){var i,o,a,s=V(t),u=Qe.test(t),l=e.style;if(u||(t=Ge(s)),a=k.cssHooks[t]||k.cssHooks[s],void 0===n)return a&&"get"in a&&void 0!==(i=a.get(e,!1,r))?i:l[t];"string"==(o=typeof n)&&(i=ne.exec(n))&&i[1]&&(n=le(e,t,i),o="number"),null!=n&&n==n&&("number"!==o||u||(n+=i&&i[3]||(k.cssNumber[s]?"":"px")),y.clearCloneStyle||""!==n||0!==t.indexOf("background")||(l[t]="inherit"),a&&"set"in a&&void 0===(n=a.set(e,n,r))||(u?l.setProperty(t,n):l[t]=n))}},css:function(e,t,n,r){var i,o,a,s=V(t);return Qe.test(t)||(t=Ge(s)),(a=k.cssHooks[t]||k.cssHooks[s])&&"get"in a&&(i=a.get(e,!0,n)),void 0===i&&(i=_e(e,t,r)),"normal"===i&&t in Ke&&(i=Ke[t]),""===n||n?(o=parseFloat(i),!0===n||isFinite(o)?o||0:i):i}}),k.each(["height","width"],function(e,u){k.cssHooks[u]={get:function(e,t,n){if(t)return!Ye.test(k.css(e,"display"))||e.getClientRects().length&&e.getBoundingClientRect().width?tt(e,u,n):ue(e,Je,function(){return tt(e,u,n)})},set:function(e,t,n){var r,i=Fe(e),o=!y.scrollboxSize()&&"absolute"===i.position,a=(o||n)&&"border-box"===k.css(e,"boxSizing",!1,i),s=n?et(e,u,n,a,i):0;return a&&o&&(s-=Math.ceil(e["offset"+u[0].toUpperCase()+u.slice(1)]-parseFloat(i[u])-et(e,u,"border",!1,i)-.5)),s&&(r=ne.exec(t))&&"px"!==(r[3]||"px")&&(e.style[u]=t,t=k.css(e,u)),Ze(0,t,s)}}}),k.cssHooks.marginLeft=ze(y.reliableMarginLeft,function(e,t){if(t)return(parseFloat(_e(e,"marginLeft"))||e.getBoundingClientRect().left-ue(e,{marginLeft:0},function(){return e.getBoundingClientRect().left}))+"px"}),k.each({margin:"",padding:"",border:"Width"},function(i,o){k.cssHooks[i+o]={expand:function(e){for(var t=0,n={},r="string"==typeof e?e.split(" "):[e];t<4;t++)n[i+re[t]+o]=r[t]||r[t-2]||r[0];return n}},"margin"!==i&&(k.cssHooks[i+o].set=Ze)}),k.fn.extend({css:function(e,t){return _(this,function(e,t,n){var r,i,o={},a=0;if(Array.isArray(t)){for(r=Fe(e),i=t.length;a<i;a++)o[t[a]]=k.css(e,t[a],!1,r);return o}return void 0!==n?k.style(e,t,n):k.css(e,t)},e,t,1<arguments.length)}}),((k.Tween=nt).prototype={constructor:nt,init:function(e,t,n,r,i,o){this.elem=e,this.prop=n,this.easing=i||k.easing._default,this.options=t,this.start=this.now=this.cur(),this.end=r,this.unit=o||(k.cssNumber[n]?"":"px")},cur:function(){var e=nt.propHooks[this.prop];return e&&e.get?e.get(this):nt.propHooks._default.get(this)},run:function(e){var t,n=nt.propHooks[this.prop];return this.options.duration?this.pos=t=k.easing[this.easing](e,this.options.duration*e,0,1,this.options.duration):this.pos=t=e,this.now=(this.end-this.start)*t+this.start,this.options.step&&this.options.step.call(this.elem,this.now,this),n&&n.set?n.set(this):nt.propHooks._default.set(this),this}}).init.prototype=nt.prototype,(nt.propHooks={_default:{get:function(e){var t;return 1!==e.elem.nodeType||null!=e.elem[e.prop]&&null==e.elem.style[e.prop]?e.elem[e.prop]:(t=k.css(e.elem,e.prop,""))&&"auto"!==t?t:0},set:function(e){k.fx.step[e.prop]?k.fx.step[e.prop](e):1!==e.elem.nodeType||!k.cssHooks[e.prop]&&null==e.elem.style[Ge(e.prop)]?e.elem[e.prop]=e.now:k.style(e.elem,e.prop,e.now+e.unit)}}}).scrollTop=nt.propHooks.scrollLeft={set:function(e){e.elem.nodeType&&e.elem.parentNode&&(e.elem[e.prop]=e.now)}},k.easing={linear:function(e){return e},swing:function(e){return.5-Math.cos(e*Math.PI)/2},_default:"swing"},k.fx=nt.prototype.init,k.fx.step={};var rt,it,ot,at,st=/^(?:toggle|show|hide)$/,ut=/queueHooks$/;function lt(){it&&(!1===E.hidden&&C.requestAnimationFrame?C.requestAnimationFrame(lt):C.setTimeout(lt,k.fx.interval),k.fx.tick())}function ct(){return C.setTimeout(function(){rt=void 0}),rt=Date.now()}function ft(e,t){var n,r=0,i={height:e};for(t=t?1:0;r<4;r+=2-t)i["margin"+(n=re[r])]=i["padding"+n]=e;return t&&(i.opacity=i.width=e),i}function pt(e,t,n){for(var r,i=(dt.tweeners[t]||[]).concat(dt.tweeners["*"]),o=0,a=i.length;o<a;o++)if(r=i[o].call(n,t,e))return r}function dt(o,e,t){var n,a,r=0,i=dt.prefilters.length,s=k.Deferred().always(function(){delete u.elem}),u=function(){if(a)return!1;for(var e=rt||ct(),t=Math.max(0,l.startTime+l.duration-e),n=1-(t/l.duration||0),r=0,i=l.tweens.length;r<i;r++)l.tweens[r].run(n);return s.notifyWith(o,[l,n,t]),n<1&&i?t:(i||s.notifyWith(o,[l,1,0]),s.resolveWith(o,[l]),!1)},l=s.promise({elem:o,props:k.extend({},e),opts:k.extend(!0,{specialEasing:{},easing:k.easing._default},t),originalProperties:e,originalOptions:t,startTime:rt||ct(),duration:t.duration,tweens:[],createTween:function(e,t){var n=k.Tween(o,l.opts,e,t,l.opts.specialEasing[e]||l.opts.easing);return l.tweens.push(n),n},stop:function(e){var t=0,n=e?l.tweens.length:0;if(a)return this;for(a=!0;t<n;t++)l.tweens[t].run(1);return e?(s.notifyWith(o,[l,1,0]),s.resolveWith(o,[l,e])):s.rejectWith(o,[l,e]),this}}),c=l.props;for(function(e,t){var n,r,i,o,a;for(n in e)if(i=t[r=V(n)],o=e[n],Array.isArray(o)&&(i=o[1],o=e[n]=o[0]),n!==r&&(e[r]=o,delete e[n]),(a=k.cssHooks[r])&&"expand"in a)for(n in o=a.expand(o),delete e[r],o)n in e||(e[n]=o[n],t[n]=i);else t[r]=i}(c,l.opts.specialEasing);r<i;r++)if(n=dt.prefilters[r].call(l,o,c,l.opts))return m(n.stop)&&(k._queueHooks(l.elem,l.opts.queue).stop=n.stop.bind(n)),n;return k.map(c,pt,l),m(l.opts.start)&&l.opts.start.call(o,l),l.progress(l.opts.progress).done(l.opts.done,l.opts.complete).fail(l.opts.fail).always(l.opts.always),k.fx.timer(k.extend(u,{elem:o,anim:l,queue:l.opts.queue})),l}k.Animation=k.extend(dt,{tweeners:{"*":[function(e,t){var n=this.createTween(e,t);return le(n.elem,e,ne.exec(t),n),n}]},tweener:function(e,t){for(var n,r=0,i=(e=m(e)?(t=e,["*"]):e.match(R)).length;r<i;r++)n=e[r],dt.tweeners[n]=dt.tweeners[n]||[],dt.tweeners[n].unshift(t)},prefilters:[function(e,t,n){var r,i,o,a,s,u,l,c,f="width"in t||"height"in t,p=this,d={},h=e.style,g=e.nodeType&&se(e),v=Q.get(e,"fxshow");for(r in n.queue||(null==(a=k._queueHooks(e,"fx")).unqueued&&(a.unqueued=0,s=a.empty.fire,a.empty.fire=function(){a.unqueued||s()}),a.unqueued++,p.always(function(){p.always(function(){a.unqueued--,k.queue(e,"fx").length||a.empty.fire()})})),t)if(i=t[r],st.test(i)){if(delete t[r],o=o||"toggle"===i,i===(g?"hide":"show")){if("show"!==i||!v||void 0===v[r])continue;g=!0}d[r]=v&&v[r]||k.style(e,r)}if((u=!k.isEmptyObject(t))||!k.isEmptyObject(d))for(r in f&&1===e.nodeType&&(n.overflow=[h.overflow,h.overflowX,h.overflowY],null==(l=v&&v.display)&&(l=Q.get(e,"display")),"none"===(c=k.css(e,"display"))&&(l?c=l:(fe([e],!0),l=e.style.display||l,c=k.css(e,"display"),fe([e]))),("inline"===c||"inline-block"===c&&null!=l)&&"none"===k.css(e,"float")&&(u||(p.done(function(){h.display=l}),null==l&&(c=h.display,l="none"===c?"":c)),h.display="inline-block")),n.overflow&&(h.overflow="hidden",p.always(function(){h.overflow=n.overflow[0],h.overflowX=n.overflow[1],h.overflowY=n.overflow[2]})),u=!1,d)u||(v?"hidden"in v&&(g=v.hidden):v=Q.access(e,"fxshow",{display:l}),o&&(v.hidden=!g),g&&fe([e],!0),p.done(function(){for(r in g||fe([e]),Q.remove(e,"fxshow"),d)k.style(e,r,d[r])})),u=pt(g?v[r]:0,r,p),r in v||(v[r]=u.start,g&&(u.end=u.start,u.start=0))}],prefilter:function(e,t){t?dt.prefilters.unshift(e):dt.prefilters.push(e)}}),k.speed=function(e,t,n){var r=e&&"object"==typeof e?k.extend({},e):{complete:n||!n&&t||m(e)&&e,duration:e,easing:n&&t||t&&!m(t)&&t};return k.fx.off?r.duration=0:"number"!=typeof r.duration&&(r.duration in k.fx.speeds?r.duration=k.fx.speeds[r.duration]:r.duration=k.fx.speeds._default),null!=r.queue&&!0!==r.queue||(r.queue="fx"),r.old=r.complete,r.complete=function(){m(r.old)&&r.old.call(this),r.queue&&k.dequeue(this,r.queue)},r},k.fn.extend({fadeTo:function(e,t,n,r){return this.filter(se).css("opacity",0).show().end().animate({opacity:t},e,n,r)},animate:function(t,e,n,r){function a(){var e=dt(this,k.extend({},t),o);(i||Q.get(this,"finish"))&&e.stop(!0)}var i=k.isEmptyObject(t),o=k.speed(e,n,r);return a.finish=a,i||!1===o.queue?this.each(a):this.queue(o.queue,a)},stop:function(i,e,o){function a(e){var t=e.stop;delete e.stop,t(o)}return"string"!=typeof i&&(o=e,e=i,i=void 0),e&&!1!==i&&this.queue(i||"fx",[]),this.each(function(){var e=!0,t=null!=i&&i+"queueHooks",n=k.timers,r=Q.get(this);if(t)r[t]&&r[t].stop&&a(r[t]);else for(t in r)r[t]&&r[t].stop&&ut.test(t)&&a(r[t]);for(t=n.length;t--;)n[t].elem!==this||null!=i&&n[t].queue!==i||(n[t].anim.stop(o),e=!1,n.splice(t,1));!e&&o||k.dequeue(this,i)})},finish:function(a){return!1!==a&&(a=a||"fx"),this.each(function(){var e,t=Q.get(this),n=t[a+"queue"],r=t[a+"queueHooks"],i=k.timers,o=n?n.length:0;for(t.finish=!0,k.queue(this,a,[]),r&&r.stop&&r.stop.call(this,!0),e=i.length;e--;)i[e].elem===this&&i[e].queue===a&&(i[e].anim.stop(!0),i.splice(e,1));for(e=0;e<o;e++)n[e]&&n[e].finish&&n[e].finish.call(this);delete t.finish})}}),k.each(["toggle","show","hide"],function(e,r){var i=k.fn[r];k.fn[r]=function(e,t,n){return null==e||"boolean"==typeof e?i.apply(this,arguments):this.animate(ft(r,!0),e,t,n)}}),k.each({slideDown:ft("show"),slideUp:ft("hide"),slideToggle:ft("toggle"),fadeIn:{opacity:"show"},fadeOut:{opacity:"hide"},fadeToggle:{opacity:"toggle"}},function(e,r){k.fn[e]=function(e,t,n){return this.animate(r,e,t,n)}}),k.timers=[],k.fx.tick=function(){var e,t=0,n=k.timers;for(rt=Date.now();t<n.length;t++)(e=n[t])()||n[t]!==e||n.splice(t--,1);n.length||k.fx.stop(),rt=void 0},k.fx.timer=function(e){k.timers.push(e),k.fx.start()},k.fx.interval=13,k.fx.start=function(){it||(it=!0,lt())},k.fx.stop=function(){it=null},k.fx.speeds={slow:600,fast:200,_default:400},k.fn.delay=function(r,e){return r=k.fx&&k.fx.speeds[r]||r,e=e||"fx",this.queue(e,function(e,t){var n=C.setTimeout(e,r);t.stop=function(){C.clearTimeout(n)}})},ot=E.createElement("input"),at=E.createElement("select").appendChild(E.createElement("option")),ot.type="checkbox",y.checkOn=""!==ot.value,y.optSelected=at.selected,(ot=E.createElement("input")).value="t",ot.type="radio",y.radioValue="t"===ot.value;var ht,gt=k.expr.attrHandle;k.fn.extend({attr:function(e,t){return _(this,k.attr,e,t,1<arguments.length)},removeAttr:function(e){return this.each(function(){k.removeAttr(this,e)})}}),k.extend({attr:function(e,t,n){var r,i,o=e.nodeType;if(3!==o&&8!==o&&2!==o)return void 0===e.getAttribute?k.prop(e,t,n):(1===o&&k.isXMLDoc(e)||(i=k.attrHooks[t.toLowerCase()]||(k.expr.match.bool.test(t)?ht:void 0)),void 0!==n?null===n?void k.removeAttr(e,t):i&&"set"in i&&void 0!==(r=i.set(e,n,t))?r:(e.setAttribute(t,n+""),n):i&&"get"in i&&null!==(r=i.get(e,t))?r:null==(r=k.find.attr(e,t))?void 0:r)},attrHooks:{type:{set:function(e,t){if(!y.radioValue&&"radio"===t&&A(e,"input")){var n=e.value;return e.setAttribute("type",t),n&&(e.value=n),t}}}},removeAttr:function(e,t){var n,r=0,i=t&&t.match(R);if(i&&1===e.nodeType)for(;n=i[r++];)e.removeAttribute(n)}}),ht={set:function(e,t,n){return!1===t?k.removeAttr(e,n):e.setAttribute(n,n),n}},k.each(k.expr.match.bool.source.match(/\w+/g),function(e,t){var a=gt[t]||k.find.attr;gt[t]=function(e,t,n){var r,i,o=t.toLowerCase();return n||(i=gt[o],gt[o]=r,r=null!=a(e,t,n)?o:null,gt[o]=i),r}});var vt=/^(?:input|select|textarea|button)$/i,yt=/^(?:a|area)$/i;function mt(e){return(e.match(R)||[]).join(" ")}function xt(e){return e.getAttribute&&e.getAttribute("class")||""}function bt(e){return Array.isArray(e)?e:"string"==typeof e&&e.match(R)||[]}k.fn.extend({prop:function(e,t){return _(this,k.prop,e,t,1<arguments.length)},removeProp:function(e){return this.each(function(){delete this[k.propFix[e]||e]})}}),k.extend({prop:function(e,t,n){var r,i,o=e.nodeType;if(3!==o&&8!==o&&2!==o)return 1===o&&k.isXMLDoc(e)||(t=k.propFix[t]||t,i=k.propHooks[t]),void 0!==n?i&&"set"in i&&void 0!==(r=i.set(e,n,t))?r:e[t]=n:i&&"get"in i&&null!==(r=i.get(e,t))?r:e[t]},propHooks:{tabIndex:{get:function(e){var t=k.find.attr(e,"tabindex");return t?parseInt(t,10):vt.test(e.nodeName)||yt.test(e.nodeName)&&e.href?0:-1}}},propFix:{for:"htmlFor",class:"className"}}),y.optSelected||(k.propHooks.selected={get:function(e){var t=e.parentNode;return t&&t.parentNode&&t.parentNode.selectedIndex,null},set:function(e){var t=e.parentNode;t&&(t.selectedIndex,t.parentNode&&t.parentNode.selectedIndex)}}),k.each(["tabIndex","readOnly","maxLength","cellSpacing","cellPadding","rowSpan","colSpan","useMap","frameBorder","contentEditable"],function(){k.propFix[this.toLowerCase()]=this}),k.fn.extend({addClass:function(t){var e,n,r,i,o,a,s,u=0;if(m(t))return this.each(function(e){k(this).addClass(t.call(this,e,xt(this)))});if((e=bt(t)).length)for(;n=this[u++];)if(i=xt(n),r=1===n.nodeType&&" "+mt(i)+" "){for(a=0;o=e[a++];)r.indexOf(" "+o+" ")<0&&(r+=o+" ");i!==(s=mt(r))&&n.setAttribute("class",s)}return this},removeClass:function(t){var e,n,r,i,o,a,s,u=0;if(m(t))return this.each(function(e){k(this).removeClass(t.call(this,e,xt(this)))});if(!arguments.length)return this.attr("class","");if((e=bt(t)).length)for(;n=this[u++];)if(i=xt(n),r=1===n.nodeType&&" "+mt(i)+" "){for(a=0;o=e[a++];)for(;-1<r.indexOf(" "+o+" ");)r=r.replace(" "+o+" "," ");i!==(s=mt(r))&&n.setAttribute("class",s)}return this},toggleClass:function(i,t){var o=typeof i,a="string"==o||Array.isArray(i);return"boolean"==typeof t&&a?t?this.addClass(i):this.removeClass(i):m(i)?this.each(function(e){k(this).toggleClass(i.call(this,e,xt(this),t),t)}):this.each(function(){var e,t,n,r;if(a)for(t=0,n=k(this),r=bt(i);e=r[t++];)n.hasClass(e)?n.removeClass(e):n.addClass(e);else void 0!==i&&"boolean"!=o||((e=xt(this))&&Q.set(this,"__className__",e),this.setAttribute&&this.setAttribute("class",e||!1===i?"":Q.get(this,"__className__")||""))})},hasClass:function(e){var t,n,r=0;for(t=" "+e+" ";n=this[r++];)if(1===n.nodeType&&-1<(" "+mt(xt(n))+" ").indexOf(t))return!0;return!1}});var wt=/\r/g;k.fn.extend({val:function(n){var r,e,i,t=this[0];return arguments.length?(i=m(n),this.each(function(e){var t;1===this.nodeType&&(null==(t=i?n.call(this,e,k(this).val()):n)?t="":"number"==typeof t?t+="":Array.isArray(t)&&(t=k.map(t,function(e){return null==e?"":e+""})),(r=k.valHooks[this.type]||k.valHooks[this.nodeName.toLowerCase()])&&"set"in r&&void 0!==r.set(this,t,"value")||(this.value=t))})):t?(r=k.valHooks[t.type]||k.valHooks[t.nodeName.toLowerCase()])&&"get"in r&&void 0!==(e=r.get(t,"value"))?e:"string"==typeof(e=t.value)?e.replace(wt,""):null==e?"":e:void 0}}),k.extend({valHooks:{option:{get:function(e){var t=k.find.attr(e,"value");return null!=t?t:mt(k.text(e))}},select:{get:function(e){var t,n,r,i=e.options,o=e.selectedIndex,a="select-one"===e.type,s=a?null:[],u=a?o+1:i.length;for(r=o<0?u:a?o:0;r<u;r++)if(((n=i[r]).selected||r===o)&&!n.disabled&&(!n.parentNode.disabled||!A(n.parentNode,"optgroup"))){if(t=k(n).val(),a)return t;s.push(t)}return s},set:function(e,t){for(var n,r,i=e.options,o=k.makeArray(t),a=i.length;a--;)((r=i[a]).selected=-1<k.inArray(k.valHooks.option.get(r),o))&&(n=!0);return n||(e.selectedIndex=-1),o}}}}),k.each(["radio","checkbox"],function(){k.valHooks[this]={set:function(e,t){if(Array.isArray(t))return e.checked=-1<k.inArray(k(e).val(),t)}},y.checkOn||(k.valHooks[this].get=function(e){return null===e.getAttribute("value")?"on":e.value})}),y.focusin="onfocusin"in C;function Ct(e){e.stopPropagation()}var Tt=/^(?:focusinfocus|focusoutblur)$/;k.extend(k.event,{trigger:function(e,t,n,r){var i,o,a,s,u,l,c,f,p=[n||E],d=v.call(e,"type")?e.type:e,h=v.call(e,"namespace")?e.namespace.split("."):[];if(o=f=a=n=n||E,3!==n.nodeType&&8!==n.nodeType&&!Tt.test(d+k.event.triggered)&&(-1<d.indexOf(".")&&(d=(h=d.split(".")).shift(),h.sort()),u=d.indexOf(":")<0&&"on"+d,(e=e[k.expando]?e:new k.Event(d,"object"==typeof e&&e)).isTrigger=r?2:3,e.namespace=h.join("."),e.rnamespace=e.namespace?new RegExp("(^|\\.)"+h.join("\\.(?:.*\\.|)")+"(\\.|$)"):null,e.result=void 0,e.target||(e.target=n),t=null==t?[e]:k.makeArray(t,[e]),c=k.event.special[d]||{},r||!c.trigger||!1!==c.trigger.apply(n,t))){if(!r&&!c.noBubble&&!x(n)){for(s=c.delegateType||d,Tt.test(s+d)||(o=o.parentNode);o;o=o.parentNode)p.push(o),a=o;a===(n.ownerDocument||E)&&p.push(a.defaultView||a.parentWindow||C)}for(i=0;(o=p[i++])&&!e.isPropagationStopped();)f=o,e.type=1<i?s:c.bindType||d,(l=(Q.get(o,"events")||{})[e.type]&&Q.get(o,"handle"))&&l.apply(o,t),(l=u&&o[u])&&l.apply&&G(o)&&(e.result=l.apply(o,t),!1===e.result&&e.preventDefault());return e.type=d,r||e.isDefaultPrevented()||c._default&&!1!==c._default.apply(p.pop(),t)||!G(n)||u&&m(n[d])&&!x(n)&&((a=n[u])&&(n[u]=null),k.event.triggered=d,e.isPropagationStopped()&&f.addEventListener(d,Ct),n[d](),e.isPropagationStopped()&&f.removeEventListener(d,Ct),k.event.triggered=void 0,a&&(n[u]=a)),e.result}},simulate:function(e,t,n){var r=k.extend(new k.Event,n,{type:e,isSimulated:!0});k.event.trigger(r,null,t)}}),k.fn.extend({trigger:function(e,t){return this.each(function(){k.event.trigger(e,t,this)})},triggerHandler:function(e,t){var n=this[0];if(n)return k.event.trigger(e,t,n,!0)}}),y.focusin||k.each({focus:"focusin",blur:"focusout"},function(n,r){function i(e){k.event.simulate(r,e.target,k.event.fix(e))}k.event.special[r]={setup:function(){var e=this.ownerDocument||this,t=Q.access(e,r);t||e.addEventListener(n,i,!0),Q.access(e,r,(t||0)+1)},teardown:function(){var e=this.ownerDocument||this,t=Q.access(e,r)-1;t?Q.access(e,r,t):(e.removeEventListener(n,i,!0),Q.remove(e,r))}}});var Et=C.location,kt=Date.now(),St=/\?/;k.parseXML=function(e){var t;if(!e||"string"!=typeof e)return null;try{t=(new C.DOMParser).parseFromString(e,"text/xml")}catch(e){t=void 0}return t&&!t.getElementsByTagName("parsererror").length||k.error("Invalid XML: "+e),t};var Nt=/\[\]$/,At=/\r?\n/g,Dt=/^(?:submit|button|image|reset|file)$/i,jt=/^(?:input|select|textarea|keygen)/i;function qt(n,e,r,i){var t;if(Array.isArray(e))k.each(e,function(e,t){r||Nt.test(n)?i(n,t):qt(n+"["+("object"==typeof t&&null!=t?e:"")+"]",t,r,i)});else if(r||"object"!==w(e))i(n,e);else for(t in e)qt(n+"["+t+"]",e[t],r,i)}k.param=function(e,t){function i(e,t){var n=m(t)?t():t;r[r.length]=encodeURIComponent(e)+"="+encodeURIComponent(null==n?"":n)}var n,r=[];if(null==e)return"";if(Array.isArray(e)||e.jquery&&!k.isPlainObject(e))k.each(e,function(){i(this.name,this.value)});else for(n in e)qt(n,e[n],t,i);return r.join("&")},k.fn.extend({serialize:function(){return k.param(this.serializeArray())},serializeArray:function(){return this.map(function(){var e=k.prop(this,"elements");return e?k.makeArray(e):this}).filter(function(){var e=this.type;return this.name&&!k(this).is(":disabled")&&jt.test(this.nodeName)&&!Dt.test(e)&&(this.checked||!pe.test(e))}).map(function(e,t){var n=k(this).val();return null==n?null:Array.isArray(n)?k.map(n,function(e){return{name:t.name,value:e.replace(At,"\r\n")}}):{name:t.name,value:n.replace(At,"\r\n")}}).get()}});var Lt=/%20/g,Ht=/#.*$/,Ot=/([?&])_=[^&]*/,Pt=/^(.*?):[ \t]*([^\r\n]*)$/gm,Rt=/^(?:GET|HEAD)$/,Mt=/^\/\//,It={},Wt={},$t="*/".concat("*"),Ft=E.createElement("a");function Bt(o){return function(e,t){"string"!=typeof e&&(t=e,e="*");var n,r=0,i=e.toLowerCase().match(R)||[];if(m(t))for(;n=i[r++];)"+"===n[0]?(n=n.slice(1)||"*",(o[n]=o[n]||[]).unshift(t)):(o[n]=o[n]||[]).push(t)}}function _t(t,i,o,a){var s={},u=t===Wt;function l(e){var r;return s[e]=!0,k.each(t[e]||[],function(e,t){var n=t(i,o,a);return"string"!=typeof n||u||s[n]?u?!(r=n):void 0:(i.dataTypes.unshift(n),l(n),!1)}),r}return l(i.dataTypes[0])||!s["*"]&&l("*")}function zt(e,t){var n,r,i=k.ajaxSettings.flatOptions||{};for(n in t)void 0!==t[n]&&((i[n]?e:r||(r={}))[n]=t[n]);return r&&k.extend(!0,e,r),e}Ft.href=Et.href,k.extend({active:0,lastModified:{},etag:{},ajaxSettings:{url:Et.href,type:"GET",isLocal:/^(?:about|app|app-storage|.+-extension|file|res|widget):$/.test(Et.protocol),global:!0,processData:!0,async:!0,contentType:"application/x-www-form-urlencoded; charset=UTF-8",accepts:{"*":$t,text:"text/plain",html:"text/html",xml:"application/xml, text/xml",json:"application/json, text/javascript"},contents:{xml:/\bxml\b/,html:/\bhtml/,json:/\bjson\b/},responseFields:{xml:"responseXML",text:"responseText",json:"responseJSON"},converters:{"* text":String,"text html":!0,"text json":JSON.parse,"text xml":k.parseXML},flatOptions:{url:!0,context:!0}},ajaxSetup:function(e,t){return t?zt(zt(e,k.ajaxSettings),t):zt(k.ajaxSettings,e)},ajaxPrefilter:Bt(It),ajaxTransport:Bt(Wt),ajax:function(e,t){"object"==typeof e&&(t=e,e=void 0),t=t||{};var c,f,p,n,d,r,h,g,i,o,v=k.ajaxSetup({},t),y=v.context||v,m=v.context&&(y.nodeType||y.jquery)?k(y):k.event,x=k.Deferred(),b=k.Callbacks("once memory"),w=v.statusCode||{},a={},s={},u="canceled",T={readyState:0,getResponseHeader:function(e){var t;if(h){if(!n)for(n={};t=Pt.exec(p);)n[t[1].toLowerCase()+" "]=(n[t[1].toLowerCase()+" "]||[]).concat(t[2]);t=n[e.toLowerCase()+" "]}return null==t?null:t.join(", ")},getAllResponseHeaders:function(){return h?p:null},setRequestHeader:function(e,t){return null==h&&(e=s[e.toLowerCase()]=s[e.toLowerCase()]||e,a[e]=t),this},overrideMimeType:function(e){return null==h&&(v.mimeType=e),this},statusCode:function(e){var t;if(e)if(h)T.always(e[T.status]);else for(t in e)w[t]=[w[t],e[t]];return this},abort:function(e){var t=e||u;return c&&c.abort(t),l(0,t),this}};if(x.promise(T),v.url=((e||v.url||Et.href)+"").replace(Mt,Et.protocol+"//"),v.type=t.method||t.type||v.method||v.type,v.dataTypes=(v.dataType||"*").toLowerCase().match(R)||[""],null==v.crossDomain){r=E.createElement("a");try{r.href=v.url,r.href=r.href,v.crossDomain=Ft.protocol+"//"+Ft.host!=r.protocol+"//"+r.host}catch(e){v.crossDomain=!0}}if(v.data&&v.processData&&"string"!=typeof v.data&&(v.data=k.param(v.data,v.traditional)),_t(It,v,t,T),h)return T;for(i in(g=k.event&&v.global)&&0==k.active++&&k.event.trigger("ajaxStart"),v.type=v.type.toUpperCase(),v.hasContent=!Rt.test(v.type),f=v.url.replace(Ht,""),v.hasContent?v.data&&v.processData&&0===(v.contentType||"").indexOf("application/x-www-form-urlencoded")&&(v.data=v.data.replace(Lt,"+")):(o=v.url.slice(f.length),v.data&&(v.processData||"string"==typeof v.data)&&(f+=(St.test(f)?"&":"?")+v.data,delete v.data),!1===v.cache&&(f=f.replace(Ot,"$1"),o=(St.test(f)?"&":"?")+"_="+kt+++o),v.url=f+o),v.ifModified&&(k.lastModified[f]&&T.setRequestHeader("If-Modified-Since",k.lastModified[f]),k.etag[f]&&T.setRequestHeader("If-None-Match",k.etag[f])),(v.data&&v.hasContent&&!1!==v.contentType||t.contentType)&&T.setRequestHeader("Content-Type",v.contentType),T.setRequestHeader("Accept",v.dataTypes[0]&&v.accepts[v.dataTypes[0]]?v.accepts[v.dataTypes[0]]+("*"!==v.dataTypes[0]?", "+$t+"; q=0.01":""):v.accepts["*"]),v.headers)T.setRequestHeader(i,v.headers[i]);if(v.beforeSend&&(!1===v.beforeSend.call(y,T,v)||h))return T.abort();if(u="abort",b.add(v.complete),T.done(v.success),T.fail(v.error),c=_t(Wt,v,t,T)){if(T.readyState=1,g&&m.trigger("ajaxSend",[T,v]),h)return T;v.async&&0<v.timeout&&(d=C.setTimeout(function(){T.abort("timeout")},v.timeout));try{h=!1,c.send(a,l)}catch(e){if(h)throw e;l(-1,e)}}else l(-1,"No Transport");function l(e,t,n,r){var i,o,a,s,u,l=t;h||(h=!0,d&&C.clearTimeout(d),c=void 0,p=r||"",T.readyState=0<e?4:0,i=200<=e&&e<300||304===e,n&&(s=function(e,t,n){for(var r,i,o,a,s=e.contents,u=e.dataTypes;"*"===u[0];)u.shift(),void 0===r&&(r=e.mimeType||t.getResponseHeader("Content-Type"));if(r)for(i in s)if(s[i]&&s[i].test(r)){u.unshift(i);break}if(u[0]in n)o=u[0];else{for(i in n){if(!u[0]||e.converters[i+" "+u[0]]){o=i;break}a||(a=i)}o=o||a}if(o)return o!==u[0]&&u.unshift(o),n[o]}(v,T,n)),s=function(e,t,n,r){var i,o,a,s,u,l={},c=e.dataTypes.slice();if(c[1])for(a in e.converters)l[a.toLowerCase()]=e.converters[a];for(o=c.shift();o;)if(e.responseFields[o]&&(n[e.responseFields[o]]=t),!u&&r&&e.dataFilter&&(t=e.dataFilter(t,e.dataType)),u=o,o=c.shift())if("*"===o)o=u;else if("*"!==u&&u!==o){if(!(a=l[u+" "+o]||l["* "+o]))for(i in l)if((s=i.split(" "))[1]===o&&(a=l[u+" "+s[0]]||l["* "+s[0]])){!0===a?a=l[i]:!0!==l[i]&&(o=s[0],c.unshift(s[1]));break}if(!0!==a)if(a&&e.throws)t=a(t);else try{t=a(t)}catch(e){return{state:"parsererror",error:a?e:"No conversion from "+u+" to "+o}}}return{state:"success",data:t}}(v,s,T,i),i?(v.ifModified&&((u=T.getResponseHeader("Last-Modified"))&&(k.lastModified[f]=u),(u=T.getResponseHeader("etag"))&&(k.etag[f]=u)),204===e||"HEAD"===v.type?l="nocontent":304===e?l="notmodified":(l=s.state,o=s.data,i=!(a=s.error))):(a=l,!e&&l||(l="error",e<0&&(e=0))),T.status=e,T.statusText=(t||l)+"",i?x.resolveWith(y,[o,l,T]):x.rejectWith(y,[T,l,a]),T.statusCode(w),w=void 0,g&&m.trigger(i?"ajaxSuccess":"ajaxError",[T,v,i?o:a]),b.fireWith(y,[T,l]),g&&(m.trigger("ajaxComplete",[T,v]),--k.active||k.event.trigger("ajaxStop")))}return T},getJSON:function(e,t,n){return k.get(e,t,n,"json")},getScript:function(e,t){return k.get(e,void 0,t,"script")}}),k.each(["get","post"],function(e,i){k[i]=function(e,t,n,r){return m(t)&&(r=r||n,n=t,t=void 0),k.ajax(k.extend({url:e,type:i,dataType:r,data:t,success:n},k.isPlainObject(e)&&e))}}),k._evalUrl=function(e,t){return k.ajax({url:e,type:"GET",dataType:"script",cache:!0,async:!1,global:!1,converters:{"text script":function(){}},dataFilter:function(e){k.globalEval(e,t)}})},k.fn.extend({wrapAll:function(e){var t;return this[0]&&(m(e)&&(e=e.call(this[0])),t=k(e,this[0].ownerDocument).eq(0).clone(!0),this[0].parentNode&&t.insertBefore(this[0]),t.map(function(){for(var e=this;e.firstElementChild;)e=e.firstElementChild;return e}).append(this)),this},wrapInner:function(n){return m(n)?this.each(function(e){k(this).wrapInner(n.call(this,e))}):this.each(function(){var e=k(this),t=e.contents();t.length?t.wrapAll(n):e.append(n)})},wrap:function(t){var n=m(t);return this.each(function(e){k(this).wrapAll(n?t.call(this,e):t)})},unwrap:function(e){return this.parent(e).not("body").each(function(){k(this).replaceWith(this.childNodes)}),this}}),k.expr.pseudos.hidden=function(e){return!k.expr.pseudos.visible(e)},k.expr.pseudos.visible=function(e){return!!(e.offsetWidth||e.offsetHeight||e.getClientRects().length)},k.ajaxSettings.xhr=function(){try{return new C.XMLHttpRequest}catch(e){}};var Ut={0:200,1223:204},Xt=k.ajaxSettings.xhr();y.cors=!!Xt&&"withCredentials"in Xt,y.ajax=Xt=!!Xt,k.ajaxTransport(function(i){var o,a;if(y.cors||Xt&&!i.crossDomain)return{send:function(e,t){var n,r=i.xhr();if(r.open(i.type,i.url,i.async,i.username,i.password),i.xhrFields)for(n in i.xhrFields)r[n]=i.xhrFields[n];for(n in i.mimeType&&r.overrideMimeType&&r.overrideMimeType(i.mimeType),i.crossDomain||e["X-Requested-With"]||(e["X-Requested-With"]="XMLHttpRequest"),e)r.setRequestHeader(n,e[n]);o=function(e){return function(){o&&(o=a=r.onload=r.onerror=r.onabort=r.ontimeout=r.onreadystatechange=null,"abort"===e?r.abort():"error"===e?"number"!=typeof r.status?t(0,"error"):t(r.status,r.statusText):t(Ut[r.status]||r.status,r.statusText,"text"!==(r.responseType||"text")||"string"!=typeof r.responseText?{binary:r.response}:{text:r.responseText},r.getAllResponseHeaders()))}},r.onload=o(),a=r.onerror=r.ontimeout=o("error"),void 0!==r.onabort?r.onabort=a:r.onreadystatechange=function(){4===r.readyState&&C.setTimeout(function(){o&&a()})},o=o("abort");try{r.send(i.hasContent&&i.data||null)}catch(e){if(o)throw e}},abort:function(){o&&o()}}}),k.ajaxPrefilter(function(e){e.crossDomain&&(e.contents.script=!1)}),k.ajaxSetup({accepts:{script:"text/javascript, application/javascript, application/ecmascript, application/x-ecmascript"},contents:{script:/\b(?:java|ecma)script\b/},converters:{"text script":function(e){return k.globalEval(e),e}}}),k.ajaxPrefilter("script",function(e){void 0===e.cache&&(e.cache=!1),e.crossDomain&&(e.type="GET")}),k.ajaxTransport("script",function(n){var r,i;if(n.crossDomain||n.scriptAttrs)return{send:function(e,t){r=k("<script>").attr(n.scriptAttrs||{}).prop({charset:n.scriptCharset,src:n.url}).on("load error",i=function(e){r.remove(),i=null,e&&t("error"===e.type?404:200,e.type)}),E.head.appendChild(r[0])},abort:function(){i&&i()}}});var Vt,Gt=[],Yt=/(=)\?(?=&|$)|\?\?/;k.ajaxSetup({jsonp:"callback",jsonpCallback:function(){var e=Gt.pop()||k.expando+"_"+kt++;return this[e]=!0,e}}),k.ajaxPrefilter("json jsonp",function(e,t,n){var r,i,o,a=!1!==e.jsonp&&(Yt.test(e.url)?"url":"string"==typeof e.data&&0===(e.contentType||"").indexOf("application/x-www-form-urlencoded")&&Yt.test(e.data)&&"data");if(a||"jsonp"===e.dataTypes[0])return r=e.jsonpCallback=m(e.jsonpCallback)?e.jsonpCallback():e.jsonpCallback,a?e[a]=e[a].replace(Yt,"$1"+r):!1!==e.jsonp&&(e.url+=(St.test(e.url)?"&":"?")+e.jsonp+"="+r),e.converters["script json"]=function(){return o||k.error(r+" was not called"),o[0]},e.dataTypes[0]="json",i=C[r],C[r]=function(){o=arguments},n.always(function(){void 0===i?k(C).removeProp(r):C[r]=i,e[r]&&(e.jsonpCallback=t.jsonpCallback,Gt.push(r)),o&&m(i)&&i(o[0]),o=i=void 0}),"script"}),y.createHTMLDocument=((Vt=E.implementation.createHTMLDocument("").body).innerHTML="<form></form><form></form>",2===Vt.childNodes.length),k.parseHTML=function(e,t,n){return"string"!=typeof e?[]:("boolean"==typeof t&&(n=t,t=!1),t||(y.createHTMLDocument?((r=(t=E.implementation.createHTMLDocument("")).createElement("base")).href=E.location.href,t.head.appendChild(r)):t=E),o=!n&&[],(i=D.exec(e))?[t.createElement(i[1])]:(i=we([e],t,o),o&&o.length&&k(o).remove(),k.merge([],i.childNodes)));var r,i,o},k.fn.load=function(e,t,n){var r,i,o,a=this,s=e.indexOf(" ");return-1<s&&(r=mt(e.slice(s)),e=e.slice(0,s)),m(t)?(n=t,t=void 0):t&&"object"==typeof t&&(i="POST"),0<a.length&&k.ajax({url:e,type:i||"GET",dataType:"html",data:t}).done(function(e){o=arguments,a.html(r?k("<div>").append(k.parseHTML(e)).find(r):e)}).always(n&&function(e,t){a.each(function(){n.apply(this,o||[e.responseText,t,e])})}),this},k.each(["ajaxStart","ajaxStop","ajaxComplete","ajaxError","ajaxSuccess","ajaxSend"],function(e,t){k.fn[t]=function(e){return this.on(t,e)}}),k.expr.pseudos.animated=function(t){return k.grep(k.timers,function(e){return t===e.elem}).length},k.offset={setOffset:function(e,t,n){var r,i,o,a,s,u,l=k.css(e,"position"),c=k(e),f={};"static"===l&&(e.style.position="relative"),s=c.offset(),o=k.css(e,"top"),u=k.css(e,"left"),i=("absolute"===l||"fixed"===l)&&-1<(o+u).indexOf("auto")?(a=(r=c.position()).top,r.left):(a=parseFloat(o)||0,parseFloat(u)||0),m(t)&&(t=t.call(e,n,k.extend({},s))),null!=t.top&&(f.top=t.top-s.top+a),null!=t.left&&(f.left=t.left-s.left+i),"using"in t?t.using.call(e,f):c.css(f)}},k.fn.extend({offset:function(t){if(arguments.length)return void 0===t?this:this.each(function(e){k.offset.setOffset(this,t,e)});var e,n,r=this[0];return r?r.getClientRects().length?(e=r.getBoundingClientRect(),n=r.ownerDocument.defaultView,{top:e.top+n.pageYOffset,left:e.left+n.pageXOffset}):{top:0,left:0}:void 0},position:function(){if(this[0]){var e,t,n,r=this[0],i={top:0,left:0};if("fixed"===k.css(r,"position"))t=r.getBoundingClientRect();else{for(t=this.offset(),n=r.ownerDocument,e=r.offsetParent||n.documentElement;e&&(e===n.body||e===n.documentElement)&&"static"===k.css(e,"position");)e=e.parentNode;e&&e!==r&&1===e.nodeType&&((i=k(e).offset()).top+=k.css(e,"borderTopWidth",!0),i.left+=k.css(e,"borderLeftWidth",!0))}return{top:t.top-i.top-k.css(r,"marginTop",!0),left:t.left-i.left-k.css(r,"marginLeft",!0)}}},offsetParent:function(){return this.map(function(){for(var e=this.offsetParent;e&&"static"===k.css(e,"position");)e=e.offsetParent;return e||ie})}}),k.each({scrollLeft:"pageXOffset",scrollTop:"pageYOffset"},function(t,i){var o="pageYOffset"===i;k.fn[t]=function(e){return _(this,function(e,t,n){var r;if(x(e)?r=e:9===e.nodeType&&(r=e.defaultView),void 0===n)return r?r[i]:e[t];r?r.scrollTo(o?r.pageXOffset:n,o?n:r.pageYOffset):e[t]=n},t,e,arguments.length)}}),k.each(["top","left"],function(e,n){k.cssHooks[n]=ze(y.pixelPosition,function(e,t){if(t)return t=_e(e,n),$e.test(t)?k(e).position()[n]+"px":t})}),k.each({Height:"height",Width:"width"},function(a,s){k.each({padding:"inner"+a,content:s,"":"outer"+a},function(r,o){k.fn[o]=function(e,t){var n=arguments.length&&(r||"boolean"!=typeof e),i=r||(!0===e||!0===t?"margin":"border");return _(this,function(e,t,n){var r;return x(e)?0===o.indexOf("outer")?e["inner"+a]:e.document.documentElement["client"+a]:9===e.nodeType?(r=e.documentElement,Math.max(e.body["scroll"+a],r["scroll"+a],e.body["offset"+a],r["offset"+a],r["client"+a])):void 0===n?k.css(e,t,i):k.style(e,t,n,i)},s,n?e:void 0,n)}})}),k.each("blur focus focusin focusout resize scroll click dblclick mousedown mouseup mousemove mouseover mouseout mouseenter mouseleave change select submit keydown keypress keyup contextmenu".split(" "),function(e,n){k.fn[n]=function(e,t){return 0<arguments.length?this.on(n,null,e,t):this.trigger(n)}}),k.fn.extend({hover:function(e,t){return this.mouseenter(e).mouseleave(t||e)}}),k.fn.extend({bind:function(e,t,n){return this.on(e,null,t,n)},unbind:function(e,t){return this.off(e,null,t)},delegate:function(e,t,n,r){return this.on(t,e,n,r)},undelegate:function(e,t,n){return 1===arguments.length?this.off(e,"**"):this.off(t,e||"**",n)}}),k.proxy=function(e,t){var n,r,i;if("string"==typeof t&&(n=e[t],t=e,e=n),m(e))return r=s.call(arguments,2),(i=function(){return e.apply(t||this,r.concat(s.call(arguments)))}).guid=e.guid=e.guid||k.guid++,i},k.holdReady=function(e){e?k.readyWait++:k.ready(!0)},k.isArray=Array.isArray,k.parseJSON=JSON.parse,k.nodeName=A,k.isFunction=m,k.isWindow=x,k.camelCase=V,k.type=w,k.now=Date.now,k.isNumeric=function(e){var t=k.type(e);return("number"===t||"string"===t)&&!isNaN(e-parseFloat(e))},"function"==typeof define&&define.amd&&define("jquery",[],function(){return k});var Qt=C.jQuery,Jt=C.$;return k.noConflict=function(e){return C.$===k&&(C.$=Jt),e&&C.jQuery===k&&(C.jQuery=Qt),k},e||(C.jQuery=C.$=k),k}),function(){function f(){}var n="object"==typeof self&&self.self===self&&self||"object"==typeof global&&global.global===global&&global||this||{},r=n._,e=Array.prototype,o=Object.prototype,s="undefined"!=typeof Symbol?Symbol.prototype:null,u=e.push,c=e.slice,p=o.toString,i=o.hasOwnProperty,t=Array.isArray,a=Object.keys,l=Object.create,h=function(n){return n instanceof h?n:this instanceof h?void(this._wrapped=n):new h(n)};"undefined"==typeof exports||exports.nodeType?n._=h:("undefined"!=typeof module&&!module.nodeType&&module.exports&&(exports=module.exports=h),exports._=h),h.VERSION="1.9.1";function y(u,i,n){if(void 0===i)return u;switch(null==n?3:n){case 1:return function(n){return u.call(i,n)};case 3:return function(n,r,t){return u.call(i,n,r,t)};case 4:return function(n,r,t,e){return u.call(i,n,r,t,e)}}return function(){return u.apply(i,arguments)}}function d(n,r,t){return h.iteratee!==v?h.iteratee(n,r):null==n?h.identity:h.isFunction(n)?y(n,r,t):h.isObject(n)&&!h.isArray(n)?h.matcher(n):h.property(n)}var v;h.iteratee=v=function(n,r){return d(n,r,1/0)};function g(u,i){return i=null==i?u.length-1:+i,function(){for(var n=Math.max(arguments.length-i,0),r=Array(n),t=0;t<n;t++)r[t]=arguments[t+i];switch(i){case 0:return u.call(this,r);case 1:return u.call(this,arguments[0],r);case 2:return u.call(this,arguments[0],arguments[1],r)}var e=Array(i+1);for(t=0;t<i;t++)e[t]=arguments[t];return e[i]=r,u.apply(this,e)}}function m(n){if(!h.isObject(n))return{};if(l)return l(n);f.prototype=n;var r=new f;return f.prototype=null,r}function b(r){return function(n){return null==n?void 0:n[r]}}function j(n,r){return null!=n&&i.call(n,r)}function x(n,r){for(var t=r.length,e=0;e<t;e++){if(null==n)return;n=n[r[e]]}return t?n:void 0}function w(n){var r=A(n);return"number"==typeof r&&0<=r&&r<=_}var _=Math.pow(2,53)-1,A=b("length");h.each=h.forEach=function(n,r,t){var e,u;if(r=y(r,t),w(n))for(e=0,u=n.length;e<u;e++)r(n[e],e,n);else{var i=h.keys(n);for(e=0,u=i.length;e<u;e++)r(n[i[e]],i[e],n)}return n},h.map=h.collect=function(n,r,t){r=d(r,t);for(var e=!w(n)&&h.keys(n),u=(e||n).length,i=Array(u),o=0;o<u;o++){var a=e?e[o]:o;i[o]=r(n[a],a,n)}return i};function O(c){return function(n,r,t,e){var u=3<=arguments.length;return function(n,r,t,e){var u=!w(n)&&h.keys(n),i=(u||n).length,o=0<c?0:i-1;for(e||(t=n[u?u[o]:o],o+=c);0<=o&&o<i;o+=c){var a=u?u[o]:o;t=r(t,n[a],a,n)}return t}(n,y(r,e,4),t,u)}}h.reduce=h.foldl=h.inject=O(1),h.reduceRight=h.foldr=O(-1),h.find=h.detect=function(n,r,t){var e=(w(n)?h.findIndex:h.findKey)(n,r,t);if(void 0!==e&&-1!==e)return n[e]},h.filter=h.select=function(n,e,r){var u=[];return e=d(e,r),h.each(n,function(n,r,t){e(n,r,t)&&u.push(n)}),u},h.reject=function(n,r,t){return h.filter(n,h.negate(d(r)),t)},h.every=h.all=function(n,r,t){r=d(r,t);for(var e=!w(n)&&h.keys(n),u=(e||n).length,i=0;i<u;i++){var o=e?e[i]:i;if(!r(n[o],o,n))return!1}return!0},h.some=h.any=function(n,r,t){r=d(r,t);for(var e=!w(n)&&h.keys(n),u=(e||n).length,i=0;i<u;i++){var o=e?e[i]:i;if(r(n[o],o,n))return!0}return!1},h.contains=h.includes=h.include=function(n,r,t,e){return w(n)||(n=h.values(n)),"number"==typeof t&&!e||(t=0),0<=h.indexOf(n,r,t)},h.invoke=g(function(n,t,e){var u,i;return h.isFunction(t)?i=t:h.isArray(t)&&(u=t.slice(0,-1),t=t[t.length-1]),h.map(n,function(n){var r=i;if(!r){if(u&&u.length&&(n=x(n,u)),null==n)return;r=n[t]}return null==r?r:r.apply(n,e)})}),h.pluck=function(n,r){return h.map(n,h.property(r))},h.where=function(n,r){return h.filter(n,h.matcher(r))},h.findWhere=function(n,r){return h.find(n,h.matcher(r))},h.max=function(n,e,r){var t,u,i=-1/0,o=-1/0;if(null==e||"number"==typeof e&&"object"!=typeof n[0]&&null!=n)for(var a=0,c=(n=w(n)?n:h.values(n)).length;a<c;a++)null!=(t=n[a])&&i<t&&(i=t);else e=d(e,r),h.each(n,function(n,r,t){u=e(n,r,t),(o<u||u===-1/0&&i===-1/0)&&(i=n,o=u)});return i},h.min=function(n,e,r){var t,u,i=1/0,o=1/0;if(null==e||"number"==typeof e&&"object"!=typeof n[0]&&null!=n)for(var a=0,c=(n=w(n)?n:h.values(n)).length;a<c;a++)null!=(t=n[a])&&t<i&&(i=t);else e=d(e,r),h.each(n,function(n,r,t){((u=e(n,r,t))<o||u===1/0&&i===1/0)&&(i=n,o=u)});return i},h.shuffle=function(n){return h.sample(n,1/0)},h.sample=function(n,r,t){if(null==r||t)return w(n)||(n=h.values(n)),n[h.random(n.length-1)];var e=w(n)?h.clone(n):h.values(n),u=A(e);r=Math.max(Math.min(r,u),0);for(var i=u-1,o=0;o<r;o++){var a=h.random(o,i),c=e[o];e[o]=e[a],e[a]=c}return e.slice(0,r)},h.sortBy=function(n,e,r){var u=0;return e=d(e,r),h.pluck(h.map(n,function(n,r,t){return{value:n,index:u++,criteria:e(n,r,t)}}).sort(function(n,r){var t=n.criteria,e=r.criteria;if(t!==e){if(e<t||void 0===t)return 1;if(t<e||void 0===e)return-1}return n.index-r.index}),"value")};function k(o,r){return function(e,u,n){var i=r?[[],[]]:{};return u=d(u,n),h.each(e,function(n,r){var t=u(n,r,e);o(i,n,t)}),i}}h.groupBy=k(function(n,r,t){j(n,t)?n[t].push(r):n[t]=[r]}),h.indexBy=k(function(n,r,t){n[t]=r}),h.countBy=k(function(n,r,t){j(n,t)?n[t]++:n[t]=1});var S=/[^\ud800-\udfff]|[\ud800-\udbff][\udc00-\udfff]|[\ud800-\udfff]/g;h.toArray=function(n){return n?h.isArray(n)?c.call(n):h.isString(n)?n.match(S):w(n)?h.map(n,h.identity):h.values(n):[]},h.size=function(n){return null==n?0:w(n)?n.length:h.keys(n).length},h.partition=k(function(n,r,t){n[t?0:1].push(r)},!0),h.first=h.head=h.take=function(n,r,t){return null==n||n.length<1?null==r?void 0:[]:null==r||t?n[0]:h.initial(n,n.length-r)},h.initial=function(n,r,t){return c.call(n,0,Math.max(0,n.length-(null==r||t?1:r)))},h.last=function(n,r,t){return null==n||n.length<1?null==r?void 0:[]:null==r||t?n[n.length-1]:h.rest(n,Math.max(0,n.length-r))},h.rest=h.tail=h.drop=function(n,r,t){return c.call(n,null==r||t?1:r)},h.compact=function(n){return h.filter(n,Boolean)};var M=function(n,r,t,e){for(var u=(e=e||[]).length,i=0,o=A(n);i<o;i++){var a=n[i];if(w(a)&&(h.isArray(a)||h.isArguments(a)))if(r)for(var c=0,l=a.length;c<l;)e[u++]=a[c++];else M(a,r,t,e),u=e.length;else t||(e[u++]=a)}return e};h.flatten=function(n,r){return M(n,r,!1)},h.without=g(function(n,r){return h.difference(n,r)}),h.uniq=h.unique=function(n,r,t,e){h.isBoolean(r)||(e=t,t=r,r=!1),null!=t&&(t=d(t,e));for(var u=[],i=[],o=0,a=A(n);o<a;o++){var c=n[o],l=t?t(c,o,n):c;r&&!t?(o&&i===l||u.push(c),i=l):t?h.contains(i,l)||(i.push(l),u.push(c)):h.contains(u,c)||u.push(c)}return u},h.union=g(function(n){return h.uniq(M(n,!0,!0))}),h.intersection=function(n){for(var r=[],t=arguments.length,e=0,u=A(n);e<u;e++){var i=n[e];if(!h.contains(r,i)){var o;for(o=1;o<t&&h.contains(arguments[o],i);o++);o===t&&r.push(i)}}return r},h.difference=g(function(n,r){return r=M(r,!0,!0),h.filter(n,function(n){return!h.contains(r,n)})}),h.unzip=function(n){for(var r=n&&h.max(n,A).length||0,t=Array(r),e=0;e<r;e++)t[e]=h.pluck(n,e);return t},h.zip=g(h.unzip),h.object=function(n,r){for(var t={},e=0,u=A(n);e<u;e++)r?t[n[e]]=r[e]:t[n[e][0]]=n[e][1];return t};function F(i){return function(n,r,t){r=d(r,t);for(var e=A(n),u=0<i?0:e-1;0<=u&&u<e;u+=i)if(r(n[u],u,n))return u;return-1}}h.findIndex=F(1),h.findLastIndex=F(-1),h.sortedIndex=function(n,r,t,e){for(var u=(t=d(t,e,1))(r),i=0,o=A(n);i<o;){var a=Math.floor((i+o)/2);t(n[a])<u?i=a+1:o=a}return i};function E(i,o,a){return function(n,r,t){var e=0,u=A(n);if("number"==typeof t)0<i?e=0<=t?t:Math.max(t+u,e):u=0<=t?Math.min(t+1,u):t+u+1;else if(a&&t&&u)return n[t=a(n,r)]===r?t:-1;if(r!=r)return 0<=(t=o(c.call(n,e,u),h.isNaN))?t+e:-1;for(t=0<i?e:u-1;0<=t&&t<u;t+=i)if(n[t]===r)return t;return-1}}h.indexOf=E(1,h.findIndex,h.sortedIndex),h.lastIndexOf=E(-1,h.findLastIndex),h.range=function(n,r,t){null==r&&(r=n||0,n=0),t||(t=r<n?-1:1);for(var e=Math.max(Math.ceil((r-n)/t),0),u=Array(e),i=0;i<e;i++,n+=t)u[i]=n;return u},h.chunk=function(n,r){if(null==r||r<1)return[];for(var t=[],e=0,u=n.length;e<u;)t.push(c.call(n,e,e+=r));return t};function N(n,r,t,e,u){if(!(e instanceof r))return n.apply(t,u);var i=m(n.prototype),o=n.apply(i,u);return h.isObject(o)?o:i}h.bind=g(function(r,t,e){if(!h.isFunction(r))throw new TypeError("Bind must be called on a function");var u=g(function(n){return N(r,u,t,this,e.concat(n))});return u}),h.partial=g(function(u,i){var o=h.partial.placeholder,a=function(){for(var n=0,r=i.length,t=Array(r),e=0;e<r;e++)t[e]=i[e]===o?arguments[n++]:i[e];for(;n<arguments.length;)t.push(arguments[n++]);return N(u,a,this,this,t)};return a}),(h.partial.placeholder=h).bindAll=g(function(n,r){var t=(r=M(r,!1,!1)).length;if(t<1)throw new Error("bindAll must be passed function names");for(;t--;){var e=r[t];n[e]=h.bind(n[e],n)}}),h.memoize=function(e,u){var i=function(n){var r=i.cache,t=""+(u?u.apply(this,arguments):n);return j(r,t)||(r[t]=e.apply(this,arguments)),r[t]};return i.cache={},i},h.delay=g(function(n,r,t){return setTimeout(function(){return n.apply(null,t)},r)}),h.defer=h.partial(h.delay,h,1),h.throttle=function(t,e,u){var i,o,a,c,l=0;u||(u={});function f(){l=!1===u.leading?0:h.now(),i=null,c=t.apply(o,a),i||(o=a=null)}var n=function(){var n=h.now();l||!1!==u.leading||(l=n);var r=e-(n-l);return o=this,a=arguments,r<=0||e<r?(i&&(clearTimeout(i),i=null),l=n,c=t.apply(o,a),i||(o=a=null)):i||!1===u.trailing||(i=setTimeout(f,r)),c};return n.cancel=function(){clearTimeout(i),l=0,i=o=a=null},n},h.debounce=function(t,e,u){function a(n,r){i=null,r&&(o=t.apply(n,r))}var i,o,n=g(function(n){if(i&&clearTimeout(i),u){var r=!i;i=setTimeout(a,e),r&&(o=t.apply(this,n))}else i=h.delay(a,e,this,n);return o});return n.cancel=function(){clearTimeout(i),i=null},n},h.wrap=function(n,r){return h.partial(r,n)},h.negate=function(n){return function(){return!n.apply(this,arguments)}},h.compose=function(){var t=arguments,e=t.length-1;return function(){for(var n=e,r=t[e].apply(this,arguments);n--;)r=t[n].call(this,r);return r}},h.after=function(n,r){return function(){if(--n<1)return r.apply(this,arguments)}},h.before=function(n,r){var t;return function(){return 0<--n&&(t=r.apply(this,arguments)),n<=1&&(r=null),t}},h.once=h.partial(h.before,2),h.restArguments=g;function B(n,r){var t=T.length,e=n.constructor,u=h.isFunction(e)&&e.prototype||o,i="constructor";for(j(n,i)&&!h.contains(r,i)&&r.push(i);t--;)(i=T[t])in n&&n[i]!==u[i]&&!h.contains(r,i)&&r.push(i)}var I=!{toString:null}.propertyIsEnumerable("toString"),T=["valueOf","isPrototypeOf","toString","propertyIsEnumerable","hasOwnProperty","toLocaleString"];h.keys=function(n){if(!h.isObject(n))return[];if(a)return a(n);var r=[];for(var t in n)j(n,t)&&r.push(t);return I&&B(n,r),r},h.allKeys=function(n){if(!h.isObject(n))return[];var r=[];for(var t in n)r.push(t);return I&&B(n,r),r},h.values=function(n){for(var r=h.keys(n),t=r.length,e=Array(t),u=0;u<t;u++)e[u]=n[r[u]];return e},h.mapObject=function(n,r,t){r=d(r,t);for(var e=h.keys(n),u=e.length,i={},o=0;o<u;o++){var a=e[o];i[a]=r(n[a],a,n)}return i},h.pairs=function(n){for(var r=h.keys(n),t=r.length,e=Array(t),u=0;u<t;u++)e[u]=[r[u],n[r[u]]];return e},h.invert=function(n){for(var r={},t=h.keys(n),e=0,u=t.length;e<u;e++)r[n[t[e]]]=t[e];return r},h.functions=h.methods=function(n){var r=[];for(var t in n)h.isFunction(n[t])&&r.push(t);return r.sort()};function R(c,l){return function(n){var r=arguments.length;if(l&&(n=Object(n)),r<2||null==n)return n;for(var t=1;t<r;t++)for(var e=arguments[t],u=c(e),i=u.length,o=0;o<i;o++){var a=u[o];l&&void 0!==n[a]||(n[a]=e[a])}return n}}h.extend=R(h.allKeys),h.extendOwn=h.assign=R(h.keys),h.findKey=function(n,r,t){r=d(r,t);for(var e,u=h.keys(n),i=0,o=u.length;i<o;i++)if(r(n[e=u[i]],e,n))return e};function z(n,r,t){return r in t}var q,K;h.pick=g(function(n,r){var t={},e=r[0];if(null==n)return t;h.isFunction(e)?(1<r.length&&(e=y(e,r[1])),r=h.allKeys(n)):(e=z,r=M(r,!1,!1),n=Object(n));for(var u=0,i=r.length;u<i;u++){var o=r[u],a=n[o];e(a,o,n)&&(t[o]=a)}return t}),h.omit=g(function(n,t){var r,e=t[0];return h.isFunction(e)?(e=h.negate(e),1<t.length&&(r=t[1])):(t=h.map(M(t,!1,!1),String),e=function(n,r){return!h.contains(t,r)}),h.pick(n,e,r)}),h.defaults=R(h.allKeys,!0),h.create=function(n,r){var t=m(n);return r&&h.extendOwn(t,r),t},h.clone=function(n){return h.isObject(n)?h.isArray(n)?n.slice():h.extend({},n):n},h.tap=function(n,r){return r(n),n},h.isMatch=function(n,r){var t=h.keys(r),e=t.length;if(null==n)return!e;for(var u=Object(n),i=0;i<e;i++){var o=t[i];if(r[o]!==u[o]||!(o in u))return!1}return!0},q=function(n,r,t,e){if(n===r)return 0!==n||1/n==1/r;if(null==n||null==r)return!1;if(n!=n)return r!=r;var u=typeof n;return("function"==u||"object"==u||"object"==typeof r)&&K(n,r,t,e)},K=function(n,r,t,e){n instanceof h&&(n=n._wrapped),r instanceof h&&(r=r._wrapped);var u=p.call(n);if(u!==p.call(r))return!1;switch(u){case"[object RegExp]":case"[object String]":return""+n==""+r;case"[object Number]":return+n!=+n?+r!=+r:0==+n?1/+n==1/r:+n==+r;case"[object Date]":case"[object Boolean]":return+n==+r;case"[object Symbol]":return s.valueOf.call(n)===s.valueOf.call(r)}var i="[object Array]"===u;if(!i){if("object"!=typeof n||"object"!=typeof r)return!1;var o=n.constructor,a=r.constructor;if(o!==a&&!(h.isFunction(o)&&o instanceof o&&h.isFunction(a)&&a instanceof a)&&"constructor"in n&&"constructor"in r)return!1}e=e||[];for(var c=(t=t||[]).length;c--;)if(t[c]===n)return e[c]===r;if(t.push(n),e.push(r),i){if((c=n.length)!==r.length)return!1;for(;c--;)if(!q(n[c],r[c],t,e))return!1}else{var l,f=h.keys(n);if(c=f.length,h.keys(r).length!==c)return!1;for(;c--;)if(l=f[c],!j(r,l)||!q(n[l],r[l],t,e))return!1}return t.pop(),e.pop(),!0},h.isEqual=function(n,r){return q(n,r)},h.isEmpty=function(n){return null==n||(w(n)&&(h.isArray(n)||h.isString(n)||h.isArguments(n))?0===n.length:0===h.keys(n).length)},h.isElement=function(n){return!(!n||1!==n.nodeType)},h.isArray=t||function(n){return"[object Array]"===p.call(n)},h.isObject=function(n){var r=typeof n;return"function"==r||"object"==r&&!!n},h.each(["Arguments","Function","String","Number","Date","RegExp","Error","Symbol","Map","WeakMap","Set","WeakSet"],function(r){h["is"+r]=function(n){return p.call(n)==="[object "+r+"]"}}),h.isArguments(arguments)||(h.isArguments=function(n){return j(n,"callee")});var D=n.document&&n.document.childNodes;"function"!=typeof/./&&"object"!=typeof Int8Array&&"function"!=typeof D&&(h.isFunction=function(n){return"function"==typeof n||!1}),h.isFinite=function(n){return!h.isSymbol(n)&&isFinite(n)&&!isNaN(parseFloat(n))},h.isNaN=function(n){return h.isNumber(n)&&isNaN(n)},h.isBoolean=function(n){return!0===n||!1===n||"[object Boolean]"===p.call(n)},h.isNull=function(n){return null===n},h.isUndefined=function(n){return void 0===n},h.has=function(n,r){if(!h.isArray(r))return j(n,r);for(var t=r.length,e=0;e<t;e++){var u=r[e];if(null==n||!i.call(n,u))return!1;n=n[u]}return!!t},h.noConflict=function(){return n._=r,this},h.identity=function(n){return n},h.constant=function(n){return function(){return n}},h.noop=function(){},h.property=function(r){return h.isArray(r)?function(n){return x(n,r)}:b(r)},h.propertyOf=function(r){return null==r?function(){}:function(n){return h.isArray(n)?x(r,n):r[n]}},h.matcher=h.matches=function(r){return r=h.extendOwn({},r),function(n){return h.isMatch(n,r)}},h.times=function(n,r,t){var e=Array(Math.max(0,n));r=y(r,t,1);for(var u=0;u<n;u++)e[u]=r(u);return e},h.random=function(n,r){return null==r&&(r=n,n=0),n+Math.floor(Math.random()*(r-n+1))},h.now=Date.now||function(){return(new Date).getTime()};function W(r){function t(n){return r[n]}var n="(?:"+h.keys(r).join("|")+")",e=RegExp(n),u=RegExp(n,"g");return function(n){return n=null==n?"":""+n,e.test(n)?n.replace(u,t):n}}var L={"&":"&amp;","<":"&lt;",">":"&gt;",'"':"&quot;","'":"&#x27;","`":"&#x60;"},P=h.invert(L);h.escape=W(L),h.unescape=W(P),h.result=function(n,r,t){h.isArray(r)||(r=[r]);var e=r.length;if(!e)return h.isFunction(t)?t.call(n):t;for(var u=0;u<e;u++){var i=null==n?void 0:n[r[u]];void 0===i&&(i=t,u=e),n=h.isFunction(i)?i.call(n):i}return n};var C=0;h.uniqueId=function(n){var r=++C+"";return n?n+r:r},h.templateSettings={evaluate:/<%([\s\S]+?)%>/g,interpolate:/<%=([\s\S]+?)%>/g,escape:/<%-([\s\S]+?)%>/g};function $(n){return"\\"+U[n]}var J=/(.)^/,U={"'":"'","\\":"\\","\r":"r","\n":"n","\u2028":"u2028","\u2029":"u2029"},V=/\\|'|\r|\n|\u2028|\u2029/g;h.template=function(i,n,r){!n&&r&&(n=r),n=h.defaults({},n,h.templateSettings);var t,e=RegExp([(n.escape||J).source,(n.interpolate||J).source,(n.evaluate||J).source].join("|")+"|$","g"),o=0,a="__p+='";i.replace(e,function(n,r,t,e,u){return a+=i.slice(o,u).replace(V,$),o=u+n.length,r?a+="'+\n((__t=("+r+"))==null?'':_.escape(__t))+\n'":t?a+="'+\n((__t=("+t+"))==null?'':__t)+\n'":e&&(a+="';\n"+e+"\n__p+='"),n}),a+="';\n",n.variable||(a="with(obj||{}){\n"+a+"}\n"),a="var __t,__p='',__j=Array.prototype.join,print=function(){__p+=__j.call(arguments,'');};\n"+a+"return __p;\n";try{t=new Function(n.variable||"obj","_",a)}catch(n){throw n.source=a,n}function u(n){return t.call(this,n,h)}var c=n.variable||"obj";return u.source="function("+c+"){\n"+a+"}",u},h.chain=function(n){var r=h(n);return r._chain=!0,r};function G(n,r){return n._chain?h(r).chain():r}h.mixin=function(t){return h.each(h.functions(t),function(n){var r=h[n]=t[n];h.prototype[n]=function(){var n=[this._wrapped];return u.apply(n,arguments),G(this,r.apply(h,n))}}),h},h.mixin(h),h.each(["pop","push","reverse","shift","sort","splice","unshift"],function(r){var t=e[r];h.prototype[r]=function(){var n=this._wrapped;return t.apply(n,arguments),"shift"!==r&&"splice"!==r||0!==n.length||delete n[0],G(this,n)}}),h.each(["concat","join","slice"],function(n){var r=e[n];h.prototype[n]=function(){return G(this,r.apply(this._wrapped,arguments))}}),h.prototype.value=function(){return this._wrapped},h.prototype.valueOf=h.prototype.toJSON=h.prototype.value,h.prototype.toString=function(){return String(this._wrapped)},"function"==typeof define&&define.amd&&define("underscore",[],function(){return h})}(),function(t){var e="object"==typeof self&&self.self===self&&self||"object"==typeof global&&global.global===global&&global;if("function"==typeof define&&define.amd)define(["underscore","jquery","exports"],function(i,n,r){e.Backbone=t(e,r,i,n)});else if("undefined"!=typeof exports){var n,i=require("underscore");try{n=require("jquery")}catch(r){}t(e,exports,i,n)}else e.Backbone=t(e,{},e._,e.jQuery||e.Zepto||e.ender||e.$)}(function(t,e,i,n){var r=t.Backbone,s=Array.prototype.slice;e.VERSION="1.4.0",e.$=n,e.noConflict=function(){return t.Backbone=r,this},e.emulateHTTP=!1,e.emulateJSON=!1;var h,a=e.Events={},o=/\s+/,u=function(t,e,n,r,s){var h,a=0;if(n&&"object"==typeof n){void 0!==r&&"context"in s&&void 0===s.context&&(s.context=r);for(h=i.keys(n);a<h.length;a++)e=u(t,e,h[a],n[h[a]],s)}else if(n&&o.test(n))for(h=n.split(o);a<h.length;a++)e=t(e,h[a],r,s);else e=t(e,n,r,s);return e};a.on=function(t,e,i){this._events=u(l,this._events||{},t,e,{context:i,ctx:this,listening:h}),h&&(((this._listeners||(this._listeners={}))[h.id]=h).interop=!1);return this},a.listenTo=function(t,e,n){if(!t)return this;var r=t._listenId||(t._listenId=i.uniqueId("l")),s=this._listeningTo||(this._listeningTo={}),a=h=s[r];a||(this._listenId||(this._listenId=i.uniqueId("l")),a=h=s[r]=new g(this,t));var o=c(t,e,n,this);if(h=void 0,o)throw o;return a.interop&&a.on(e,n),this};var l=function(t,e,i,n){if(i){var r=t[e]||(t[e]=[]),s=n.context,a=n.ctx,o=n.listening;o&&o.count++,r.push({callback:i,context:s,ctx:s||a,listening:o})}return t},c=function(t,e,i,n){try{t.on(e,i,n)}catch(r){return r}};a.off=function(t,e,i){return this._events&&(this._events=u(f,this._events,t,e,{context:i,listeners:this._listeners})),this},a.stopListening=function(t,e,n){var r=this._listeningTo;if(!r)return this;for(var s=t?[t._listenId]:i.keys(r),a=0;a<s.length;a++){var o=r[s[a]];if(!o)break;o.obj.off(e,n,this),o.interop&&o.off(e,n)}return i.isEmpty(r)&&(this._listeningTo=void 0),this};var f=function(t,e,n,r){if(t){var h,s=r.context,a=r.listeners,o=0;if(e||s||n){for(h=e?[e]:i.keys(t);o<h.length;o++){var u=t[e=h[o]];if(!u)break;for(var l=[],c=0;c<u.length;c++){var f=u[c];if(n&&n!==f.callback&&n!==f.callback._callback||s&&s!==f.context)l.push(f);else{var d=f.listening;d&&d.off(e,n)}}l.length?t[e]=l:delete t[e]}return t}for(h=i.keys(a);o<h.length;o++)a[h[o]].cleanup()}};a.once=function(t,e,i){var n=u(d,{},t,e,this.off.bind(this));return"string"==typeof t&&null==i&&(e=void 0),this.on(n,e,i)},a.listenToOnce=function(t,e,i){var n=u(d,{},e,i,this.stopListening.bind(this,t));return this.listenTo(t,n)};var d=function(t,e,n,r){if(n){var s=t[e]=i.once(function(){r(e,s),n.apply(this,arguments)});s._callback=n}return t};a.trigger=function(t){if(!this._events)return this;for(var e=Math.max(0,arguments.length-1),i=Array(e),n=0;n<e;n++)i[n]=arguments[n+1];return u(v,this._events,t,void 0,i),this};var v=function(t,e,i,n){if(t){var r=t[e],s=t.all;r&&s&&(s=s.slice()),r&&p(r,n),s&&p(s,[e].concat(n))}return t},p=function(t,e){var i,n=-1,r=t.length,s=e[0],a=e[1],o=e[2];switch(e.length){case 0:for(;++n<r;)(i=t[n]).callback.call(i.ctx);return;case 1:for(;++n<r;)(i=t[n]).callback.call(i.ctx,s);return;case 2:for(;++n<r;)(i=t[n]).callback.call(i.ctx,s,a);return;case 3:for(;++n<r;)(i=t[n]).callback.call(i.ctx,s,a,o);return;default:for(;++n<r;)(i=t[n]).callback.apply(i.ctx,e);return}},g=function(t,e){this.id=t._listenId,this.listener=t,this.obj=e,this.interop=!0,this.count=0,this._events=void 0};g.prototype.on=a.on,g.prototype.off=function(t,e){(this.interop?(this._events=u(f,this._events,t,e,{context:void 0,listeners:void 0}),this._events):(this.count--,0!==this.count))||this.cleanup()},g.prototype.cleanup=function(){delete this.listener._listeningTo[this.obj._listenId],this.interop||delete this.obj._listeners[this.id]},a.bind=a.on,a.unbind=a.off,i.extend(e,a);var m=e.Model=function(t,e){var n=t||{};e||(e={}),this.preinitialize.apply(this,arguments),this.cid=i.uniqueId(this.cidPrefix),this.attributes={},e.collection&&(this.collection=e.collection),e.parse&&(n=this.parse(n,e)||{});var r=i.result(this,"defaults");n=i.defaults(i.extend({},r,n),r),this.set(n,e),this.changed={},this.initialize.apply(this,arguments)};i.extend(m.prototype,a,{changed:null,validationError:null,idAttribute:"id",cidPrefix:"c",preinitialize:function(){},initialize:function(){},toJSON:function(t){return i.clone(this.attributes)},sync:function(){return e.sync.apply(this,arguments)},get:function(t){return this.attributes[t]},escape:function(t){return i.escape(this.get(t))},has:function(t){return null!=this.get(t)},matches:function(t){return!!i.iteratee(t,this)(this.attributes)},set:function(t,e,n){if(null==t)return this;var r;if("object"==typeof t?(r=t,n=e):(r={})[t]=e,n||(n={}),!this._validate(r,n))return!1;var s=n.unset,a=n.silent,o=[],h=this._changing;this._changing=!0,h||(this._previousAttributes=i.clone(this.attributes),this.changed={});var u=this.attributes,l=this.changed,c=this._previousAttributes;for(var f in r)e=r[f],i.isEqual(u[f],e)||o.push(f),i.isEqual(c[f],e)?delete l[f]:l[f]=e,s?delete u[f]:u[f]=e;if(this.idAttribute in r&&(this.id=this.get(this.idAttribute)),!a){o.length&&(this._pending=n);for(var d=0;d<o.length;d++)this.trigger("change:"+o[d],this,u[o[d]],n)}if(h)return this;if(!a)for(;this._pending;)n=this._pending,this._pending=!1,this.trigger("change",this,n);return this._pending=!1,this._changing=!1,this},unset:function(t,e){return this.set(t,void 0,i.extend({},e,{unset:!0}))},clear:function(t){var e={};for(var n in this.attributes)e[n]=void 0;return this.set(e,i.extend({},t,{unset:!0}))},hasChanged:function(t){return null==t?!i.isEmpty(this.changed):i.has(this.changed,t)},changedAttributes:function(t){if(!t)return!!this.hasChanged()&&i.clone(this.changed);var r,e=this._changing?this._previousAttributes:this.attributes,n={};for(var s in t){var a=t[s];i.isEqual(e[s],a)||(n[s]=a,r=!0)}return!!r&&n},previous:function(t){return null!=t&&this._previousAttributes?this._previousAttributes[t]:null},previousAttributes:function(){return i.clone(this._previousAttributes)},fetch:function(t){t=i.extend({parse:!0},t);var e=this,n=t.success;return t.success=function(i){var r=t.parse?e.parse(i,t):i;if(!e.set(r,t))return!1;n&&n.call(t.context,e,i,t),e.trigger("sync",e,i,t)},G(this,t),this.sync("read",this,t)},save:function(t,e,n){var r;null==t||"object"==typeof t?(r=t,n=e):(r={})[t]=e;var s=(n=i.extend({validate:!0,parse:!0},n)).wait;if(r&&!s){if(!this.set(r,n))return!1}else if(!this._validate(r,n))return!1;var a=this,o=n.success,h=this.attributes;n.success=function(t){a.attributes=h;var e=n.parse?a.parse(t,n):t;if(s&&(e=i.extend({},r,e)),e&&!a.set(e,n))return!1;o&&o.call(n.context,a,t,n),a.trigger("sync",a,t,n)},G(this,n),r&&s&&(this.attributes=i.extend({},h,r));var u=this.isNew()?"create":n.patch?"patch":"update";"patch"!=u||n.attrs||(n.attrs=r);var l=this.sync(u,this,n);return this.attributes=h,l},destroy:function(t){t=t?i.clone(t):{};function s(){e.stopListening(),e.trigger("destroy",e,e.collection,t)}var e=this,n=t.success,r=t.wait,a=!(t.success=function(i){r&&s(),n&&n.call(t.context,e,i,t),e.isNew()||e.trigger("sync",e,i,t)});return this.isNew()?i.defer(t.success):(G(this,t),a=this.sync("delete",this,t)),r||s(),a},url:function(){var t=i.result(this,"urlRoot")||i.result(this.collection,"url")||V();if(this.isNew())return t;var e=this.get(this.idAttribute);return t.replace(/[^\/]$/,"$&/")+encodeURIComponent(e)},parse:function(t,e){return t},clone:function(){return new this.constructor(this.attributes)},isNew:function(){return!this.has(this.idAttribute)},isValid:function(t){return this._validate({},i.extend({},t,{validate:!0}))},_validate:function(t,e){if(!e.validate||!this.validate)return!0;t=i.extend({},this.attributes,t);var n=this.validationError=this.validate(t,e)||null;return!n||(this.trigger("invalid",this,n,i.extend(e,{validationError:n})),!1)}});function x(t,e,i){i=Math.min(Math.max(i,0),t.length);var s,n=Array(t.length-i),r=e.length;for(s=0;s<n.length;s++)n[s]=t[s+i];for(s=0;s<r;s++)t[s+i]=e[s];for(s=0;s<n.length;s++)t[s+r+i]=n[s]}var _=e.Collection=function(t,e){e||(e={}),this.preinitialize.apply(this,arguments),e.model&&(this.model=e.model),void 0!==e.comparator&&(this.comparator=e.comparator),this._reset(),this.initialize.apply(this,arguments),t&&this.reset(t,i.extend({silent:!0},e))},y={add:!0,remove:!0,merge:!0},b={add:!0,remove:!1};i.extend(_.prototype,a,{model:m,preinitialize:function(){},initialize:function(){},toJSON:function(t){return this.map(function(e){return e.toJSON(t)})},sync:function(){return e.sync.apply(this,arguments)},add:function(t,e){return this.set(t,i.extend({merge:!1},e,b))},remove:function(t,e){e=i.extend({},e);var n=!i.isArray(t);t=n?[t]:t.slice();var r=this._removeModels(t,e);return!e.silent&&r.length&&(e.changes={added:[],merged:[],removed:r},this.trigger("update",this,e)),n?r[0]:r},set:function(t,e){if(null!=t){(e=i.extend({},y,e)).parse&&!this._isModel(t)&&(t=this.parse(t,e)||[]);var n=!i.isArray(t);t=n?[t]:t.slice();var r=e.at;null!=r&&(r=+r),r>this.length&&(r=this.length),r<0&&(r+=this.length+1);var g,m,s=[],a=[],o=[],h=[],u={},l=e.add,c=e.merge,f=e.remove,d=!1,v=this.comparator&&null==r&&!1!==e.sort,p=i.isString(this.comparator)?this.comparator:null;for(m=0;m<t.length;m++){g=t[m];var _=this.get(g);if(_){if(c&&g!==_){var b=this._isModel(g)?g.attributes:g;e.parse&&(b=_.parse(b,e)),_.set(b,e),o.push(_),v&&!d&&(d=_.hasChanged(p))}u[_.cid]||(u[_.cid]=!0,s.push(_)),t[m]=_}else l&&(g=t[m]=this._prepareModel(g,e))&&(a.push(g),this._addReference(g,e),u[g.cid]=!0,s.push(g))}if(f){for(m=0;m<this.length;m++)u[(g=this.models[m]).cid]||h.push(g);h.length&&this._removeModels(h,e)}var w=!1,E=!v&&l&&f;if(s.length&&E?(w=this.length!==s.length||i.some(this.models,function(t,e){return t!==s[e]}),this.models.length=0,x(this.models,s,0),this.length=this.models.length):a.length&&(v&&(d=!0),x(this.models,a,null==r?this.length:r),this.length=this.models.length),d&&this.sort({silent:!0}),!e.silent){for(m=0;m<a.length;m++)null!=r&&(e.index=r+m),(g=a[m]).trigger("add",g,this,e);(d||w)&&this.trigger("sort",this,e),(a.length||h.length||o.length)&&(e.changes={added:a,removed:h,merged:o},this.trigger("update",this,e))}return n?t[0]:t}},reset:function(t,e){e=e?i.clone(e):{};for(var n=0;n<this.models.length;n++)this._removeReference(this.models[n],e);return e.previousModels=this.models,this._reset(),t=this.add(t,i.extend({silent:!0},e)),e.silent||this.trigger("reset",this,e),t},push:function(t,e){return this.add(t,i.extend({at:this.length},e))},pop:function(t){var e=this.at(this.length-1);return this.remove(e,t)},unshift:function(t,e){return this.add(t,i.extend({at:0},e))},shift:function(t){var e=this.at(0);return this.remove(e,t)},slice:function(){return s.apply(this.models,arguments)},get:function(t){if(null!=t)return this._byId[t]||this._byId[this.modelId(this._isModel(t)?t.attributes:t)]||t.cid&&this._byId[t.cid]},has:function(t){return null!=this.get(t)},at:function(t){return t<0&&(t+=this.length),this.models[t]},where:function(t,e){return this[e?"find":"filter"](t)},findWhere:function(t){return this.where(t,!0)},sort:function(t){var e=this.comparator;if(!e)throw new Error("Cannot sort a set without a comparator");t||(t={});var n=e.length;return i.isFunction(e)&&(e=e.bind(this)),1===n||i.isString(e)?this.models=this.sortBy(e):this.models.sort(e),t.silent||this.trigger("sort",this,t),this},pluck:function(t){return this.map(t+"")},fetch:function(t){var e=(t=i.extend({parse:!0},t)).success,n=this;return t.success=function(i){var r=t.reset?"reset":"set";n[r](i,t),e&&e.call(t.context,n,i,t),n.trigger("sync",n,i,t)},G(this,t),this.sync("read",this,t)},create:function(t,e){var n=(e=e?i.clone(e):{}).wait;if(!(t=this._prepareModel(t,e)))return!1;n||this.add(t,e);var r=this,s=e.success;return e.success=function(t,e,i){n&&r.add(t,i),s&&s.call(i.context,t,e,i)},t.save(null,e),t},parse:function(t,e){return t},clone:function(){return new this.constructor(this.models,{model:this.model,comparator:this.comparator})},modelId:function(t){return t[this.model.prototype.idAttribute||"id"]},values:function(){return new E(this,k)},keys:function(){return new E(this,I)},entries:function(){return new E(this,S)},_reset:function(){this.length=0,this.models=[],this._byId={}},_prepareModel:function(t,e){if(this._isModel(t))return t.collection||(t.collection=this),t;var n=new(((e=e?i.clone(e):{}).collection=this).model)(t,e);return n.validationError?(this.trigger("invalid",this,n.validationError,e),!1):n},_removeModels:function(t,e){for(var i=[],n=0;n<t.length;n++){var r=this.get(t[n]);if(r){var s=this.indexOf(r);this.models.splice(s,1),this.length--,delete this._byId[r.cid];var a=this.modelId(r.attributes);null!=a&&delete this._byId[a],e.silent||(e.index=s,r.trigger("remove",r,this,e)),i.push(r),this._removeReference(r,e)}}return i},_isModel:function(t){return t instanceof m},_addReference:function(t,e){this._byId[t.cid]=t;var i=this.modelId(t.attributes);null!=i&&(this._byId[i]=t),t.on("all",this._onModelEvent,this)},_removeReference:function(t,e){delete this._byId[t.cid];var i=this.modelId(t.attributes);null!=i&&delete this._byId[i],this===t.collection&&delete t.collection,t.off("all",this._onModelEvent,this)},_onModelEvent:function(t,e,i,n){if(e){if(("add"===t||"remove"===t)&&i!==this)return;if("destroy"===t&&this.remove(e,n),"change"===t){var r=this.modelId(e.previousAttributes()),s=this.modelId(e.attributes);r!==s&&(null!=r&&delete this._byId[r],null!=s&&(this._byId[s]=e))}}this.trigger.apply(this,arguments)}});var w="function"==typeof Symbol&&Symbol.iterator;w&&(_.prototype[w]=_.prototype.values);var E=function(t,e){this._collection=t,this._kind=e,this._index=0},k=1,I=2,S=3;w&&(E.prototype[w]=function(){return this}),E.prototype.next=function(){if(this._collection){if(this._index<this._collection.length){var e,t=this._collection.at(this._index);if(this._index++,this._kind===k)e=t;else{var i=this._collection.modelId(t.attributes);e=this._kind===I?i:[i,t]}return{value:e,done:!1}}this._collection=void 0}return{value:void 0,done:!0}};var T=e.View=function(t){this.cid=i.uniqueId("view"),this.preinitialize.apply(this,arguments),i.extend(this,i.pick(t,H)),this._ensureElement(),this.initialize.apply(this,arguments)},P=/^(\S+)\s*(.*)$/,H=["model","collection","el","id","attributes","className","tagName","events"];i.extend(T.prototype,a,{tagName:"div",$:function(t){return this.$el.find(t)},preinitialize:function(){},initialize:function(){},render:function(){return this},remove:function(){return this._removeElement(),this.stopListening(),this},_removeElement:function(){this.$el.remove()},setElement:function(t){return this.undelegateEvents(),this._setElement(t),this.delegateEvents(),this},_setElement:function(t){this.$el=t instanceof e.$?t:e.$(t),this.el=this.$el[0]},delegateEvents:function(t){if(t||(t=i.result(this,"events")),!t)return this;for(var e in this.undelegateEvents(),t){var n=t[e];if(i.isFunction(n)||(n=this[n]),n){var r=e.match(P);this.delegate(r[1],r[2],n.bind(this))}}return this},delegate:function(t,e,i){return this.$el.on(t+".delegateEvents"+this.cid,e,i),this},undelegateEvents:function(){return this.$el&&this.$el.off(".delegateEvents"+this.cid),this},undelegate:function(t,e,i){return this.$el.off(t+".delegateEvents"+this.cid,e,i),this},_createElement:function(t){return document.createElement(t)},_ensureElement:function(){if(this.el)this.setElement(i.result(this,"el"));else{var t=i.extend({},i.result(this,"attributes"));this.id&&(t.id=i.result(this,"id")),this.className&&(t.class=i.result(this,"className")),this.setElement(this._createElement(i.result(this,"tagName"))),this._setAttributes(t)}},_setAttributes:function(t){this.$el.attr(t)}});function A(t,e,n,r){i.each(n,function(i,n){e[n]&&(t.prototype[n]=function(t,e,i,n){switch(e){case 1:return function(){return t[i](this[n])};case 2:return function(e){return t[i](this[n],e)};case 3:return function(e,r){return t[i](this[n],C(e,this),r)};case 4:return function(e,r,s){return t[i](this[n],C(e,this),r,s)};default:return function(){var e=s.call(arguments);return e.unshift(this[n]),t[i].apply(t,e)}}}(e,i,n,r))})}var C=function(t,e){return i.isFunction(t)?t:i.isObject(t)&&!e._isModel(t)?R(t):i.isString(t)?function(e){return e.get(t)}:t},R=function(t){var e=i.matches(t);return function(t){return e(t.attributes)}};i.each([[_,{forEach:3,each:3,map:3,collect:3,reduce:0,foldl:0,inject:0,reduceRight:0,foldr:0,find:3,detect:3,filter:3,select:3,reject:3,every:3,all:3,some:3,any:3,include:3,includes:3,contains:3,invoke:0,max:3,min:3,toArray:1,size:1,first:3,head:3,take:3,initial:3,rest:3,tail:3,drop:3,last:3,without:0,difference:0,indexOf:3,shuffle:1,lastIndexOf:3,isEmpty:1,chain:1,sample:3,partition:3,groupBy:3,countBy:3,sortBy:3,indexBy:3,findIndex:3,findLastIndex:3},"models"],[m,{keys:1,values:1,pairs:1,invert:1,pick:0,omit:0,chain:1,isEmpty:1},"attributes"]],function(t){var e=t[0],n=t[1],r=t[2];e.mixin=function(t){var n=i.reduce(i.functions(t),function(t,e){return t[e]=0,t},{});A(e,t,n,r)},A(e,i,n,r)}),e.sync=function(t,n,r){var s=j[t];i.defaults(r||(r={}),{emulateHTTP:e.emulateHTTP,emulateJSON:e.emulateJSON});var a={type:s,dataType:"json"};if(r.url||(a.url=i.result(n,"url")||V()),null!=r.data||!n||"create"!==t&&"update"!==t&&"patch"!==t||(a.contentType="application/json",a.data=JSON.stringify(r.attrs||n.toJSON(r))),r.emulateJSON&&(a.contentType="application/x-www-form-urlencoded",a.data=a.data?{model:a.data}:{}),r.emulateHTTP&&("PUT"===s||"DELETE"===s||"PATCH"===s)){a.type="POST",r.emulateJSON&&(a.data._method=s);var o=r.beforeSend;r.beforeSend=function(t){if(t.setRequestHeader("X-HTTP-Method-Override",s),o)return o.apply(this,arguments)}}"GET"===a.type||r.emulateJSON||(a.processData=!1);var h=r.error;r.error=function(t,e,i){r.textStatus=e,r.errorThrown=i,h&&h.call(r.context,t,e,i)};var u=r.xhr=e.ajax(i.extend(a,r));return n.trigger("request",n,u,r),u};var j={create:"POST",update:"PUT",patch:"PATCH",delete:"DELETE",read:"GET"};e.ajax=function(){return e.$.ajax.apply(e.$,arguments)};var O=e.Router=function(t){t||(t={}),this.preinitialize.apply(this,arguments),t.routes&&(this.routes=t.routes),this._bindRoutes(),this.initialize.apply(this,arguments)},U=/\((.*?)\)/g,z=/(\(\?)?:\w+/g,q=/\*\w+/g,F=/[\-{}\[\]+?.,\\\^$|#\s]/g;i.extend(O.prototype,a,{preinitialize:function(){},initialize:function(){},route:function(t,n,r){i.isRegExp(t)||(t=this._routeToRegExp(t)),i.isFunction(n)&&(r=n,n=""),r||(r=this[n]);var s=this;return e.history.route(t,function(i){var a=s._extractParameters(t,i);!1!==s.execute(r,a,n)&&(s.trigger.apply(s,["route:"+n].concat(a)),s.trigger("route",n,a),e.history.trigger("route",s,n,a))}),this},execute:function(t,e,i){t&&t.apply(this,e)},navigate:function(t,i){return e.history.navigate(t,i),this},_bindRoutes:function(){if(this.routes){this.routes=i.result(this,"routes");for(var t,e=i.keys(this.routes);null!=(t=e.pop());)this.route(t,this.routes[t])}},_routeToRegExp:function(t){return t=t.replace(F,"\\$&").replace(U,"(?:$1)?").replace(z,function(t,e){return e?t:"([^/?]+)"}).replace(q,"([^?]*?)"),new RegExp("^"+t+"(?:\\?([\\s\\S]*))?$")},_extractParameters:function(t,e){var n=t.exec(e).slice(1);return i.map(n,function(t,e){return e===n.length-1?t||null:t?decodeURIComponent(t):null})}});var B=e.History=function(){this.handlers=[],this.checkUrl=this.checkUrl.bind(this),"undefined"!=typeof window&&(this.location=window.location,this.history=window.history)},J=/^[#\/]|\s+$/g,L=/^\/+|\/+$/g,W=/#.*$/;B.started=!1,i.extend(B.prototype,a,{interval:50,atRoot:function(){return this.location.pathname.replace(/[^\/]$/,"$&/")===this.root&&!this.getSearch()},matchRoot:function(){return this.decodeFragment(this.location.pathname).slice(0,this.root.length-1)+"/"===this.root},decodeFragment:function(t){return decodeURI(t.replace(/%25/g,"%2525"))},getSearch:function(){var t=this.location.href.replace(/#.*/,"").match(/\?.+/);return t?t[0]:""},getHash:function(t){var e=(t||this).location.href.match(/#(.*)$/);return e?e[1]:""},getPath:function(){var t=this.decodeFragment(this.location.pathname+this.getSearch()).slice(this.root.length-1);return"/"===t.charAt(0)?t.slice(1):t},getFragment:function(t){return null==t&&(t=this._usePushState||!this._wantsHashChange?this.getPath():this.getHash()),t.replace(J,"")},start:function(t){if(B.started)throw new Error("Backbone.history has already been started");if(B.started=!0,this.options=i.extend({root:"/"},this.options,t),this.root=this.options.root,this._wantsHashChange=!1!==this.options.hashChange,this._hasHashChange="onhashchange"in window&&(void 0===document.documentMode||7<document.documentMode),this._useHashChange=this._wantsHashChange&&this._hasHashChange,this._wantsPushState=!!this.options.pushState,this._hasPushState=!(!this.history||!this.history.pushState),this._usePushState=this._wantsPushState&&this._hasPushState,this.fragment=this.getFragment(),this.root=("/"+this.root+"/").replace(L,"/"),this._wantsHashChange&&this._wantsPushState){if(!this._hasPushState&&!this.atRoot()){var e=this.root.slice(0,-1)||"/";return this.location.replace(e+"#"+this.getPath()),!0}this._hasPushState&&this.atRoot()&&this.navigate(this.getHash(),{replace:!0})}if(!this._hasHashChange&&this._wantsHashChange&&!this._usePushState){this.iframe=document.createElement("iframe"),this.iframe.src="javascript:0",this.iframe.style.display="none",this.iframe.tabIndex=-1;var n=document.body,r=n.insertBefore(this.iframe,n.firstChild).contentWindow;r.document.open(),r.document.close(),r.location.hash="#"+this.fragment}var s=window.addEventListener||function(t,e){return attachEvent("on"+t,e)};if(this._usePushState?s("popstate",this.checkUrl,!1):this._useHashChange&&!this.iframe?s("hashchange",this.checkUrl,!1):this._wantsHashChange&&(this._checkUrlInterval=setInterval(this.checkUrl,this.interval)),!this.options.silent)return this.loadUrl()},stop:function(){var t=window.removeEventListener||function(t,e){return detachEvent("on"+t,e)};this._usePushState?t("popstate",this.checkUrl,!1):this._useHashChange&&!this.iframe&&t("hashchange",this.checkUrl,!1),this.iframe&&(document.body.removeChild(this.iframe),this.iframe=null),this._checkUrlInterval&&clearInterval(this._checkUrlInterval),B.started=!1},route:function(t,e){this.handlers.unshift({route:t,callback:e})},checkUrl:function(t){var e=this.getFragment();if(e===this.fragment&&this.iframe&&(e=this.getHash(this.iframe.contentWindow)),e===this.fragment)return!1;this.iframe&&this.navigate(e),this.loadUrl()},loadUrl:function(t){return!!this.matchRoot()&&(t=this.fragment=this.getFragment(t),i.some(this.handlers,function(e){if(e.route.test(t))return e.callback(t),!0}))},navigate:function(t,e){if(!B.started)return!1;e&&!0!==e||(e={trigger:!!e}),t=this.getFragment(t||"");var i=this.root;""!==t&&"?"!==t.charAt(0)||(i=i.slice(0,-1)||"/");var n=i+t;t=t.replace(W,"");var r=this.decodeFragment(t);if(this.fragment!==r){if(this.fragment=r,this._usePushState)this.history[e.replace?"replaceState":"pushState"]({},document.title,n);else{if(!this._wantsHashChange)return this.location.assign(n);if(this._updateHash(this.location,t,e.replace),this.iframe&&t!==this.getHash(this.iframe.contentWindow)){var s=this.iframe.contentWindow;e.replace||(s.document.open(),s.document.close()),this._updateHash(s.location,t,e.replace)}}return e.trigger?this.loadUrl(t):void 0}},_updateHash:function(t,e,i){if(i){var n=t.href.replace(/(javascript:|#).*$/,"");t.replace(n+"#"+e)}else t.hash="#"+e}}),e.history=new B;m.extend=_.extend=O.extend=T.extend=B.extend=function(t,e){var r,n=this;return r=t&&i.has(t,"constructor")?t.constructor:function(){return n.apply(this,arguments)},i.extend(r,n,e),r.prototype=i.create(n.prototype,t),(r.prototype.constructor=r).__super__=n.prototype,r};var V=function(){throw new Error('A "url" property or function must be specified')},G=function(t,e){var i=e.error;e.error=function(n){i&&i.call(e.context,t,n,e),t.trigger("error",t,n,e)}};return e}),function(){var e=function(t){var r=new e.Builder;return r.pipeline.add(e.trimmer,e.stopWordFilter,e.stemmer),r.searchPipeline.add(e.stemmer),t.call(r,r),r.build()};e.version="2.3.6",e.utils={},e.utils.warn=function(e){return function(t){e.console&&console.warn&&console.warn(t)}}(this),e.utils.asString=function(e){return null==e?"":e.toString()},e.utils.clone=function(e){if(null==e)return e;for(var t=Object.create(null),r=Object.keys(e),i=0;i<r.length;i++){var n=r[i],s=e[n];if(Array.isArray(s))t[n]=s.slice();else{if("string"!=typeof s&&"number"!=typeof s&&"boolean"!=typeof s)throw new TypeError("clone is not deep and does not support nested objects");t[n]=s}}return t},e.FieldRef=function(e,t,r){this.docRef=e,this.fieldName=t,this._stringValue=r},e.FieldRef.joiner="/",e.FieldRef.fromString=function(t){var r=t.indexOf(e.FieldRef.joiner);if(-1===r)throw"malformed field ref string";var i=t.slice(0,r),n=t.slice(r+1);return new e.FieldRef(n,i,t)},e.FieldRef.prototype.toString=function(){return null==this._stringValue&&(this._stringValue=this.fieldName+e.FieldRef.joiner+this.docRef),this._stringValue},e.Set=function(e){if(this.elements=Object.create(null),e){this.length=e.length;for(var t=0;t<this.length;t++)this.elements[e[t]]=!0}else this.length=0},e.Set.complete={intersect:function(e){return e},union:function(e){return e},contains:function(){return!0}},e.Set.empty={intersect:function(){return this},union:function(e){return e},contains:function(){return!1}},e.Set.prototype.contains=function(e){return!!this.elements[e]},e.Set.prototype.intersect=function(t){var r,i,n,s=[];if(t===e.Set.complete)return this;if(t===e.Set.empty)return t;i=this.length<t.length?(r=this,t):(r=t,this),n=Object.keys(r.elements);for(var o=0;o<n.length;o++){var a=n[o];a in i.elements&&s.push(a)}return new e.Set(s)},e.Set.prototype.union=function(t){return t===e.Set.complete?e.Set.complete:t===e.Set.empty?this:new e.Set(Object.keys(this.elements).concat(Object.keys(t.elements)))},e.idf=function(e,t){var r=0;for(var i in e)"_index"!=i&&(r+=Object.keys(e[i]).length);var n=(t-r+.5)/(r+.5);return Math.log(1+Math.abs(n))},e.Token=function(e,t){this.str=e||"",this.metadata=t||{}},e.Token.prototype.toString=function(){return this.str},e.Token.prototype.update=function(e){return this.str=e(this.str,this.metadata),this},e.Token.prototype.clone=function(t){return t=t||function(e){return e},new e.Token(t(this.str,this.metadata),this.metadata)},e.tokenizer=function(t,r){if(null==t||null==t)return[];if(Array.isArray(t))return t.map(function(t){return new e.Token(e.utils.asString(t).toLowerCase(),e.utils.clone(r))});for(var i=t.toString().trim().toLowerCase(),n=i.length,s=[],o=0,a=0;o<=n;o++){var l=o-a;if(i.charAt(o).match(e.tokenizer.separator)||o==n){if(0<l){var c=e.utils.clone(r)||{};c.position=[a,l],c.index=s.length,s.push(new e.Token(i.slice(a,o),c))}a=o+1}}return s},e.tokenizer.separator=/[\s\-]+/,e.Pipeline=function(){this._stack=[]},e.Pipeline.registeredFunctions=Object.create(null),e.Pipeline.registerFunction=function(t,r){r in this.registeredFunctions&&e.utils.warn("Overwriting existing registered function: "+r),t.label=r,e.Pipeline.registeredFunctions[t.label]=t},e.Pipeline.warnIfFunctionNotRegistered=function(t){t.label&&t.label in this.registeredFunctions||e.utils.warn("Function is not registered with pipeline. This may cause problems when serialising the index.\n",t)},e.Pipeline.load=function(t){var r=new e.Pipeline;return t.forEach(function(t){var i=e.Pipeline.registeredFunctions[t];if(!i)throw new Error("Cannot load unregistered function: "+t);r.add(i)}),r},e.Pipeline.prototype.add=function(){Array.prototype.slice.call(arguments).forEach(function(t){e.Pipeline.warnIfFunctionNotRegistered(t),this._stack.push(t)},this)},e.Pipeline.prototype.after=function(t,r){e.Pipeline.warnIfFunctionNotRegistered(r);var i=this._stack.indexOf(t);if(-1==i)throw new Error("Cannot find existingFn");i+=1,this._stack.splice(i,0,r)},e.Pipeline.prototype.before=function(t,r){e.Pipeline.warnIfFunctionNotRegistered(r);var i=this._stack.indexOf(t);if(-1==i)throw new Error("Cannot find existingFn");this._stack.splice(i,0,r)},e.Pipeline.prototype.remove=function(e){var t=this._stack.indexOf(e);-1!=t&&this._stack.splice(t,1)},e.Pipeline.prototype.run=function(e){for(var t=this._stack.length,r=0;r<t;r++){for(var i=this._stack[r],n=[],s=0;s<e.length;s++){var o=i(e[s],s,e);if(void 0!==o&&""!==o)if(Array.isArray(o))for(var a=0;a<o.length;a++)n.push(o[a]);else n.push(o)}e=n}return e},e.Pipeline.prototype.runString=function(t,r){var i=new e.Token(t,r);return this.run([i]).map(function(e){return e.toString()})},e.Pipeline.prototype.reset=function(){this._stack=[]},e.Pipeline.prototype.toJSON=function(){return this._stack.map(function(t){return e.Pipeline.warnIfFunctionNotRegistered(t),t.label})},e.Vector=function(e){this._magnitude=0,this.elements=e||[]},e.Vector.prototype.positionForIndex=function(e){if(0==this.elements.length)return 0;for(var t=0,r=this.elements.length/2,i=r-t,n=Math.floor(i/2),s=this.elements[2*n];1<i&&(s<e&&(t=n),e<s&&(r=n),s!=e);)i=r-t,n=t+Math.floor(i/2),s=this.elements[2*n];return s==e?2*n:e<s?2*n:s<e?2*(n+1):void 0},e.Vector.prototype.insert=function(e,t){this.upsert(e,t,function(){throw"duplicate index"})},e.Vector.prototype.upsert=function(e,t,r){this._magnitude=0;var i=this.positionForIndex(e);this.elements[i]==e?this.elements[i+1]=r(this.elements[i+1],t):this.elements.splice(i,0,e,t)},e.Vector.prototype.magnitude=function(){if(this._magnitude)return this._magnitude;for(var e=0,t=this.elements.length,r=1;r<t;r+=2){var i=this.elements[r];e+=i*i}return this._magnitude=Math.sqrt(e)},e.Vector.prototype.dot=function(e){for(var t=0,r=this.elements,i=e.elements,n=r.length,s=i.length,o=0,a=0,u=0,l=0;u<n&&l<s;)(o=r[u])<(a=i[l])?u+=2:a<o?l+=2:o==a&&(t+=r[u+1]*i[l+1],u+=2,l+=2);return t},e.Vector.prototype.similarity=function(e){return this.dot(e)/this.magnitude()||0},e.Vector.prototype.toArray=function(){for(var e=new Array(this.elements.length/2),t=1,r=0;t<this.elements.length;t+=2,r++)e[r]=this.elements[t];return e},e.Vector.prototype.toJSON=function(){return this.elements},e.stemmer=function(){var e={ational:"ate",tional:"tion",enci:"ence",anci:"ance",izer:"ize",bli:"ble",alli:"al",entli:"ent",eli:"e",ousli:"ous",ization:"ize",ation:"ate",ator:"ate",alism:"al",iveness:"ive",fulness:"ful",ousness:"ous",aliti:"al",iviti:"ive",biliti:"ble",logi:"log"},t={icate:"ic",ative:"",alize:"al",iciti:"ic",ical:"ic",ful:"",ness:""},i="[aeiouy]",n="[^aeiou][^aeiouy]*",c=new RegExp("^([^aeiou][^aeiouy]*)?[aeiouy][aeiou]*[^aeiou][^aeiouy]*"),h=new RegExp("^([^aeiou][^aeiouy]*)?[aeiouy][aeiou]*[^aeiou][^aeiouy]*[aeiouy][aeiou]*[^aeiou][^aeiouy]*"),d=new RegExp("^([^aeiou][^aeiouy]*)?[aeiouy][aeiou]*[^aeiou][^aeiouy]*([aeiouy][aeiou]*)?$"),f=new RegExp("^([^aeiou][^aeiouy]*)?[aeiouy]"),p=/^(.+?)(ss|i)es$/,y=/^(.+?)([^s])s$/,m=/^(.+?)eed$/,v=/^(.+?)(ed|ing)$/,g=/.$/,x=/(at|bl|iz)$/,w=new RegExp("([^aeiouylsz])\\1$"),Q=new RegExp("^"+n+i+"[^aeiouwxy]$"),k=/^(.+?[^aeiou])y$/,S=/^(.+?)(ational|tional|enci|anci|izer|bli|alli|entli|eli|ousli|ization|ation|ator|alism|iveness|fulness|ousness|aliti|iviti|biliti|logi)$/,E=/^(.+?)(icate|ative|alize|iciti|ical|ful|ness)$/,L=/^(.+?)(al|ance|ence|er|ic|able|ible|ant|ement|ment|ent|ou|ism|ate|iti|ous|ive|ize)$/,b=/^(.+?)(s|t)(ion)$/,P=/^(.+?)e$/,T=/ll$/,O=new RegExp("^"+n+i+"[^aeiouwxy]$"),I=function(r){var i,n,s,o,a,u,l;if(r.length<3)return r;if("y"==(s=r.substr(0,1))&&(r=s.toUpperCase()+r.substr(1)),a=y,(o=p).test(r)?r=r.replace(o,"$1$2"):a.test(r)&&(r=r.replace(a,"$1$2")),a=v,(o=m).test(r)){var I=o.exec(r);(o=c).test(I[1])&&(o=g,r=r.replace(o,""))}else if(a.test(r)){i=(I=a.exec(r))[1],(a=f).test(i)&&(u=w,l=Q,(a=x).test(r=i)?r+="e":u.test(r)?(o=g,r=r.replace(o,"")):l.test(r)&&(r+="e"))}(o=k).test(r)&&(r=(i=(I=o.exec(r))[1])+"i");(o=S).test(r)&&(i=(I=o.exec(r))[1],n=I[2],(o=c).test(i)&&(r=i+e[n]));(o=E).test(r)&&(i=(I=o.exec(r))[1],n=I[2],(o=c).test(i)&&(r=i+t[n]));if(a=b,(o=L).test(r))i=(I=o.exec(r))[1],(o=h).test(i)&&(r=i);else if(a.test(r)){i=(I=a.exec(r))[1]+I[2],(a=h).test(i)&&(r=i)}(o=P).test(r)&&(i=(I=o.exec(r))[1],a=d,u=O,((o=h).test(i)||a.test(i)&&!u.test(i))&&(r=i));return a=h,(o=T).test(r)&&a.test(r)&&(o=g,r=r.replace(o,"")),"y"==s&&(r=s.toLowerCase()+r.substr(1)),r};return function(e){return e.update(I)}}(),e.Pipeline.registerFunction(e.stemmer,"stemmer"),e.generateStopWordFilter=function(e){var t=e.reduce(function(e,t){return e[t]=t,e},{});return function(e){if(e&&t[e.toString()]!==e.toString())return e}},e.stopWordFilter=e.generateStopWordFilter(["a","able","about","across","after","all","almost","also","am","among","an","and","any","are","as","at","be","because","been","but","by","can","cannot","could","dear","did","do","does","either","else","ever","every","for","from","get","got","had","has","have","he","her","hers","him","his","how","however","i","if","in","into","is","it","its","just","least","let","like","likely","may","me","might","most","must","my","neither","no","nor","not","of","off","often","on","only","or","other","our","own","rather","said","say","says","she","should","since","so","some","than","that","the","their","them","then","there","these","they","this","tis","to","too","twas","us","wants","was","we","were","what","when","where","which","while","who","whom","why","will","with","would","yet","you","your"]),e.Pipeline.registerFunction(e.stopWordFilter,"stopWordFilter"),e.trimmer=function(e){return e.update(function(e){return e.replace(/^\W+/,"").replace(/\W+$/,"")})},e.Pipeline.registerFunction(e.trimmer,"trimmer"),e.TokenSet=function(){this.final=!1,this.edges={},this.id=e.TokenSet._nextId,e.TokenSet._nextId+=1},e.TokenSet._nextId=1,e.TokenSet.fromArray=function(t){for(var r=new e.TokenSet.Builder,i=0,n=t.length;i<n;i++)r.insert(t[i]);return r.finish(),r.root},e.TokenSet.fromClause=function(t){return"editDistance"in t?e.TokenSet.fromFuzzyString(t.term,t.editDistance):e.TokenSet.fromString(t.term)},e.TokenSet.fromFuzzyString=function(t,r){for(var i=new e.TokenSet,n=[{node:i,editsRemaining:r,str:t}];n.length;){var s=n.pop();if(0<s.str.length){var o,a=s.str.charAt(0);a in s.node.edges?o=s.node.edges[a]:(o=new e.TokenSet,s.node.edges[a]=o),1==s.str.length&&(o.final=!0),n.push({node:o,editsRemaining:s.editsRemaining,str:s.str.slice(1)})}if(0!=s.editsRemaining){if("*"in s.node.edges)var u=s.node.edges["*"];else{u=new e.TokenSet;s.node.edges["*"]=u}if(0==s.str.length&&(u.final=!0),n.push({node:u,editsRemaining:s.editsRemaining-1,str:s.str}),1<s.str.length&&n.push({node:s.node,editsRemaining:s.editsRemaining-1,str:s.str.slice(1)}),1==s.str.length&&(s.node.final=!0),1<=s.str.length){if("*"in s.node.edges)var l=s.node.edges["*"];else{l=new e.TokenSet;s.node.edges["*"]=l}1==s.str.length&&(l.final=!0),n.push({node:l,editsRemaining:s.editsRemaining-1,str:s.str.slice(1)})}if(1<s.str.length){var c,h=s.str.charAt(0),d=s.str.charAt(1);d in s.node.edges?c=s.node.edges[d]:(c=new e.TokenSet,s.node.edges[d]=c),1==s.str.length&&(c.final=!0),n.push({node:c,editsRemaining:s.editsRemaining-1,str:h+s.str.slice(2)})}}}return i},e.TokenSet.fromString=function(t){for(var r=new e.TokenSet,i=r,n=0,s=t.length;n<s;n++){var o=t[n],a=n==s-1;if("*"==o)(r.edges[o]=r).final=a;else{var u=new e.TokenSet;u.final=a,r.edges[o]=u,r=u}}return i},e.TokenSet.prototype.toArray=function(){for(var e=[],t=[{prefix:"",node:this}];t.length;){var r=t.pop(),i=Object.keys(r.node.edges),n=i.length;r.node.final&&(r.prefix.charAt(0),e.push(r.prefix));for(var s=0;s<n;s++){var o=i[s];t.push({prefix:r.prefix.concat(o),node:r.node.edges[o]})}}return e},e.TokenSet.prototype.toString=function(){if(this._str)return this._str;for(var e=this.final?"1":"0",t=Object.keys(this.edges).sort(),r=t.length,i=0;i<r;i++){var n=t[i];e=e+n+this.edges[n].id}return e},e.TokenSet.prototype.intersect=function(t){for(var r=new e.TokenSet,i=void 0,n=[{qNode:t,output:r,node:this}];n.length;){i=n.pop();for(var s=Object.keys(i.qNode.edges),o=s.length,a=Object.keys(i.node.edges),u=a.length,l=0;l<o;l++)for(var c=s[l],h=0;h<u;h++){var d=a[h];if(d==c||"*"==c){var f=i.node.edges[d],p=i.qNode.edges[c],y=f.final&&p.final,m=void 0;d in i.output.edges?(m=i.output.edges[d]).final=m.final||y:((m=new e.TokenSet).final=y,i.output.edges[d]=m),n.push({qNode:p,output:m,node:f})}}}return r},e.TokenSet.Builder=function(){this.previousWord="",this.root=new e.TokenSet,this.uncheckedNodes=[],this.minimizedNodes={}},e.TokenSet.Builder.prototype.insert=function(t){var r,i=0;if(t<this.previousWord)throw new Error("Out of order word insertion");for(var n=0;n<t.length&&n<this.previousWord.length&&t[n]==this.previousWord[n];n++)i++;this.minimize(i),r=0==this.uncheckedNodes.length?this.root:this.uncheckedNodes[this.uncheckedNodes.length-1].child;for(n=i;n<t.length;n++){var s=new e.TokenSet,o=t[n];r.edges[o]=s,this.uncheckedNodes.push({parent:r,char:o,child:s}),r=s}r.final=!0,this.previousWord=t},e.TokenSet.Builder.prototype.finish=function(){this.minimize(0)},e.TokenSet.Builder.prototype.minimize=function(e){for(var t=this.uncheckedNodes.length-1;e<=t;t--){var r=this.uncheckedNodes[t],i=r.child.toString();i in this.minimizedNodes?r.parent.edges[r.char]=this.minimizedNodes[i]:(r.child._str=i,this.minimizedNodes[i]=r.child),this.uncheckedNodes.pop()}},e.Index=function(e){this.invertedIndex=e.invertedIndex,this.fieldVectors=e.fieldVectors,this.tokenSet=e.tokenSet,this.fields=e.fields,this.pipeline=e.pipeline},e.Index.prototype.search=function(t){return this.query(function(r){new e.QueryParser(t,r).parse()})},e.Index.prototype.query=function(t){for(var r=new e.Query(this.fields),i=Object.create(null),n=Object.create(null),s=Object.create(null),o=Object.create(null),a=Object.create(null),u=0;u<this.fields.length;u++)n[this.fields[u]]=new e.Vector;t.call(r,r);for(u=0;u<r.clauses.length;u++){var c,l=r.clauses[u],h=e.Set.complete;c=l.usePipeline?this.pipeline.runString(l.term,{fields:l.fields}):[l.term];for(var d=0;d<c.length;d++){var f=c[d];l.term=f;var p=e.TokenSet.fromClause(l),y=this.tokenSet.intersect(p).toArray();if(0===y.length&&l.presence===e.Query.presence.REQUIRED){for(var m=0;m<l.fields.length;m++){o[v=l.fields[m]]=e.Set.empty}break}for(var g=0;g<y.length;g++){var x=y[g],w=this.invertedIndex[x],Q=w._index;for(m=0;m<l.fields.length;m++){var k=w[v=l.fields[m]],S=Object.keys(k),E=x+"/"+v,L=new e.Set(S);if(l.presence==e.Query.presence.REQUIRED&&(h=h.union(L),void 0===o[v]&&(o[v]=e.Set.complete)),l.presence!=e.Query.presence.PROHIBITED){if(n[v].upsert(Q,l.boost,function(e,t){return e+t}),!s[E]){for(var b=0;b<S.length;b++){var P,T=S[b],O=new e.FieldRef(T,v),I=k[T];void 0===(P=i[O])?i[O]=new e.MatchData(x,v,I):P.add(x,v,I)}s[E]=!0}}else void 0===a[v]&&(a[v]=e.Set.empty),a[v]=a[v].union(L)}}}if(l.presence===e.Query.presence.REQUIRED)for(m=0;m<l.fields.length;m++){o[v=l.fields[m]]=o[v].intersect(h)}}var R=e.Set.complete,F=e.Set.empty;for(u=0;u<this.fields.length;u++){var v;o[v=this.fields[u]]&&(R=R.intersect(o[v])),a[v]&&(F=F.union(a[v]))}var C=Object.keys(i),N=[],_=Object.create(null);if(r.isNegated()){C=Object.keys(this.fieldVectors);for(u=0;u<C.length;u++){O=C[u];var j=e.FieldRef.fromString(O);i[O]=new e.MatchData}}for(u=0;u<C.length;u++){var D=(j=e.FieldRef.fromString(C[u])).docRef;if(R.contains(D)&&!F.contains(D)){var A,B=this.fieldVectors[j],V=n[j.fieldName].similarity(B);if(void 0!==(A=_[D]))A.score+=V,A.matchData.combine(i[j]);else{var z={ref:D,score:V,matchData:i[j]};_[D]=z,N.push(z)}}}return N.sort(function(e,t){return t.score-e.score})},e.Index.prototype.toJSON=function(){var t=Object.keys(this.invertedIndex).sort().map(function(e){return[e,this.invertedIndex[e]]},this),r=Object.keys(this.fieldVectors).map(function(e){return[e,this.fieldVectors[e].toJSON()]},this);return{version:e.version,fields:this.fields,fieldVectors:r,invertedIndex:t,pipeline:this.pipeline.toJSON()}},e.Index.load=function(t){var r={},i={},n=t.fieldVectors,s=Object.create(null),o=t.invertedIndex,a=new e.TokenSet.Builder,u=e.Pipeline.load(t.pipeline);t.version!=e.version&&e.utils.warn("Version mismatch when loading serialised index. Current version of lunr '"+e.version+"' does not match serialized index '"+t.version+"'");for(var l=0;l<n.length;l++){var h=(c=n[l])[0],d=c[1];i[h]=new e.Vector(d)}for(l=0;l<o.length;l++){var c,f=(c=o[l])[0],p=c[1];a.insert(f),s[f]=p}return a.finish(),r.fields=t.fields,r.fieldVectors=i,r.invertedIndex=s,r.tokenSet=a.root,r.pipeline=u,new e.Index(r)},e.Builder=function(){this._ref="id",this._fields=Object.create(null),this._documents=Object.create(null),this.invertedIndex=Object.create(null),this.fieldTermFrequencies={},this.fieldLengths={},this.tokenizer=e.tokenizer,this.pipeline=new e.Pipeline,this.searchPipeline=new e.Pipeline,this.documentCount=0,this._b=.75,this._k1=1.2,this.termIndex=0,this.metadataWhitelist=[]},e.Builder.prototype.ref=function(e){this._ref=e},e.Builder.prototype.field=function(e,t){if(/\//.test(e))throw new RangeError("Field '"+e+"' contains illegal character '/'");this._fields[e]=t||{}},e.Builder.prototype.b=function(e){this._b=e<0?0:1<e?1:e},e.Builder.prototype.k1=function(e){this._k1=e},e.Builder.prototype.add=function(t,r){var i=t[this._ref],n=Object.keys(this._fields);this._documents[i]=r||{},this.documentCount+=1;for(var s=0;s<n.length;s++){var o=n[s],a=this._fields[o].extractor,u=a?a(t):t[o],l=this.tokenizer(u,{fields:[o]}),c=this.pipeline.run(l),h=new e.FieldRef(i,o),d=Object.create(null);this.fieldTermFrequencies[h]=d,this.fieldLengths[h]=0,this.fieldLengths[h]+=c.length;for(var f=0;f<c.length;f++){var p=c[f];if(null==d[p]&&(d[p]=0),d[p]+=1,null==this.invertedIndex[p]){var y=Object.create(null);y._index=this.termIndex,this.termIndex+=1;for(var m=0;m<n.length;m++)y[n[m]]=Object.create(null);this.invertedIndex[p]=y}null==this.invertedIndex[p][o][i]&&(this.invertedIndex[p][o][i]=Object.create(null));for(var v=0;v<this.metadataWhitelist.length;v++){var g=this.metadataWhitelist[v],x=p.metadata[g];null==this.invertedIndex[p][o][i][g]&&(this.invertedIndex[p][o][i][g]=[]),this.invertedIndex[p][o][i][g].push(x)}}}},e.Builder.prototype.calculateAverageFieldLengths=function(){for(var t=Object.keys(this.fieldLengths),r=t.length,i={},n={},s=0;s<r;s++){var o=e.FieldRef.fromString(t[s]),a=o.fieldName;n[a]||(n[a]=0),n[a]+=1,i[a]||(i[a]=0),i[a]+=this.fieldLengths[o]}var u=Object.keys(this._fields);for(s=0;s<u.length;s++){var l=u[s];i[l]=i[l]/n[l]}this.averageFieldLength=i},e.Builder.prototype.createFieldVectors=function(){for(var t={},r=Object.keys(this.fieldTermFrequencies),i=r.length,n=Object.create(null),s=0;s<i;s++){for(var o=e.FieldRef.fromString(r[s]),a=o.fieldName,u=this.fieldLengths[o],l=new e.Vector,c=this.fieldTermFrequencies[o],h=Object.keys(c),d=h.length,f=this._fields[a].boost||1,p=this._documents[o.docRef].boost||1,y=0;y<d;y++){var m,v,g,x=h[y],w=c[x],Q=this.invertedIndex[x]._index;void 0===n[x]?(m=e.idf(this.invertedIndex[x],this.documentCount),n[x]=m):m=n[x],v=m*((this._k1+1)*w)/(this._k1*(1-this._b+this._b*(u/this.averageFieldLength[a]))+w),v*=f,v*=p,g=Math.round(1e3*v)/1e3,l.insert(Q,g)}t[o]=l}this.fieldVectors=t},e.Builder.prototype.createTokenSet=function(){this.tokenSet=e.TokenSet.fromArray(Object.keys(this.invertedIndex).sort())},e.Builder.prototype.build=function(){return this.calculateAverageFieldLengths(),this.createFieldVectors(),this.createTokenSet(),new e.Index({invertedIndex:this.invertedIndex,fieldVectors:this.fieldVectors,tokenSet:this.tokenSet,fields:Object.keys(this._fields),pipeline:this.searchPipeline})},e.Builder.prototype.use=function(e){var t=Array.prototype.slice.call(arguments,1);t.unshift(this),e.apply(this,t)},e.MatchData=function(e,t,r){for(var i=Object.create(null),n=Object.keys(r||{}),s=0;s<n.length;s++){var o=n[s];i[o]=r[o].slice()}this.metadata=Object.create(null),void 0!==e&&(this.metadata[e]=Object.create(null),this.metadata[e][t]=i)},e.MatchData.prototype.combine=function(e){for(var t=Object.keys(e.metadata),r=0;r<t.length;r++){var i=t[r],n=Object.keys(e.metadata[i]);null==this.metadata[i]&&(this.metadata[i]=Object.create(null));for(var s=0;s<n.length;s++){var o=n[s],a=Object.keys(e.metadata[i][o]);null==this.metadata[i][o]&&(this.metadata[i][o]=Object.create(null));for(var u=0;u<a.length;u++){var l=a[u];null==this.metadata[i][o][l]?this.metadata[i][o][l]=e.metadata[i][o][l]:this.metadata[i][o][l]=this.metadata[i][o][l].concat(e.metadata[i][o][l])}}}},e.MatchData.prototype.add=function(e,t,r){if(!(e in this.metadata))return this.metadata[e]=Object.create(null),void(this.metadata[e][t]=r);if(t in this.metadata[e])for(var i=Object.keys(r),n=0;n<i.length;n++){var s=i[n];s in this.metadata[e][t]?this.metadata[e][t][s]=this.metadata[e][t][s].concat(r[s]):this.metadata[e][t][s]=r[s]}else this.metadata[e][t]=r},e.Query=function(e){this.clauses=[],this.allFields=e},e.Query.wildcard=new String("*"),e.Query.wildcard.NONE=0,e.Query.wildcard.LEADING=1,e.Query.wildcard.TRAILING=2,e.Query.presence={OPTIONAL:1,REQUIRED:2,PROHIBITED:3},e.Query.prototype.clause=function(t){return"fields"in t||(t.fields=this.allFields),"boost"in t||(t.boost=1),"usePipeline"in t||(t.usePipeline=!0),"wildcard"in t||(t.wildcard=e.Query.wildcard.NONE),t.wildcard&e.Query.wildcard.LEADING&&t.term.charAt(0)!=e.Query.wildcard&&(t.term="*"+t.term),t.wildcard&e.Query.wildcard.TRAILING&&t.term.slice(-1)!=e.Query.wildcard&&(t.term=t.term+"*"),"presence"in t||(t.presence=e.Query.presence.OPTIONAL),this.clauses.push(t),this},e.Query.prototype.isNegated=function(){for(var t=0;t<this.clauses.length;t++)if(this.clauses[t].presence!=e.Query.presence.PROHIBITED)return!1;return!0},e.Query.prototype.term=function(t,r){if(Array.isArray(t))return t.forEach(function(t){this.term(t,e.utils.clone(r))},this),this;var i=r||{};return i.term=t.toString(),this.clause(i),this},e.QueryParseError=function(e,t,r){this.name="QueryParseError",this.message=e,this.start=t,this.end=r},e.QueryParseError.prototype=new Error,e.QueryLexer=function(e){this.lexemes=[],this.str=e,this.length=e.length,this.pos=0,this.start=0,this.escapeCharPositions=[]},e.QueryLexer.prototype.run=function(){for(var t=e.QueryLexer.lexText;t;)t=t(this)},e.QueryLexer.prototype.sliceString=function(){for(var e=[],t=this.start,r=this.pos,i=0;i<this.escapeCharPositions.length;i++)r=this.escapeCharPositions[i],e.push(this.str.slice(t,r)),t=r+1;return e.push(this.str.slice(t,this.pos)),this.escapeCharPositions.length=0,e.join("")},e.QueryLexer.prototype.emit=function(e){this.lexemes.push({type:e,str:this.sliceString(),start:this.start,end:this.pos}),this.start=this.pos},e.QueryLexer.prototype.escapeCharacter=function(){this.escapeCharPositions.push(this.pos-1),this.pos+=1},e.QueryLexer.prototype.next=function(){if(this.pos>=this.length)return e.QueryLexer.EOS;var t=this.str.charAt(this.pos);return this.pos+=1,t},e.QueryLexer.prototype.width=function(){return this.pos-this.start},e.QueryLexer.prototype.ignore=function(){this.start==this.pos&&(this.pos+=1),this.start=this.pos},e.QueryLexer.prototype.backup=function(){this.pos-=1},e.QueryLexer.prototype.acceptDigitRun=function(){for(var t,r;47<(r=(t=this.next()).charCodeAt(0))&&r<58;);t!=e.QueryLexer.EOS&&this.backup()},e.QueryLexer.prototype.more=function(){return this.pos<this.length},e.QueryLexer.EOS="EOS",e.QueryLexer.FIELD="FIELD",e.QueryLexer.TERM="TERM",e.QueryLexer.EDIT_DISTANCE="EDIT_DISTANCE",e.QueryLexer.BOOST="BOOST",e.QueryLexer.PRESENCE="PRESENCE",e.QueryLexer.lexField=function(t){return t.backup(),t.emit(e.QueryLexer.FIELD),t.ignore(),e.QueryLexer.lexText},e.QueryLexer.lexTerm=function(t){if(1<t.width()&&(t.backup(),t.emit(e.QueryLexer.TERM)),t.ignore(),t.more())return e.QueryLexer.lexText},e.QueryLexer.lexEditDistance=function(t){return t.ignore(),t.acceptDigitRun(),t.emit(e.QueryLexer.EDIT_DISTANCE),e.QueryLexer.lexText},e.QueryLexer.lexBoost=function(t){return t.ignore(),t.acceptDigitRun(),t.emit(e.QueryLexer.BOOST),e.QueryLexer.lexText},e.QueryLexer.lexEOS=function(t){0<t.width()&&t.emit(e.QueryLexer.TERM)},e.QueryLexer.termSeparator=e.tokenizer.separator,e.QueryLexer.lexText=function(t){for(;;){var r=t.next();if(r==e.QueryLexer.EOS)return e.QueryLexer.lexEOS;if(92!=r.charCodeAt(0)){if(":"==r)return e.QueryLexer.lexField;if("~"==r)return t.backup(),0<t.width()&&t.emit(e.QueryLexer.TERM),e.QueryLexer.lexEditDistance;if("^"==r)return t.backup(),0<t.width()&&t.emit(e.QueryLexer.TERM),e.QueryLexer.lexBoost;if("+"==r&&1===t.width())return t.emit(e.QueryLexer.PRESENCE),e.QueryLexer.lexText;if("-"==r&&1===t.width())return t.emit(e.QueryLexer.PRESENCE),e.QueryLexer.lexText;if(r.match(e.QueryLexer.termSeparator))return e.QueryLexer.lexTerm}else t.escapeCharacter()}},e.QueryParser=function(t,r){this.lexer=new e.QueryLexer(t),this.query=r,this.currentClause={},this.lexemeIdx=0},e.QueryParser.prototype.parse=function(){this.lexer.run(),this.lexemes=this.lexer.lexemes;for(var t=e.QueryParser.parseClause;t;)t=t(this);return this.query},e.QueryParser.prototype.peekLexeme=function(){return this.lexemes[this.lexemeIdx]},e.QueryParser.prototype.consumeLexeme=function(){var e=this.peekLexeme();return this.lexemeIdx+=1,e},e.QueryParser.prototype.nextClause=function(){var e=this.currentClause;this.query.clause(e),this.currentClause={}},e.QueryParser.parseClause=function(t){var r=t.peekLexeme();if(null!=r)switch(r.type){case e.QueryLexer.PRESENCE:return e.QueryParser.parsePresence;case e.QueryLexer.FIELD:return e.QueryParser.parseField;case e.QueryLexer.TERM:return e.QueryParser.parseTerm;default:var i="expected either a field or a term, found "+r.type;throw 1<=r.str.length&&(i+=" with value '"+r.str+"'"),new e.QueryParseError(i,r.start,r.end)}},e.QueryParser.parsePresence=function(t){var r=t.consumeLexeme();if(null!=r){switch(r.str){case"-":t.currentClause.presence=e.Query.presence.PROHIBITED;break;case"+":t.currentClause.presence=e.Query.presence.REQUIRED;break;default:var i="unrecognised presence operator'"+r.str+"'";throw new e.QueryParseError(i,r.start,r.end)}var n=t.peekLexeme();if(null==n){i="expecting term or field, found nothing";throw new e.QueryParseError(i,r.start,r.end)}switch(n.type){case e.QueryLexer.FIELD:return e.QueryParser.parseField;case e.QueryLexer.TERM:return e.QueryParser.parseTerm;default:i="expecting term or field, found '"+n.type+"'";throw new e.QueryParseError(i,n.start,n.end)}}},e.QueryParser.parseField=function(t){var r=t.consumeLexeme();if(null!=r){if(-1==t.query.allFields.indexOf(r.str)){var i=t.query.allFields.map(function(e){return"'"+e+"'"}).join(", "),n="unrecognised field '"+r.str+"', possible fields: "+i;throw new e.QueryParseError(n,r.start,r.end)}t.currentClause.fields=[r.str];var s=t.peekLexeme();if(null==s){n="expecting term, found nothing";throw new e.QueryParseError(n,r.start,r.end)}switch(s.type){case e.QueryLexer.TERM:return e.QueryParser.parseTerm;default:n="expecting term, found '"+s.type+"'";throw new e.QueryParseError(n,s.start,s.end)}}},e.QueryParser.parseTerm=function(t){var r=t.consumeLexeme();if(null!=r){t.currentClause.term=r.str.toLowerCase(),-1!=r.str.indexOf("*")&&(t.currentClause.usePipeline=!1);var i=t.peekLexeme();if(null==i)return void t.nextClause();switch(i.type){case e.QueryLexer.TERM:return t.nextClause(),e.QueryParser.parseTerm;case e.QueryLexer.FIELD:return t.nextClause(),e.QueryParser.parseField;case e.QueryLexer.EDIT_DISTANCE:return e.QueryParser.parseEditDistance;case e.QueryLexer.BOOST:return e.QueryParser.parseBoost;case e.QueryLexer.PRESENCE:return t.nextClause(),e.QueryParser.parsePresence;default:var n="Unexpected lexeme type '"+i.type+"'";throw new e.QueryParseError(n,i.start,i.end)}}},e.QueryParser.parseEditDistance=function(t){var r=t.consumeLexeme();if(null!=r){var i=parseInt(r.str,10);if(isNaN(i)){var n="edit distance must be numeric";throw new e.QueryParseError(n,r.start,r.end)}t.currentClause.editDistance=i;var s=t.peekLexeme();if(null==s)return void t.nextClause();switch(s.type){case e.QueryLexer.TERM:return t.nextClause(),e.QueryParser.parseTerm;case e.QueryLexer.FIELD:return t.nextClause(),e.QueryParser.parseField;case e.QueryLexer.EDIT_DISTANCE:return e.QueryParser.parseEditDistance;case e.QueryLexer.BOOST:return e.QueryParser.parseBoost;case e.QueryLexer.PRESENCE:return t.nextClause(),e.QueryParser.parsePresence;default:n="Unexpected lexeme type '"+s.type+"'";throw new e.QueryParseError(n,s.start,s.end)}}},e.QueryParser.parseBoost=function(t){var r=t.consumeLexeme();if(null!=r){var i=parseInt(r.str,10);if(isNaN(i)){var n="boost must be numeric";throw new e.QueryParseError(n,r.start,r.end)}t.currentClause.boost=i;var s=t.peekLexeme();if(null==s)return void t.nextClause();switch(s.type){case e.QueryLexer.TERM:return t.nextClause(),e.QueryParser.parseTerm;case e.QueryLexer.FIELD:return t.nextClause(),e.QueryParser.parseField;case e.QueryLexer.EDIT_DISTANCE:return e.QueryParser.parseEditDistance;case e.QueryLexer.BOOST:return e.QueryParser.parseBoost;case e.QueryLexer.PRESENCE:return t.nextClause(),e.QueryParser.parsePresence;default:n="Unexpected lexeme type '"+s.type+"'";throw new e.QueryParseError(n,s.start,s.end)}}},function(e,t){"function"==typeof define&&define.amd?define(t):"object"==typeof exports?module.exports=t():e.lunr=t()}(this,function(){return e})}();var __extends=this&&this.__extends||function(){var extendStatics=function(d,b){return(extendStatics=Object.setPrototypeOf||{__proto__:[]}instanceof Array&&function(d,b){d.__proto__=b}||function(d,b){for(var p in b)b.hasOwnProperty(p)&&(d[p]=b[p])})(d,b)};return function(d,b){function __(){this.constructor=d}extendStatics(d,b),d.prototype=null===b?Object.create(b):(__.prototype=b.prototype,new __)}}(),typedoc,typedoc,typedoc,typedoc,typedoc,typedoc,typedoc,typedoc,typedoc,typedoc,typedoc;!function(typedoc){typedoc.$html=$("html");var services=[],components=[];typedoc.$document=$(document),typedoc.$window=$(window),typedoc.$body=$("body"),typedoc.registerService=function(constructor,name,priority){void 0===priority&&(priority=0),services.push({constructor:constructor,name:name,priority:priority,instance:null}),services.sort(function(a,b){return a.priority-b.priority})},typedoc.registerComponent=function(constructor,selector,priority,namespace){void 0===priority&&(priority=0),void 0===namespace&&(namespace="*"),components.push({selector:selector,constructor:constructor,priority:priority,namespace:namespace}),components.sort(function(a,b){return a.priority-b.priority})},"undefined"!=typeof Backbone&&(typedoc.Events=function(){},_.extend(typedoc.Events.prototype,Backbone.Events));var Application=function(_super){function Application(){var _this=_super.call(this)||this;return _this.createServices(),_this.createComponents(typedoc.$body),_this}return __extends(Application,_super),Application.prototype.createServices=function(){_(services).forEach(function(c){c.instance=new c.constructor,typedoc[c.name]=c.instance})},Application.prototype.createComponents=function($context,namespace){void 0===namespace&&(namespace="default");var result=[];return _(components).forEach(function(c){c.namespace!=namespace&&"*"!=c.namespace||$context.find(c.selector).each(function(m,el){var instance,$el=$(el);(instance=$el.data("component"))?-1==_(result).indexOf(instance)&&result.push(instance):(instance=new c.constructor({el:el}),$el.data("component",instance),result.push(instance))})}),result},Application}(typedoc.Events);typedoc.Application=Application}(typedoc||(typedoc={})),function(typedoc){var Viewport=function(_super){function Viewport(){var _this=_super.call(this)||this;return _this.scrollTop=0,_this.width=0,_this.height=0,typedoc.$window.on("scroll",_.throttle(function(){return _this.onScroll()},10)),typedoc.$window.on("resize",_.throttle(function(){return _this.onResize()},10)),_this.onResize(),_this.onScroll(),_this}return __extends(Viewport,_super),Viewport.prototype.triggerResize=function(){this.trigger("resize",this.width,this.height)},Viewport.prototype.onResize=function(){this.width=typedoc.$window.width()||0,this.height=typedoc.$window.height()||0,this.trigger("resize",this.width,this.height)},Viewport.prototype.onScroll=function(){this.scrollTop=typedoc.$window.scrollTop()||0,this.trigger("scroll",this.scrollTop)},Viewport}(typedoc.Events);typedoc.Viewport=Viewport,typedoc.registerService(Viewport,"viewport")}(typedoc||(typedoc={})),function(typedoc){typedoc.pointerDown="mousedown",typedoc.pointerMove="mousemove",typedoc.pointerUp="mouseup",typedoc.pointerDownPosition={x:0,y:0},typedoc.preventNextClick=!1,typedoc.isPointerDown=!1,typedoc.isPointerTouch=!1,typedoc.hasPointerMoved=!1,typedoc.isMobile=/Android|webOS|iPhone|iPad|iPod|BlackBerry|IEMobile|Opera Mini/i.test(navigator.userAgent),typedoc.$html.addClass(typedoc.isMobile?"is-mobile":"not-mobile"),typedoc.isMobile&&"ontouchstart"in document.documentElement&&(typedoc.isPointerTouch=!0,typedoc.pointerDown="touchstart",typedoc.pointerMove="touchmove",typedoc.pointerUp="touchend"),typedoc.$document.on(typedoc.pointerDown,function(e){typedoc.isPointerDown=!0,typedoc.hasPointerMoved=!1;var t="touchstart"==typedoc.pointerDown?e.originalEvent.targetTouches[0]:e;typedoc.pointerDownPosition.y=t.pageY||0,typedoc.pointerDownPosition.x=t.pageX||0}).on(typedoc.pointerMove,function(e){if(typedoc.isPointerDown&&!typedoc.hasPointerMoved){var t="touchstart"==typedoc.pointerDown?e.originalEvent.targetTouches[0]:e,x=typedoc.pointerDownPosition.x-(t.pageX||0),y=typedoc.pointerDownPosition.y-(t.pageY||0);typedoc.hasPointerMoved=10<Math.sqrt(x*x+y*y)}}).on(typedoc.pointerUp,function(e){typedoc.isPointerDown=!1}).on("click",function(e){typedoc.preventNextClick&&(e.preventDefault(),e.stopImmediatePropagation(),typedoc.preventNextClick=!1)})}(typedoc||(typedoc={})),function(typedoc){var FilterItem=function(){function FilterItem(key,value){this.key=key,this.value=value,this.defaultValue=value,this.initialize(),window.localStorage[this.key]&&this.setValue(this.fromLocalStorage(window.localStorage[this.key]))}return FilterItem.prototype.initialize=function(){},FilterItem.prototype.setValue=function(value){if(this.value!=value){var oldValue=this.value;this.value=value,window.localStorage[this.key]=this.toLocalStorage(value),this.handleValueChange(oldValue,value)}},FilterItem}(),FilterItemCheckbox=function(_super){function FilterItemCheckbox(){return null!==_super&&_super.apply(this,arguments)||this}return __extends(FilterItemCheckbox,_super),FilterItemCheckbox.prototype.initialize=function(){var _this=this;this.$checkbox=$("#tsd-filter-"+this.key),this.$checkbox.on("change",function(){_this.setValue(_this.$checkbox.prop("checked"))})},FilterItemCheckbox.prototype.handleValueChange=function(oldValue,newValue){this.$checkbox.prop("checked",this.value),typedoc.$html.toggleClass("toggle-"+this.key,this.value!=this.defaultValue)},FilterItemCheckbox.prototype.fromLocalStorage=function(value){return"true"==value},FilterItemCheckbox.prototype.toLocalStorage=function(value){return value?"true":"false"},FilterItemCheckbox}(FilterItem),FilterItemSelect=function(_super){function FilterItemSelect(){return null!==_super&&_super.apply(this,arguments)||this}return __extends(FilterItemSelect,_super),FilterItemSelect.prototype.initialize=function(){var _this=this;typedoc.$html.addClass("toggle-"+this.key+this.value),this.$select=$("#tsd-filter-"+this.key),this.$select.on(typedoc.pointerDown+" mouseover",function(){_this.$select.addClass("active")}).on("mouseleave",function(){_this.$select.removeClass("active")}).on(typedoc.pointerUp,"li",function(e){_this.$select.removeClass("active"),_this.setValue(($(e.target).attr("data-value")||"").toString())}),typedoc.$document.on(typedoc.pointerDown,function(e){$(e.target).parents().addBack().is(_this.$select)||_this.$select.removeClass("active")})},FilterItemSelect.prototype.handleValueChange=function(oldValue,newValue){this.$select.find("li.selected").removeClass("selected"),this.$select.find(".tsd-select-label").text(this.$select.find('li[data-value="'+newValue+'"]').addClass("selected").text()),typedoc.$html.removeClass("toggle-"+oldValue),typedoc.$html.addClass("toggle-"+newValue)},FilterItemSelect.prototype.fromLocalStorage=function(value){return value},FilterItemSelect.prototype.toLocalStorage=function(value){return value},FilterItemSelect}(FilterItem),Filter=function(_super){function Filter(options){var _this=_super.call(this,options)||this;return _this.optionVisibility=new FilterItemSelect("visibility","private"),_this.optionInherited=new FilterItemCheckbox("inherited",!0),_this.optionExternals=new FilterItemCheckbox("externals",!0),_this.optionOnlyExported=new FilterItemCheckbox("only-exported",!1),_this}return __extends(Filter,_super),Filter.isSupported=function(){try{return void 0!==window.localStorage}catch(e){return!1}},Filter}(Backbone.View);Filter.isSupported()?typedoc.registerComponent(Filter,"#tsd-filter"):typedoc.$html.addClass("no-filter")}(typedoc||(typedoc={})),function(typedoc){var MenuHighlight=function(_super){function MenuHighlight(options){var _this=_super.call(this,options)||this;return _this.anchors=[],_this.index=0,_this.listenTo(typedoc.viewport,"resize",_this.onResize),_this.listenTo(typedoc.viewport,"scroll",_this.onScroll),_this.createAnchors(),_this}return __extends(MenuHighlight,_super),MenuHighlight.prototype.createAnchors=function(){var _this=this;this.index=0,this.anchors=[{position:0}];var base=window.location.href;-1!=base.indexOf("#")&&(base=base.substr(0,base.indexOf("#"))),this.$el.find("a").each(function(_index,el){var href=el.href;if(-1!=href.indexOf("#")&&href.substr(0,base.length)==base){var hash=href.substr(href.indexOf("#")+1),$anchor=$("a.tsd-anchor[name="+hash+"]");0!=$anchor.length&&_this.anchors.push({$link:$(el.parentNode),$anchor:$anchor,position:0})}}),this.onResize()},MenuHighlight.prototype.onResize=function(){for(var anchor,index=1,count=this.anchors.length;index<count;index++)(anchor=this.anchors[index]).position=anchor.$anchor.offset().top;this.anchors.sort(function(a,b){return a.position-b.position}),this.onScroll(typedoc.viewport.scrollTop)},MenuHighlight.prototype.onScroll=function(scrollTop){var anchors=this.anchors,index=this.index,count=anchors.length-1;for(scrollTop+=5;0<index&&anchors[index].position>scrollTop;)index-=1;for(;index<count&&anchors[index+1].position<scrollTop;)index+=1;this.index!=index&&(0<this.index&&this.anchors[this.index].$link.removeClass("focus"),this.index=index,0<this.index&&this.anchors[this.index].$link.addClass("focus"))},MenuHighlight}(Backbone.View);typedoc.MenuHighlight=MenuHighlight,typedoc.registerComponent(MenuHighlight,".menu-highlight")}(typedoc||(typedoc={})),function(typedoc){var StickyMode,hasPositionSticky=typedoc.$html.hasClass("csspositionsticky");!function(StickyMode){StickyMode[StickyMode.None=0]="None",StickyMode[StickyMode.Secondary=1]="Secondary",StickyMode[StickyMode.Current=2]="Current"}(StickyMode||(StickyMode={}));var MenuSticky=function(_super){function MenuSticky(options){var _this=_super.call(this,options)||this;return _this.state="",_this.stickyMode=StickyMode.None,_this.stickyTop=0,_this.stickyBottom=0,_this.$current=_this.$el.find("> ul.current"),_this.$navigation=_this.$el.parents(".menu-sticky-wrap"),_this.$container=_this.$el.parents(".row"),_this.listenTo(typedoc.viewport,"resize",_this.onResize),hasPositionSticky||_this.listenTo(typedoc.viewport,"scroll",_this.onScroll),_this.onResize(typedoc.viewport.width,typedoc.viewport.height),_this}return __extends(MenuSticky,_super),MenuSticky.prototype.setState=function(state){this.state!=state&&(""!=this.state&&this.$navigation.removeClass(this.state),this.state=state,""!=this.state&&this.$navigation.addClass(this.state))},MenuSticky.prototype.onResize=function(width,height){this.stickyMode=StickyMode.None,this.setState("");var containerTop=this.$container.offset().top,containerHeight=this.$container.height()||0,bottom=containerTop+containerHeight;if(this.$navigation.height()<containerHeight){var elHeight=this.$el.height()||0,elTop=this.$el.offset().top;if(this.$current.length){var currentHeight=this.$current.height()||0,currentTop=this.$current.offset().top;this.$navigation.css("top",containerTop-currentTop+20),currentHeight<height&&(this.stickyMode=StickyMode.Current,this.stickyTop=currentTop,this.stickyBottom=bottom-elHeight+(currentTop-elTop)-20)}elHeight<height&&(this.$navigation.css("top",containerTop-elTop+20),this.stickyMode=StickyMode.Secondary,this.stickyTop=elTop,this.stickyBottom=bottom-elHeight-20)}hasPositionSticky?this.stickyMode==StickyMode.Current?this.setState("sticky-current"):this.stickyMode==StickyMode.Secondary?this.setState("sticky"):this.setState(""):(this.$navigation.css("left",this.$navigation.offset().left),this.onScroll(typedoc.viewport.scrollTop))},MenuSticky.prototype.onScroll=function(scrollTop){this.stickyMode==StickyMode.Current?scrollTop>this.stickyBottom?this.setState("sticky-bottom"):this.setState(scrollTop+20>this.stickyTop?"sticky-current":""):this.stickyMode==StickyMode.Secondary&&(scrollTop>this.stickyBottom?this.setState("sticky-bottom"):this.setState(scrollTop+20>this.stickyTop?"sticky":""))},MenuSticky}(Backbone.View);typedoc.MenuSticky=MenuSticky,typedoc.registerComponent(MenuSticky,".menu-sticky")}(typedoc||(typedoc={})),function(typedoc){var search;!function(search){var SearchLoadingState;!function(SearchLoadingState){SearchLoadingState[SearchLoadingState.Idle=0]="Idle",SearchLoadingState[SearchLoadingState.Loading=1]="Loading",SearchLoadingState[SearchLoadingState.Ready=2]="Ready",SearchLoadingState[SearchLoadingState.Failure=3]="Failure"}(SearchLoadingState||(SearchLoadingState={}));var $el=$("#tsd-search"),$field=$("#tsd-search-field"),$results=$(".results"),base=$el.attr("data-base")+"/",query="",loadingState=SearchLoadingState.Idle,hasFocus=!1,preventPress=!1,index,resultClicked=!1;function createIndex(){var builder=new lunr.Builder;builder.pipeline.add(lunr.trimmer),builder.field("name",{boost:10}),builder.field("parent"),builder.ref("id");var rows=search.data.rows,pos=0,length=rows.length;!function batch(){for(var cycles=0;cycles++<100;)if(builder.add(rows[pos]),++pos==length)return index=builder.build(),setLoadingState(SearchLoadingState.Ready);setTimeout(batch,10)}()}function loadIndex(){loadingState==SearchLoadingState.Idle&&(setTimeout(function(){loadingState==SearchLoadingState.Idle&&setLoadingState(SearchLoadingState.Loading)},500),void 0!==search.data?createIndex():$.get($el.attr("data-index")).done(function(source){eval(source),createIndex()}).fail(function(){setLoadingState(SearchLoadingState.Failure)}))}function updateResults(){if($results.empty(),loadingState==SearchLoadingState.Ready&&query){var res=index.search("*"+query+"*");0===res.length&&(res=index.search("*"+query+"~1*"));for(var i=0,c=Math.min(10,res.length);i<c;i++){var row=search.data.rows[Number(res[i].ref)],name=row.name.replace(new RegExp(query,"i"),function(match){return"<b>"+match+"</b>"}),parent=row.parent||"";(parent=parent.replace(new RegExp(query,"i"),function(match){return"<b>"+match+"</b>"}))&&(name='<span class="parent">'+parent+".</span>"+name),$results.append('<li class="'+row.classes+'"><a href="'+base+row.url+'" class="tsd-kind-icon">'+name+"</li>")}}}function setLoadingState(value){loadingState!=value&&($el.removeClass(SearchLoadingState[loadingState].toLowerCase()),loadingState=value,$el.addClass(SearchLoadingState[loadingState].toLowerCase()),value==SearchLoadingState.Ready&&updateResults())}function setHasFocus(value){hasFocus!=value&&(hasFocus=value,$el.toggleClass("has-focus"),value?(setQuery(""),$field.val("")):$field.val(query))}function setQuery(value){query=$.trim(value),updateResults()}function setCurrentResult(dir){var $current=$results.find(".current");if(0==$current.length)$results.find(1==dir?"li:first-child":"li:last-child").addClass("current");else{var $rel=1==dir?$current.next("li"):$current.prev("li");0<$rel.length&&($current.removeClass("current"),$rel.addClass("current"))}}function gotoCurrentResult(){var $current=$results.find(".current");0==$current.length&&($current=$results.find("li:first-child")),0<$current.length&&(window.location.href=$current.find("a").prop("href"),$field.blur())}$results.on("mousedown",function(){resultClicked=!0}).on("mouseup",function(){setHasFocus(resultClicked=!1)}),$field.on("focusin",function(){setHasFocus(!0),loadIndex()}).on("focusout",function(){resultClicked?resultClicked=!1:setTimeout(function(){return setHasFocus(!1)},100)}).on("input",function(){setQuery($.trim(($field.val()||"").toString()))}).on("keydown",function(e){13==e.keyCode||27==e.keyCode||38==e.keyCode||40==e.keyCode?(preventPress=!0,e.preventDefault(),13==e.keyCode?gotoCurrentResult():27==e.keyCode?$field.blur():38==e.keyCode?setCurrentResult(-1):40==e.keyCode&&setCurrentResult(1)):preventPress=!1}).on("keypress",function(e){preventPress&&e.preventDefault()}),$("body").on("keydown",function(e){e.altKey||e.ctrlKey||e.metaKey||!hasFocus&&47<e.keyCode&&e.keyCode<112&&$field.focus()})}(search=typedoc.search||(typedoc.search={}))}(typedoc||(typedoc={})),function(typedoc){function noTransition($el,callback){$el.addClass("no-transition"),callback(),$el.offset(),$el.removeClass("no-transition")}typedoc.transition=function(tuples){for(var name in tuples)if(tuples.hasOwnProperty(name)&&void 0!==document.body.style[name])return{name:name,endEvent:tuples[name]};return null}({transition:"transitionend",OTransition:"oTransitionEnd",msTransition:"msTransitionEnd",MozTransition:"transitionend",WebkitTransition:"webkitTransitionEnd"}),typedoc.noTransition=noTransition,typedoc.animateHeight=function($el,callback,success){var from=$el.height()||0,to=from;noTransition($el,function(){callback(),$el.css("height",""),to=$el.height()||0,from!=to&&typedoc.transition&&$el.css("height",from)}),from!=to&&typedoc.transition?($el.css("height",to),$el.on(typedoc.transition.endEvent,function(){noTransition($el,function(){$el.off(typedoc.transition.endEvent).css("height",""),success&&success()})})):success&&success()}}(typedoc||(typedoc={})),function(typedoc){var SignatureGroup=function(){function SignatureGroup($signature,$description){this.$signature=$signature,this.$description=$description}return SignatureGroup.prototype.addClass=function(className){return this.$signature.addClass(className),this.$description.addClass(className),this},SignatureGroup.prototype.removeClass=function(className){return this.$signature.removeClass(className),this.$description.removeClass(className),this},SignatureGroup}(),Signature=function(_super){function Signature(options){var _this=_super.call(this,options)||this;return _this.groups=[],_this.index=-1,_this.createGroups(),_this.$container&&(_this.$el.addClass("active").on("touchstart",".tsd-signature",function(event){return _this.onClick(event)}).on("click",".tsd-signature",function(event){return _this.onClick(event)}),_this.$container.addClass("active"),_this.setIndex(0)),_this}return __extends(Signature,_super),Signature.prototype.setIndex=function(index){if(index<0&&(index=0),index>this.groups.length-1&&(index=this.groups.length-1),this.index!=index){var to=this.groups[index];if(-1<this.index){var from=this.groups[this.index];typedoc.animateHeight(this.$container,function(){from.removeClass("current").addClass("fade-out"),to.addClass("current fade-in"),typedoc.viewport.triggerResize()}),setTimeout(function(){from.removeClass("fade-out"),to.removeClass("fade-in")},300)}else to.addClass("current"),typedoc.viewport.triggerResize();this.index=index}},Signature.prototype.createGroups=function(){var _this=this,$signatures=this.$el.find("> .tsd-signature");if(!($signatures.length<2)){this.$container=this.$el.siblings(".tsd-descriptions");var $descriptions=this.$container.find("> .tsd-description");this.groups=[],$signatures.each(function(index,el){_this.groups.push(new SignatureGroup($(el),$descriptions.eq(index)))})}},Signature.prototype.onClick=function(e){var _this=this;e.preventDefault(),_(this.groups).forEach(function(group,index){group.$signature.is(e.currentTarget)&&_this.setIndex(index)})},Signature}(Backbone.View);typedoc.registerComponent(Signature,".tsd-signatures")}(typedoc||(typedoc={})),function(typedoc){var Toggle=function(_super){function Toggle(options){var _this=_super.call(this,options)||this;return _this.className=_this.$el.attr("data-toggle")||"",_this.$el.on(typedoc.pointerUp,function(e){return _this.onPointerUp(e)}),_this.$el.on("click",function(e){return e.preventDefault()}),typedoc.$document.on(typedoc.pointerDown,function(e){return _this.onDocumentPointerDown(e)}),typedoc.$document.on(typedoc.pointerUp,function(e){return _this.onDocumentPointerUp(e)}),_this}return __extends(Toggle,_super),Toggle.prototype.setActive=function(value){if(this.active!=value){this.active=value,typedoc.$html.toggleClass("has-"+this.className,value),this.$el.toggleClass("active",value);var transition=(this.active?"to-has-":"from-has-")+this.className;typedoc.$html.addClass(transition),setTimeout(function(){return typedoc.$html.removeClass(transition)},500)}},Toggle.prototype.onPointerUp=function(event){typedoc.hasPointerMoved||(this.setActive(!0),event.preventDefault())},Toggle.prototype.onDocumentPointerDown=function(e){if(this.active){var $path=$(e.target).parents().addBack();if($path.hasClass("col-menu"))return;if($path.hasClass("tsd-filter-group"))return;this.setActive(!1)}},Toggle.prototype.onDocumentPointerUp=function(e){var _this=this;if(!typedoc.hasPointerMoved&&this.active){var $path=$(e.target).parents().addBack();if($path.hasClass("col-menu")){var $link=$path.filter("a");if($link.length){var href=window.location.href;-1!=href.indexOf("#")&&(href=href.substr(0,href.indexOf("#"))),$link.prop("href").substr(0,href.length)==href&&setTimeout(function(){return _this.setActive(!1)},250)}}}},Toggle}(Backbone.View);typedoc.registerComponent(Toggle,"a[data-toggle]")}(typedoc||(typedoc={})),function(typedoc){typedoc.app=new typedoc.Application}(typedoc||(typedoc={}));
</script>
</body>
</html><|MERGE_RESOLUTION|>--- conflicted
+++ resolved
@@ -2510,11 +2510,7 @@
 				<aside class="tsd-sources">
 					<p>Inherited from BaseLoginOptions.acr_values</p>
 					<ul>
-<<<<<<< HEAD
-						<li>Defined in <a href="https://github.com/auth0/auth0-spa-js/blob/53509dc/src/global.ts#L40">global.ts:40</a></li>
-=======
-						<li>Defined in <a href="https://github.com/auth0/auth0-spa-js/blob/fb984a6/src/global.ts#L40">src/global.ts:40</a></li>
->>>>>>> 3cc274a4
+						<li>Defined in <a href="https://github.com/auth0/auth0-spa-js/blob/3b4cf56/src/global.ts#L40">global.ts:40</a></li>
 					</ul>
 				</aside>
 			</section>
@@ -2525,11 +2521,7 @@
 				<aside class="tsd-sources">
 					<p>Inherited from BaseLoginOptions.audience</p>
 					<ul>
-<<<<<<< HEAD
-						<li>Defined in <a href="https://github.com/auth0/auth0-spa-js/blob/53509dc/src/global.ts#L49">global.ts:49</a></li>
-=======
-						<li>Defined in <a href="https://github.com/auth0/auth0-spa-js/blob/fb984a6/src/global.ts#L49">src/global.ts:49</a></li>
->>>>>>> 3cc274a4
+						<li>Defined in <a href="https://github.com/auth0/auth0-spa-js/blob/3b4cf56/src/global.ts#L49">global.ts:49</a></li>
 					</ul>
 				</aside>
 				<div class="tsd-comment tsd-typography">
@@ -2545,11 +2537,7 @@
 				<aside class="tsd-sources">
 					<p>Inherited from BaseLoginOptions.connection</p>
 					<ul>
-<<<<<<< HEAD
-						<li>Defined in <a href="https://github.com/auth0/auth0-spa-js/blob/53509dc/src/global.ts#L55">global.ts:55</a></li>
-=======
-						<li>Defined in <a href="https://github.com/auth0/auth0-spa-js/blob/fb984a6/src/global.ts#L55">src/global.ts:55</a></li>
->>>>>>> 3cc274a4
+						<li>Defined in <a href="https://github.com/auth0/auth0-spa-js/blob/3b4cf56/src/global.ts#L55">global.ts:55</a></li>
 					</ul>
 				</aside>
 				<div class="tsd-comment tsd-typography">
@@ -2567,11 +2555,7 @@
 				<aside class="tsd-sources">
 					<p>Inherited from BaseLoginOptions.display</p>
 					<ul>
-<<<<<<< HEAD
-						<li>Defined in <a href="https://github.com/auth0/auth0-spa-js/blob/53509dc/src/global.ts#L11">global.ts:11</a></li>
-=======
-						<li>Defined in <a href="https://github.com/auth0/auth0-spa-js/blob/fb984a6/src/global.ts#L11">src/global.ts:11</a></li>
->>>>>>> 3cc274a4
+						<li>Defined in <a href="https://github.com/auth0/auth0-spa-js/blob/3b4cf56/src/global.ts#L11">global.ts:11</a></li>
 					</ul>
 				</aside>
 				<div class="tsd-comment tsd-typography">
@@ -2592,11 +2576,7 @@
 				<aside class="tsd-sources">
 					<p>Inherited from BaseLoginOptions.id_token_hint</p>
 					<ul>
-<<<<<<< HEAD
-						<li>Defined in <a href="https://github.com/auth0/auth0-spa-js/blob/53509dc/src/global.ts#L33">global.ts:33</a></li>
-=======
-						<li>Defined in <a href="https://github.com/auth0/auth0-spa-js/blob/fb984a6/src/global.ts#L33">src/global.ts:33</a></li>
->>>>>>> 3cc274a4
+						<li>Defined in <a href="https://github.com/auth0/auth0-spa-js/blob/3b4cf56/src/global.ts#L33">global.ts:33</a></li>
 					</ul>
 				</aside>
 				<div class="tsd-comment tsd-typography">
@@ -2612,11 +2592,7 @@
 				<aside class="tsd-sources">
 					<p>Inherited from BaseLoginOptions.login_hint</p>
 					<ul>
-<<<<<<< HEAD
-						<li>Defined in <a href="https://github.com/auth0/auth0-spa-js/blob/53509dc/src/global.ts#L39">global.ts:39</a></li>
-=======
-						<li>Defined in <a href="https://github.com/auth0/auth0-spa-js/blob/fb984a6/src/global.ts#L39">src/global.ts:39</a></li>
->>>>>>> 3cc274a4
+						<li>Defined in <a href="https://github.com/auth0/auth0-spa-js/blob/3b4cf56/src/global.ts#L39">global.ts:39</a></li>
 					</ul>
 				</aside>
 				<div class="tsd-comment tsd-typography">
@@ -2634,11 +2610,7 @@
 				<aside class="tsd-sources">
 					<p>Inherited from BaseLoginOptions.max_age</p>
 					<ul>
-<<<<<<< HEAD
-						<li>Defined in <a href="https://github.com/auth0/auth0-spa-js/blob/53509dc/src/global.ts#L24">global.ts:24</a></li>
-=======
-						<li>Defined in <a href="https://github.com/auth0/auth0-spa-js/blob/fb984a6/src/global.ts#L24">src/global.ts:24</a></li>
->>>>>>> 3cc274a4
+						<li>Defined in <a href="https://github.com/auth0/auth0-spa-js/blob/3b4cf56/src/global.ts#L24">global.ts:24</a></li>
 					</ul>
 				</aside>
 				<div class="tsd-comment tsd-typography">
@@ -2656,11 +2628,7 @@
 				<aside class="tsd-sources">
 					<p>Inherited from BaseLoginOptions.prompt</p>
 					<ul>
-<<<<<<< HEAD
-						<li>Defined in <a href="https://github.com/auth0/auth0-spa-js/blob/53509dc/src/global.ts#L18">global.ts:18</a></li>
-=======
-						<li>Defined in <a href="https://github.com/auth0/auth0-spa-js/blob/fb984a6/src/global.ts#L18">src/global.ts:18</a></li>
->>>>>>> 3cc274a4
+						<li>Defined in <a href="https://github.com/auth0/auth0-spa-js/blob/3b4cf56/src/global.ts#L18">global.ts:18</a></li>
 					</ul>
 				</aside>
 				<div class="tsd-comment tsd-typography">
@@ -2681,11 +2649,7 @@
 				<aside class="tsd-sources">
 					<p>Inherited from BaseLoginOptions.scope</p>
 					<ul>
-<<<<<<< HEAD
-						<li>Defined in <a href="https://github.com/auth0/auth0-spa-js/blob/53509dc/src/global.ts#L45">global.ts:45</a></li>
-=======
-						<li>Defined in <a href="https://github.com/auth0/auth0-spa-js/blob/fb984a6/src/global.ts#L45">src/global.ts:45</a></li>
->>>>>>> 3cc274a4
+						<li>Defined in <a href="https://github.com/auth0/auth0-spa-js/blob/3b4cf56/src/global.ts#L45">global.ts:45</a></li>
 					</ul>
 				</aside>
 				<div class="tsd-comment tsd-typography">
@@ -2702,11 +2666,7 @@
 				<aside class="tsd-sources">
 					<p>Inherited from BaseLoginOptions.ui_locales</p>
 					<ul>
-<<<<<<< HEAD
-						<li>Defined in <a href="https://github.com/auth0/auth0-spa-js/blob/53509dc/src/global.ts#L29">global.ts:29</a></li>
-=======
-						<li>Defined in <a href="https://github.com/auth0/auth0-spa-js/blob/fb984a6/src/global.ts#L29">src/global.ts:29</a></li>
->>>>>>> 3cc274a4
+						<li>Defined in <a href="https://github.com/auth0/auth0-spa-js/blob/3b4cf56/src/global.ts#L29">global.ts:29</a></li>
 					</ul>
 				</aside>
 				<div class="tsd-comment tsd-typography">
