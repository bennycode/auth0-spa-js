--- conflicted
+++ resolved
@@ -70,18 +70,11 @@
     "wait-on": "^3.3.0"
   },
   "dependencies": {
-<<<<<<< HEAD
     "abortcontroller-polyfill": "^1.4.0",
-    "browser-tabs-lock": "^1.2.1",
-    "core-js": "^3.2.1",
-    "es-cookie": "^1.2.0",
-    "fast-text-encoding": "^1.0.0",
-=======
     "browser-tabs-lock": "^1.2.7",
     "core-js": "^3.6.4",
     "es-cookie": "^1.3.2",
     "fast-text-encoding": "^1.0.1",
->>>>>>> cc55ed29
     "promise-polyfill": "^8.1.3",
     "unfetch": "^4.1.0"
   },
