--- conflicted
+++ resolved
@@ -47,7 +47,7 @@
     "concurrently": "^7.3.0",
     "cypress": "7.2.0",
     "es-check": "^7.0.0",
-    "es-cookie": "^1.3.2",
+    "es-cookie": "~1.3.2",
     "eslint": "^8.22.0",
     "gzip-size": "^7.0.0",
     "husky": "^7.0.4",
@@ -84,18 +84,6 @@
     "typescript": "^4.7.4",
     "wait-on": "^6.0.0"
   },
-<<<<<<< HEAD
-=======
-  "dependencies": {
-    "abortcontroller-polyfill": "^1.7.3",
-    "browser-tabs-lock": "^1.2.15",
-    "core-js": "^3.25.0",
-    "es-cookie": "~1.3.2",
-    "fast-text-encoding": "^1.0.6",
-    "promise-polyfill": "^8.2.3",
-    "unfetch": "^4.2.0"
-  },
->>>>>>> c4decbc1
   "files": [
     "src",
     "dist"
