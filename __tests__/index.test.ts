--- conflicted
+++ resolved
@@ -4,15 +4,11 @@
 jest.mock('../src/transaction-manager');
 jest.mock('../src/utils');
 
-<<<<<<< HEAD
-import Auth0Client from '../src/Auth0Client';
 import { CacheLocation } from '../src/global';
-
-import createAuth0Client, { GetTokenSilentlyOptions } from '../src/index';
-
-=======
-import createAuth0Client, { Auth0Client } from '../src/index';
->>>>>>> cc55ed29
+import createAuth0Client, {
+  Auth0Client,
+  GetTokenSilentlyOptions
+} from '../src/index';
 import { AuthenticationError } from '../src/errors';
 import version from '../src/version';
 
@@ -69,11 +65,8 @@
     ...options
   });
 
-<<<<<<< HEAD
   const getDefaultInstance = m => require(m).default.mock.instances[0];
-=======
   const getInstance = m => require(m).default.mock.instances[0];
->>>>>>> cc55ed29
 
   const storage = {
     get: require('../src/storage').get,
@@ -125,14 +118,11 @@
     }
   });
 
-<<<<<<< HEAD
-=======
   const popup = {
     location: { href: '' },
     close: jest.fn()
   };
 
->>>>>>> cc55ed29
   return {
     auth0,
     storage,
@@ -172,7 +162,6 @@
       expect(utils.validateCrypto).toHaveBeenCalled();
     });
 
-<<<<<<< HEAD
     it('should fail if an invalid cache location was given', async () => {
       await expect(
         createAuth0Client({
@@ -181,7 +170,8 @@
           cacheLocation: 'dummy'
         } as any)
       ).rejects.toThrow(new Error('Invalid cache location "dummy"'));
-=======
+    });
+
     it('should absorb "login_required" errors', async () => {
       const { utils, storage } = await setup();
 
@@ -227,7 +217,6 @@
       } catch (e) {
         expect(e.error).toEqual('some_other_error');
       }
->>>>>>> cc55ed29
     });
   });
 
@@ -246,7 +235,8 @@
       expect(utils.runPopup).toHaveBeenCalledWith(
         `https://test.auth0.com/authorize?${TEST_QUERY_PARAMS}${TEST_TELEMETRY_QUERY_STRING}`,
         {
-          popup
+          popup,
+          timeoutInSeconds: 60
         }
       );
     });
@@ -371,20 +361,19 @@
 
     it('opens popup with correct popup, url and timeout from client options', async () => {
       const { auth0, utils } = await setup({ authorizeTimeoutInSeconds: 1 });
-<<<<<<< HEAD
-      const popup = {};
-      utils.openPopup.mockReturnValue(popup);
-      await auth0.loginWithPopup({});
-      expect(utils.runPopup).toHaveBeenCalledWith(
-        popup,
-=======
-      await auth0.loginWithPopup({}, DEFAULT_POPUP_CONFIG_OPTIONS);
+
+      await auth0.loginWithPopup(
+        {},
+        {
+          timeoutInSeconds: 25
+        }
+      );
+
       expect(
         utils.runPopup
       ).toHaveBeenCalledWith(
->>>>>>> cc55ed29
         `https://test.auth0.com/authorize?${TEST_QUERY_PARAMS}${TEST_TELEMETRY_QUERY_STRING}`,
-        { timeoutInSeconds: 1 }
+        { timeoutInSeconds: 25 }
       );
     });
 
@@ -1993,7 +1982,6 @@
         `https://test.auth0.com/v2/logout?query=params${TEST_TELEMETRY_QUERY_STRING}&federated`
       );
     });
-<<<<<<< HEAD
 
     it('clears the cache', async () => {
       const { auth0, cache } = await setup();
@@ -2001,31 +1989,34 @@
       auth0.logout();
 
       expect(cache.clear).toHaveBeenCalled();
-=======
+    });
+
     it('removes `auth0.is.authenticated` key from storage when `options.localOnly` is true', async () => {
       const { auth0, storage } = await setup();
 
       auth0.logout({ localOnly: true });
       expect(storage.remove).toHaveBeenCalledWith('auth0.is.authenticated');
     });
+
     it('skips `window.location.assign` when `options.localOnly` is true', async () => {
       const { auth0 } = await setup();
 
       auth0.logout({ localOnly: true });
       expect(window.location.assign).not.toHaveBeenCalledWith();
     });
+
     it('calls `window.location.assign` when `options.localOnly` is false', async () => {
       const { auth0 } = await setup();
 
       auth0.logout({ localOnly: false });
       expect(window.location.assign).toHaveBeenCalled();
     });
+
     it('throws when both `options.localOnly` and `options.federated` are true', async () => {
       const { auth0 } = await setup();
 
       const fn = () => auth0.logout({ localOnly: true, federated: true });
       expect(fn).toThrow();
->>>>>>> cc55ed29
     });
   });
 });
