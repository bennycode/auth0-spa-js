import 'fast-text-encoding';
import {
  getUniqueScopes,
  parseQueryResult,
  createQueryParams,
  bufferToBase64UrlEncoded,
  createRandomString,
  encode,
  decode,
  sha256,
  runPopup,
  runIframe,
  urlDecodeB64,
  getCrypto,
  getCryptoSubtle,
  validateCrypto
} from '../src/utils';

import {
  DEFAULT_AUTHORIZE_TIMEOUT_IN_SECONDS,
  DEFAULT_SILENT_TOKEN_RETRY_COUNT
} from '../src/constants';

(<any>global).TextEncoder = TextEncoder;

describe('utils', () => {
  describe('getUniqueScopes', () => {
    it('removes duplicates', () => {
      expect(getUniqueScopes('openid openid', 'email')).toBe('openid email');
    });
    it('handles whitespace', () => {
      expect(getUniqueScopes(' openid    profile  ', ' ')).toBe(
        'openid profile'
      );
    });
    it('handles undefined/empty/null', () => {
      expect(
        getUniqueScopes('openid profile', 'email', undefined, '', null)
      ).toBe('openid profile email');
    });
  });
  describe('parseQueryResult', () => {
    it('parses the query string', () => {
      expect(
        parseQueryResult('value=test&otherValue=another-test')
      ).toMatchObject({
        value: 'test',
        otherValue: 'another-test'
      });
    });
    it('strips off hash values', () => {
      expect(
        parseQueryResult('code=some-code&state=some-state#__')
      ).toMatchObject({
        code: 'some-code',
        state: 'some-state'
      });
    });
    it('converts `expires_in` to int', () => {
      expect(parseQueryResult('value=test&expires_in=10')).toMatchObject({
        value: 'test',
        expires_in: 10
      });
    });
  });
  describe('createQueryParams', () => {
    it('creates query string from object', () => {
      expect(
        createQueryParams({
          id: 1,
          value: 'test',
          url: 'http://example.com',
          nope: undefined
        })
      ).toBe('id=1&value=test&url=http%3A%2F%2Fexample.com');
    });
  });
  describe('urlDecodeB64', () => {
    let oldATOB;
    beforeEach(() => {
      oldATOB = (<any>global).atob;
      (<any>global).atob = jest.fn(s => s);
    });
    afterEach(() => {
      (<any>global).atob = oldATOB;
    });
    it('decodes string correctly', () => {
      expect(urlDecodeB64('abc@123-_')).toBe('abc@123+/');
      expect(atob).toHaveBeenCalledWith('abc@123+/');
    });
    it('decodes string with utf-8 chars', () => {
      // restore atob to the default atob
      (<any>global).atob = oldATOB;

      // first we use encodeURIComponent to get percent-encoded UTF-8,
      // then we convert the percent encodings into raw bytes which
      // can be fed into btoa.
      // https://stackoverflow.com/questions/30106476/
      const b64EncodeUnicode = str =>
        btoa(
          encodeURIComponent(str).replace(/%([0-9A-F]{2})/g, (_, p1) =>
            String.fromCharCode(<any>('0x' + p1))
          )
        );
      const input = 'Błżicz@123!!';
      const encoded = b64EncodeUnicode(input);
      const output = urlDecodeB64(encoded);
      expect(output).toBe(input);
    });
  });
  describe('bufferToBase64UrlEncoded', () => {
    let oldBTOA;
    beforeEach(() => {
      oldBTOA = (<any>global).btoa;
      (<any>global).btoa = jest.fn(s => s);
    });
    afterEach(() => {
      (<any>global).btoa = oldBTOA;
    });
    it('decodes input in a safe way for urls', () => {
      const input = 'abc@123+/=';
      expect(bufferToBase64UrlEncoded(new TextEncoder().encode(input))).toBe(
        'abc@123-_'
      );
      expect(btoa).toHaveBeenCalledWith(input);
    });
  });
  describe('createRandomString', () => {
    it('creates random string based on crypto.getRandomValues', () => {
      (<any>global).crypto = {
        getRandomValues: () => [1, 5, 10, 15, 100]
      };
      expect(createRandomString()).toBe('15AFY');
    });
    it('creates random string with a length between 43 and 128', () => {
      (<any>global).crypto = {
        getRandomValues: (a: Uint8Array) => Array(a.length).fill(0)
      };
      const result = createRandomString();
      expect(result.length).toBeGreaterThanOrEqual(43);
      expect(result.length).toBeLessThanOrEqual(128);
    });
  });
  describe('encode', () => {
    it('encodes state', () => {
      expect(encode('test')).toBe('dGVzdA==');
    });
  });
  describe('decode', () => {
    it('decodes state', () => {
      expect(decode('dGVzdA==')).toBe('test');
    });
  });
  describe('sha256', () => {
    it('generates a digest of the given data', async () => {
      (<any>global).crypto = {
        subtle: {
          digest: jest.fn((alg, encoded) => {
            expect(alg).toMatchObject({ name: 'SHA-256' });
            expect(Array.from(encoded)).toMatchObject([116, 101, 115, 116]);
            return new Promise(res => res(true));
          })
        }
      };
      const result = await sha256('test');
      expect(result).toBe(true);
    });
    it('handles ie11 digest.result scenario', () => {
      (<any>global).msCrypto = {};

      const digestResult = {
        oncomplete: null
      };

      (<any>global).crypto = {
        subtle: {
          digest: jest.fn(() => {
            return digestResult;
          })
        }
      };

      const sha = sha256('test').then(r => {
        expect(r).toBe(true);
      });

      digestResult.oncomplete({ target: { result: true } });

      return sha;
    });
    it('handles ie11 digest.result error scenario', () => {
      (<any>global).msCrypto = {};

      const digestResult = {
        onerror: null
      };

      (<any>global).crypto = {
        subtle: {
          digest: jest.fn(() => {
            return digestResult;
          })
        }
      };

      const sha = sha256('test').catch(e => {
        expect(e).toBe('An error occurred');
      });

      digestResult.onerror({ error: 'An error occurred' });

      return sha;
    });

    it('handles ie11 digest.result abort scenario', () => {
      (<any>global).msCrypto = {};

      const digestResult = {
        onabort: null
      };

      (<any>global).crypto = {
        subtle: {
          digest: jest.fn(() => {
            return digestResult;
          })
        }
      };

      const sha = sha256('test').catch(e => {
        expect(e).toBe('The digest operation was aborted');
      });

      digestResult.onabort();

      return sha;
    });
  });
  describe('bufferToBase64UrlEncoded ', () => {
    it('generates correct base64 encoded value from a buffer', async () => {
      const result = bufferToBase64UrlEncoded([116, 101, 115, 116]);
      expect(result).toBe('dGVzdA');
    });
  });
<<<<<<< HEAD
  describe('openPopup', () => {
    it('opens the popup', () => {
      window.open = <any>jest.fn(() => true);
      expect(openPopup()).toBe(true);
      expect(window.open).toHaveBeenCalledWith(
        '',
        'auth0:authorize:popup',
        'left=100,top=100,width=400,height=600,resizable,scrollbars=yes,status=1'
      );
    });
    it('throws error when the popup is blocked', () => {
      window.open = jest.fn(() => undefined);
      expect(openPopup).toThrowError('Could not open popup');
    });
  });

=======
>>>>>>> cc55ed29
  describe('oauthToken', () => {
    let oauthToken;
    let mockUnfetch;
    let abortController;

    beforeEach(() => {
      jest.resetModules();
      jest.mock('unfetch');
      mockUnfetch = require('unfetch');

      const utils = require('../src/utils');
      oauthToken = utils.oauthToken;

      // Set up an AbortController that we can test has been called in the event of a timeout
      abortController = new AbortController();
      jest.spyOn(abortController, 'abort');
      utils.createAbortController = jest.fn(() => abortController);
    });

    it('calls oauth/token with the correct url', async () => {
      mockUnfetch.mockReturnValue(
        new Promise(res =>
          res({ ok: true, json: () => new Promise(ress => ress(true)) })
        )
      );

      await oauthToken({
        grant_type: 'authorization_code',
        baseUrl: 'https://test.com',
        client_id: 'client_idIn',
        code: 'codeIn',
        code_verifier: 'code_verifierIn'
      });

      expect(mockUnfetch).toBeCalledWith('https://test.com/oauth/token', {
        body:
          '{"redirect_uri":"http://localhost","grant_type":"authorization_code","client_id":"client_idIn","code":"codeIn","code_verifier":"code_verifierIn"}',
        headers: { 'Content-type': 'application/json' },
        method: 'POST',
        signal: abortController.signal
      });

      expect(mockUnfetch.mock.calls[0][1].signal).not.toBeUndefined();
    });

    it('handles error with error response', async () => {
      const theError = {
        error: 'the-error',
        error_description: 'the-error-description'
      };

      mockUnfetch.mockReturnValue(
        new Promise(res =>
          res({
            ok: false,
            json: () => new Promise(ress => ress(theError))
          })
        )
      );

      try {
        await oauthToken({
          baseUrl: 'https://test.com',
          client_id: 'client_idIn',
          code: 'codeIn',
          code_verifier: 'code_verifierIn'
        });
      } catch (error) {
        expect(error.message).toBe(theError.error_description);
        expect(error.error).toBe(theError.error);
        expect(error.error_description).toBe(theError.error_description);
      }
    });

    it('handles error without error response', async () => {
      mockUnfetch.mockReturnValue(
        new Promise(res =>
          res({
            ok: false,
            json: () => new Promise(ress => ress(false))
          })
        )
      );

      try {
        await oauthToken({
          baseUrl: 'https://test.com',
          client_id: 'client_idIn',
          code: 'codeIn',
          code_verifier: 'code_verifierIn'
        });
      } catch (error) {
        expect(error.message).toBe(
          `HTTP error. Unable to fetch https://test.com/oauth/token`
        );
        expect(error.error).toBe('request_error');
        expect(error.error_description).toBe(
          `HTTP error. Unable to fetch https://test.com/oauth/token`
        );
      }
    });

    it('retries the request in the event of a network failure', async () => {
      // Fetch only fails in the case of a network issue, so should be
      // retried here. Failure status (4xx, 5xx, etc) return a resolved Promise
      // with the failure in the body.
      // https://developer.mozilla.org/en-US/docs/Web/API/Fetch_API
      mockUnfetch.mockReturnValue(Promise.reject(new Error('Network failure')));

      try {
        await oauthToken({
          baseUrl: 'https://test.com',
          client_id: 'client_idIn',
          code: 'codeIn',
          code_verifier: 'code_verifierIn'
        });
      } catch (error) {
        expect(error.message).toBe('Network failure');

        expect(mockUnfetch).toHaveBeenCalledTimes(
          DEFAULT_SILENT_TOKEN_RETRY_COUNT
        );
      }
    });

    it('continues the program after failing a couple of times then succeeding', async () => {
      // Fetch only fails in the case of a network issue, so should be
      // retried here. Failure status (4xx, 5xx, etc) return a resolved Promise
      // with the failure in the body.
      // https://developer.mozilla.org/en-US/docs/Web/API/Fetch_API
      mockUnfetch
        .mockReturnValueOnce(Promise.reject(new Error('Network failure')))
        .mockReturnValueOnce(Promise.reject(new Error('Network failure')))
        .mockReturnValue(
          Promise.resolve({
            ok: true,
            json: () => Promise.resolve({ access_token: 'access-token' })
          })
        );

      const result = await oauthToken({
        baseUrl: 'https://test.com',
        client_id: 'client_idIn',
        code: 'codeIn',
        code_verifier: 'code_verifierIn'
      });

      expect(result.access_token).toBe('access-token');
      expect(mockUnfetch).toHaveBeenCalledTimes(3);
      expect(abortController.abort).not.toHaveBeenCalled();
    });

    it('surfaces a timeout error when the fetch continuously times out', async () => {
      const createPromise = () =>
        new Promise((resolve, _) => {
          setTimeout(
            () =>
              resolve({
                ok: true,
                json: () => Promise.resolve({ access_token: 'access-token' })
              }),
            500
          );
        });

      mockUnfetch.mockReturnValue(createPromise());

      try {
        await oauthToken({
          baseUrl: 'https://test.com',
          client_id: 'client_idIn',
          code: 'codeIn',
          code_verifier: 'code_verifierIn',
          timeout: 100
        });
      } catch (e) {
        expect(e.message).toBe("Timeout when executing 'fetch'");
        expect(mockUnfetch).toHaveBeenCalledTimes(3);
        expect(abortController.abort).toHaveBeenCalledTimes(3);
      }
    });

    it('retries the request in the event of a timeout', async () => {
      const fetchResult = {
        ok: true,
        json: () => Promise.resolve({ access_token: 'access-token' })
      };

      mockUnfetch.mockReturnValueOnce(
        new Promise((resolve, _) => {
          setTimeout(() => resolve(fetchResult), 1000);
        })
      );

      mockUnfetch.mockReturnValue(Promise.resolve(fetchResult));

      const result = await oauthToken({
        baseUrl: 'https://test.com',
        client_id: 'client_idIn',
        code: 'codeIn',
        code_verifier: 'code_verifierIn',
        timeout: 500
      });

      expect(result.access_token).toBe('access-token');
      expect(mockUnfetch).toHaveBeenCalledTimes(2);
      expect(abortController.abort).toHaveBeenCalled();
    });
  });

  describe('runPopup', () => {
    const TIMEOUT_ERROR = { error: 'timeout', error_description: 'Timeout' };

    const url = 'https://authorize.com';

    const setup = customMessage => {
      const popup = {
        location: { href: url },
        close: jest.fn()
      };

      window.addEventListener = <any>jest.fn((message, callback) => {
        expect(message).toBe('message');
        callback(customMessage);
      });

      return { popup, url };
    };

    describe('with invalid messages', () => {
      ['', {}, { data: 'test' }, { data: { type: 'other-type' } }].forEach(
        m => {
          it(`ignores invalid messages: ${JSON.stringify(m)}`, async () => {
            const { popup, url } = setup(m);
            /**
             * We need to run the timers after we start `runPopup` to simulate
             * the window event listener, but we also need to use `jest.useFakeTimers`
             * to trigger the timeout. That's why we're using a real `setTimeout`,
             * then using fake timers then rolling back to real timers
             */
            setTimeout(() => {
              jest.runAllTimers();
            }, 10);
            jest.useFakeTimers();
            await expect(runPopup(url, { popup })).rejects.toMatchObject(
              TIMEOUT_ERROR
            );
            jest.useRealTimers();
          });
        }
      );
    });

    it('returns authorization response message', async () => {
      const message = {
        data: {
          type: 'authorization_response',
          response: { id_token: 'id_token' }
        }
      };

      const { popup, url } = setup(message);

      await expect(runPopup(url, { popup })).resolves.toMatchObject(
        message.data.response
      );

      expect(popup.location.href).toBe(url);
      expect(popup.close).toHaveBeenCalled();
    });

    it('returns authorization error message', async () => {
      const message = {
        data: {
          type: 'authorization_response',
          response: { error: 'error' }
        }
      };

      const { popup, url } = setup(message);

      await expect(runPopup(url, { popup })).rejects.toMatchObject(
        message.data.response
      );

      expect(popup.location.href).toBe(url);
      expect(popup.close).toHaveBeenCalled();
    });

    it('times out after config.timeoutInSeconds', async () => {
      const { popup, url } = setup('');
      const seconds = 10;

      /**
       * We need to run the timers after we start `runPopup`, but we also
       * need to use `jest.useFakeTimers` to trigger the timeout.
       * That's why we're using a real `setTimeout`, then using fake timers
       * then rolling back to real timers
       */
      setTimeout(() => {
        jest.runTimersToTime(seconds * 1000);
      }, 10);

      jest.useFakeTimers();

      await expect(
        runPopup(url, {
          timeoutInSeconds: seconds,
          popup
        })
      ).rejects.toMatchObject({ ...TIMEOUT_ERROR, popup });

      jest.useRealTimers();
    });
    it('times out after DEFAULT_AUTHORIZE_TIMEOUT_IN_SECONDS if config is not defined', async () => {
      const { popup, url } = setup('');

      /**
       * We need to run the timers after we start `runPopup`, but we also
       * need to use `jest.useFakeTimers` to trigger the timeout.
       * That's why we're using a real `setTimeout`, then using fake timers
       * then rolling back to real timers
       */
      setTimeout(() => {
        jest.runTimersToTime(DEFAULT_AUTHORIZE_TIMEOUT_IN_SECONDS * 1000);
      }, 10);

      jest.useFakeTimers();

      await expect(runPopup(url, { popup })).rejects.toMatchObject(
        TIMEOUT_ERROR
      );

      jest.useRealTimers();
    });

    it('creates and uses a popup window if none was given', async () => {
      const message = {
        data: {
          type: 'authorization_response',
          response: { id_token: 'id_token' }
        }
      };

      const { popup, url } = setup(message);
      const oldOpenFn = window.open;

      window.open = <any>jest.fn(() => popup);

      await expect(runPopup(url, {})).resolves.toMatchObject(
        message.data.response
      );

      expect(popup.location.href).toBe(url);
      expect(popup.close).toHaveBeenCalled();

      window.open = oldOpenFn;
    });
  });
  describe('runIframe', () => {
    const TIMEOUT_ERROR = { error: 'timeout', error_description: 'Timeout' };
    const setup = customMessage => {
      const iframe = {
        setAttribute: jest.fn(),
        style: { display: '' }
      };
      const url = 'https://authorize.com';
      const origin =
        (customMessage && customMessage.origin) || 'https://origin.com';
      window.addEventListener = <any>jest.fn((message, callback) => {
        expect(message).toBe('message');
        callback(customMessage);
      });
      window.removeEventListener = jest.fn();
      window.document.createElement = <any>jest.fn(type => {
        expect(type).toBe('iframe');
        return iframe;
      });
      window.document.body.appendChild = jest.fn();
      window.document.body.removeChild = jest.fn();
      return { iframe, url, origin };
    };
    it('handles iframe correctly', async () => {
      const origin = 'https://origin.com';
      const message = {
        origin,
        source: { close: jest.fn() },
        data: {
          type: 'authorization_response',
          response: { id_token: 'id_token' }
        }
      };
      const { iframe, url } = setup(message);
      jest.useFakeTimers();
      await runIframe(url, origin);
      jest.runAllTimers();
      expect(message.source.close).toHaveBeenCalled();
      expect(window.document.body.appendChild).toHaveBeenCalledWith(iframe);
      expect(window.document.body.removeChild).toHaveBeenCalledWith(iframe);
      expect(iframe.setAttribute.mock.calls).toMatchObject([
        ['width', '0'],
        ['height', '0'],
        ['src', url]
      ]);
      expect(iframe.style.display).toBe('none');
    });
    describe('with invalid messages', () => {
      [
        '',
        {},
        { origin: 'other-origin' },
        { data: 'test' },
        { data: { type: 'other-type' } }
      ].forEach(m => {
        it(`ignores invalid messages: ${JSON.stringify(m)}`, async () => {
          const { iframe, url, origin } = setup(m);
          jest.useFakeTimers();
          const promise = runIframe(url, origin);
          jest.runAllTimers();
          await expect(promise).rejects.toMatchObject(TIMEOUT_ERROR);
          expect(window.document.body.removeChild).toHaveBeenCalledWith(iframe);
        });
      });
    });
    it('returns authorization response message', async () => {
      const origin = 'https://origin.com';
      const message = {
        origin,
        source: { close: jest.fn() },
        data: {
          type: 'authorization_response',
          response: { id_token: 'id_token' }
        }
      };
      const { iframe, url } = setup(message);
      jest.useFakeTimers();
      await expect(runIframe(url, origin)).resolves.toMatchObject(
        message.data.response
      );
      jest.runAllTimers();
      expect(message.source.close).toHaveBeenCalled();
      expect(window.document.body.removeChild).toHaveBeenCalledWith(iframe);
    });
    it('returns authorization error message', async () => {
      const origin = 'https://origin.com';
      const message = {
        origin,
        source: { close: jest.fn() },
        data: {
          type: 'authorization_response',
          response: { error: 'error' }
        }
      };
      const { iframe, url } = setup(message);
      jest.useFakeTimers();
      await expect(runIframe(url, origin)).rejects.toMatchObject(
        message.data.response
      );
      jest.runAllTimers();
      expect(message.source.close).toHaveBeenCalled();
      expect(window.document.body.removeChild).toHaveBeenCalledWith(iframe);
    });
    it('times out after timeoutInSeconds', async () => {
      const { iframe, url, origin } = setup('');
      const seconds = 10;
      jest.useFakeTimers();
      const promise = runIframe(url, origin, seconds);
      jest.runTimersToTime(seconds * 1000);
      await expect(promise).rejects.toMatchObject(TIMEOUT_ERROR);
      expect(window.document.body.removeChild).toHaveBeenCalledWith(iframe);
    });
  });
  describe('getCrypto', () => {
    it('should use msCrypto when window.crypto is unavailable', () => {
      (<any>global).crypto = undefined;
      (<any>global).msCrypto = 'ms';

      const theCrypto = getCrypto();
      expect(theCrypto).toBe('ms');
    });
    it('should use window.crypto when available', () => {
      (<any>global).crypto = 'window';
      (<any>global).msCrypto = 'ms';

      const theCrypto = getCrypto();
      expect(theCrypto).toBe('window');
    });
  });
  describe('getCryptoSubtle', () => {
    it('should use crypto.webkitSubtle when available', () => {
      (<any>global).crypto = { subtle: undefined, webkitSubtle: 'webkit' };

      const theSubtle = getCryptoSubtle();
      expect(theSubtle).toBe('webkit');
    });
    it('should use crypto.subtle when available', () => {
      (<any>global).crypto = { subtle: 'window', webkitSubtle: 'webkit' };

      const theSubtle = getCryptoSubtle();
      expect(theSubtle).toBe('window');
    });
    it('should use msCrypto.subtle when available', () => {
      (<any>global).crypto = undefined;
      (<any>global).msCrypto = { subtle: 'ms' };

      const cryptoSubtle = getCryptoSubtle();
      expect(cryptoSubtle).toBe('ms');
    });
  });
  describe('validateCrypto', () => {
    it('should throw error if crypto is unavailable', () => {
      (<any>global).crypto = undefined;
      (<any>global).msCrypto = undefined;

      expect(validateCrypto).toThrowError(
        'For security reasons, `window.crypto` is required to run `auth0-spa-js`.'
      );
    });
    it('should throw error if crypto.subtle is undefined', () => {
      (<any>global).crypto = {};

      expect(validateCrypto).toThrowError(`
      auth0-spa-js must run on a secure origin.
      See https://github.com/auth0/auth0-spa-js/blob/master/FAQ.md#why-do-i-get-auth0-spa-js-must-run-on-a-secure-origin 
      for more information.
    `);
    });
  });
});<|MERGE_RESOLUTION|>--- conflicted
+++ resolved
@@ -242,25 +242,7 @@
       expect(result).toBe('dGVzdA');
     });
   });
-<<<<<<< HEAD
-  describe('openPopup', () => {
-    it('opens the popup', () => {
-      window.open = <any>jest.fn(() => true);
-      expect(openPopup()).toBe(true);
-      expect(window.open).toHaveBeenCalledWith(
-        '',
-        'auth0:authorize:popup',
-        'left=100,top=100,width=400,height=600,resizable,scrollbars=yes,status=1'
-      );
-    });
-    it('throws error when the popup is blocked', () => {
-      window.open = jest.fn(() => undefined);
-      expect(openPopup).toThrowError('Could not open popup');
-    });
-  });
-
-=======
->>>>>>> cc55ed29
+
   describe('oauthToken', () => {
     let oauthToken;
     let mockUnfetch;
