--- conflicted
+++ resolved
@@ -245,14 +245,10 @@
       client_id: this.options.client_id,
       code_verifier,
       code: codeResult.code,
-<<<<<<< HEAD
-      grant_type: 'authorization_code'
+      grant_type: 'authorization_code',
+      redirect_uri: params.redirect_uri
     } as OAuthTokenOptions);
 
-=======
-      redirect_uri: params.redirect_uri
-    });
->>>>>>> 18eae438
     const decodedToken = this._verifyIdToken(authResult.id_token, nonceIn);
 
     const cacheEntry = {
@@ -380,13 +376,9 @@
       client_id: this.options.client_id,
       code_verifier: transaction.code_verifier,
       code,
-<<<<<<< HEAD
-      grant_type: 'authorization_code'
+      grant_type: 'authorization_code',
+      redirect_uri: transaction.redirect_uri
     } as OAuthTokenOptions);
-=======
-      redirect_uri: transaction.redirect_uri
-    });
->>>>>>> 18eae438
 
     const decodedToken = this._verifyIdToken(
       authResult.id_token,
@@ -454,29 +446,7 @@
         ? await this._getTokenUsingRefreshToken(refreshTokenOptions)
         : await this._getTokenFromIFrame(refreshTokenOptions);
 
-<<<<<<< HEAD
       this.cache.save({ client_id: this.options.client_id, ...authResult });
-=======
-      const authResult = await oauthToken({
-        baseUrl: this.domainUrl,
-        audience: options.audience || this.options.audience,
-        client_id: this.options.client_id,
-        code_verifier,
-        code: codeResult.code,
-        redirect_uri: params.redirect_uri
-      });
-
-      const decodedToken = this._verifyIdToken(authResult.id_token, nonceIn);
-
-      const cacheEntry = {
-        ...authResult,
-        decodedToken,
-        scope: params.scope,
-        audience: params.audience || 'default'
-      };
-
-      this.cache.save(cacheEntry);
->>>>>>> 18eae438
 
       ClientStorage.save('auth0.is.authenticated', true, {
         daysUntilExpire: 1
@@ -578,7 +548,9 @@
       stateIn,
       nonceIn,
       code_challenge,
-      this.options.redirect_uri || window.location.origin
+      options.redirect_uri ||
+        this.options.redirect_uri ||
+        window.location.origin
     );
 
     const url = this._authorizeUrl({
@@ -598,7 +570,8 @@
       client_id: this.options.client_id,
       code_verifier,
       code: codeResult.code,
-      grant_type: 'authorization_code'
+      grant_type: 'authorization_code',
+      redirect_uri: params.redirect_uri
     } as OAuthTokenOptions);
 
     const decodedToken = this._verifyIdToken(tokenResult.id_token, nonceIn);
@@ -633,11 +606,17 @@
       );
     }
 
+    const redirect_uri =
+      options.redirect_uri ||
+      this.options.redirect_uri ||
+      window.location.origin;
+
     const tokenResult = await oauthToken({
       baseUrl: this.domainUrl,
       client_id: this.options.client_id,
       grant_type: 'refresh_token',
-      refresh_token: cache.refresh_token
+      refresh_token: cache.refresh_token,
+      redirect_uri
     } as RefreshTokenOptions);
 
     const decodedToken = this._verifyIdToken(tokenResult.id_token);
