--- conflicted
+++ resolved
@@ -822,36 +822,17 @@
    *
    * @param options
    */
-<<<<<<< HEAD
   public async logout(options: LogoutOptions = {}): Promise<void> {
     const { onRedirect, ...logoutOptions } = options;
-=======
-  public logout(options: LogoutOptions = {}): Promise<void> | void {
-    const { localOnly, ...logoutOptions } = options;
-
-    if (localOnly && logoutOptions.federated) {
-      throw new Error(
-        'It is invalid to set both the `federated` and `localOnly` options to `true`'
-      );
-    }
-
-    const postCacheClear = () => {
-      this.cookieStorage.remove(this.orgHintCookieName, {
+
+    await this.cacheManager.clear();
+    
+    this.cookieStorage.remove(this.orgHintCookieName, {
         cookieDomain: this.options.cookieDomain
       });
-      this.cookieStorage.remove(this.isAuthenticatedCookieName, {
+    this.cookieStorage.remove(this.isAuthenticatedCookieName, {
         cookieDomain: this.options.cookieDomain
       });
-
-      if (localOnly) {
-        return;
-      }
->>>>>>> c4decbc1
-
-    await this.cacheManager.clear();
-    
-    this.cookieStorage.remove(this.orgHintCookieName);
-    this.cookieStorage.remove(this.isAuthenticatedCookieName);
     this.userCache.remove(CACHE_KEY_ID_TOKEN_SUFFIX);
 
     const url = this._buildLogoutUrl(logoutOptions);
@@ -1096,7 +1077,18 @@
     }
   }
 
-<<<<<<< HEAD
+  /**
+   * Releases any lock acquired by the current page that's not released yet
+   *
+   * Get's called on the `pagehide` event.
+   * https://developer.mozilla.org/en-US/docs/Web/API/Window/pagehide_event
+   */
+  private _releaseLockOnPageHide = async () => {
+    await lock.releaseLock(GET_TOKEN_SILENTLY_LOCK_KEY);
+
+    window.removeEventListener('pagehide', this._releaseLockOnPageHide);
+  };
+
   private async _requestToken(
     options: PKCERequestTokenOptions | RefreshTokenRequestTokenOptions,
     additionalParameters?: RequestTokenAdditionalParameters
@@ -1161,17 +1153,4 @@
 interface RequestTokenAdditionalParameters {
   nonceIn?: string;
   organizationId?: string;
-=======
-  /**
-   * Releases any lock acquired by the current page that's not released yet
-   *
-   * Get's called on the `pagehide` event.
-   * https://developer.mozilla.org/en-US/docs/Web/API/Window/pagehide_event
-   */
-  private _releaseLockOnPageHide = async () => {
-    await lock.releaseLock(GET_TOKEN_SILENTLY_LOCK_KEY);
-
-    window.removeEventListener('pagehide', this._releaseLockOnPageHide);
-  };
->>>>>>> c4decbc1
 }