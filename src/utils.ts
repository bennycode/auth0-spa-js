--- conflicted
+++ resolved
@@ -1,7 +1,6 @@
 import fetch from 'unfetch';
 
 import {
-<<<<<<< HEAD
   AuthenticationResult,
   PopupConfigOptions,
   TokenEndpointOptions
@@ -10,11 +9,8 @@
 import {
   DEFAULT_AUTHORIZE_TIMEOUT_IN_SECONDS,
   DEFAULT_SILENT_TOKEN_RETRY_COUNT,
-  DEFAULT_FETCH_TIMEOUT_MS
-=======
-  DEFAULT_AUTHORIZE_TIMEOUT_IN_SECONDS,
+  DEFAULT_FETCH_TIMEOUT_MS,
   CLEANUP_IFRAME_TIMEOUT_IN_SECONDS
->>>>>>> cc55ed29
 } from './constants';
 
 const dedupe = arr => arr.filter((x, i) => arr.indexOf(x) === i);
