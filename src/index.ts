import 'core-js/es/string/starts-with';
import 'core-js/es/array/from';
import 'core-js/es/typed-array/slice';
import 'core-js/es/array/includes';
import 'core-js/es/string/includes';
import 'promise-polyfill/src/polyfill';
import 'fast-text-encoding';
import 'abortcontroller-polyfill/dist/abortcontroller-polyfill-only';

import Auth0Client from './Auth0Client';
import * as ClientStorage from './storage';
import { Auth0ClientOptions } from './global';
import { CACHE_LOCATION_MEMORY } from './constants';

import './global';
import { validateCrypto } from './utils';

import { getUniqueScopes } from './utils';

export * from './global';

export default async function createAuth0Client(options: Auth0ClientOptions) {
<<<<<<< HEAD
  if (options.useRefreshTokens) {
    options.scope = getUniqueScopes(options.scope, 'offline_access');
  }
=======
  validateCrypto();
>>>>>>> 773e87a6

  const auth0 = new Auth0Client(options);

  if (
    auth0.cacheLocation === CACHE_LOCATION_MEMORY &&
    !ClientStorage.get('auth0.is.authenticated')
  ) {
    return auth0;
  }

  try {
    await auth0.getTokenSilently();
  } catch (error) {
    if (error.error !== 'login_required') {
      throw error;
    }
  }

  return auth0;
}<|MERGE_RESOLUTION|>--- conflicted
+++ resolved
@@ -7,28 +7,25 @@
 import 'fast-text-encoding';
 import 'abortcontroller-polyfill/dist/abortcontroller-polyfill-only';
 
-import Auth0Client from './Auth0Client';
+import Auth0Client_ from './Auth0Client';
 import * as ClientStorage from './storage';
 import { Auth0ClientOptions } from './global';
 import { CACHE_LOCATION_MEMORY } from './constants';
 
 import './global';
 import { validateCrypto } from './utils';
-
 import { getUniqueScopes } from './utils';
 
 export * from './global';
 
 export default async function createAuth0Client(options: Auth0ClientOptions) {
-<<<<<<< HEAD
+  validateCrypto();
+
   if (options.useRefreshTokens) {
     options.scope = getUniqueScopes(options.scope, 'offline_access');
   }
-=======
-  validateCrypto();
->>>>>>> 773e87a6
 
-  const auth0 = new Auth0Client(options);
+  const auth0 = new Auth0Client_(options);
 
   if (
     auth0.cacheLocation === CACHE_LOCATION_MEMORY &&
@@ -46,4 +43,6 @@
   }
 
   return auth0;
-}+}
+
+export type Auth0Client = Auth0Client_;